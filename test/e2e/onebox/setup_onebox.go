--- conflicted
+++ resolved
@@ -147,15 +147,11 @@
 		cfg.SyncerCfg.Address = addr
 		cfg.SyncerCfg.StorageProvider = spDir
 		cfg.SyncerCfg.MetaLevelDBConfig.Path = spDir + "/leveldb"
-<<<<<<< HEAD
-		cfg.SyncerCfg.PieceConfig.Store.BucketURL = spDir + "/piece_store"
+		cfg.SyncerCfg.PieceStoreConfig.Store.BucketURL = spDir + "/piece_store"
 		cfg.GatewayCfg.Address = gatewayAddrList[index]
 		cfg.GatewayCfg.SyncerServiceAddress = addr
 		cfg.GatewayCfg.UploaderServiceAddress = "1"
 		cfg.GatewayCfg.DownloaderServiceAddress = "2"
-=======
-		cfg.SyncerCfg.PieceStoreConfig.Store.BucketURL = spDir + "/piece_store"
->>>>>>> 8000741e
 		if err = util.TomlSettings.NewEncoder(f).Encode(cfg); err != nil {
 			log.Errorw("failed to encode config", "error", err)
 			os.Exit(1)
