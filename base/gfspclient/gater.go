--- conflicted
+++ resolved
@@ -59,10 +59,6 @@
 	return nil
 }
 
-<<<<<<< HEAD
-func (s *GfSpClient) DoneReplicatePieceToSecondary(ctx context.Context, endpoint string,
-	receive coretask.ReceivePieceTask) ([]byte, error) {
-=======
 func (s *GfSpClient) GetPieceFromECChunks(ctx context.Context, endpoint string, task coretask.RecoveryPieceTask) (io.ReadCloser, error) {
 	req, err := http.NewRequest(http.MethodGet, endpoint+RecoveryObjectPiecePath, nil)
 	if err != nil {
@@ -91,9 +87,8 @@
 	return resp.Body, nil
 }
 
-func (s *GfSpClient) DoneReplicatePieceToSecondary(ctx context.Context, endpoint string, approval coretask.ApprovalReplicatePieceTask,
-	receive coretask.ReceivePieceTask) ([]byte, []byte, error) {
->>>>>>> cb16e319
+func (s *GfSpClient) DoneReplicatePieceToSecondary(ctx context.Context, endpoint string,
+	receive coretask.ReceivePieceTask) ([]byte, error) {
 	req, err := http.NewRequest(http.MethodPut, endpoint+ReplicateObjectPiecePath, nil)
 	if err != nil {
 		log.CtxErrorw(ctx, "client failed to connect gateway", "endpoint", endpoint, "error", err)
