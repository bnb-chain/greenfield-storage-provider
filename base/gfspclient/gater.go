--- conflicted
+++ resolved
@@ -29,17 +29,14 @@
 	GnfdIntegrityHashHeader = "X-Gnfd-Integrity-Hash"
 	// GnfdIntegrityHashSignatureHeader defines integrity hash signature, which is used by receiver
 	GnfdIntegrityHashSignatureHeader = "X-Gnfd-Integrity-Hash-Signature"
-<<<<<<< HEAD
 	// GnfdMigratePieceMsgHeader defines migrate piece msg header
 	GnfdMigratePieceMsgHeader = "X-Gnfd-Migrate-Piece-Msg"
 	// GnfdIsPrimaryHeader defines response header which is used to indicate migrated data whether belongs to PrimarySP
 	GnfdIsPrimaryHeader = "X-Gnfd-Is-Primary"
-=======
 	//RecoveryObjectPiecePath defines recovery-object path style
 	RecoveryObjectPiecePath = "/greenfield/recovery/v1/get-piece"
 	// GnfdRecoveryMsgHeader defines receive piece data meta
 	GnfdRecoveryMsgHeader = "X-Gnfd-Recovery-Msg"
->>>>>>> 3add7b40
 )
 
 func (s *GfSpClient) ReplicatePieceToSecondary(ctx context.Context, endpoint string, receive coretask.ReceivePieceTask, data []byte) error {
