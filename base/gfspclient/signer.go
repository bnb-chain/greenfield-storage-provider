--- conflicted
+++ resolved
@@ -78,7 +78,6 @@
 	return nil
 }
 
-<<<<<<< HEAD
 func (s *GfSpClient) RejectUnSealObject(
 	ctx context.Context,
 	object *storagetypes.MsgRejectSealObject) error {
@@ -103,12 +102,7 @@
 	return nil
 }
 
-func (s *GfSpClient) DiscontinueBucket(
-	ctx context.Context,
-	bucket *storagetypes.MsgDiscontinueBucket) error {
-=======
 func (s *GfSpClient) DiscontinueBucket(ctx context.Context, bucket *storagetypes.MsgDiscontinueBucket) error {
->>>>>>> 74aaa5d7
 	conn, connErr := s.SignerConn(ctx)
 	if connErr != nil {
 		log.CtxErrorw(ctx, "client failed to connect signer", "error", connErr)
