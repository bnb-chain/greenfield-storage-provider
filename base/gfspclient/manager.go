--- conflicted
+++ resolved
@@ -159,8 +159,10 @@
 		log.CtxErrorw(ctx, "client failed to report task", "error", err)
 		return ErrRpcUnknown
 	}
-<<<<<<< HEAD
-	return resp.GetErr()
+	if resp.GetErr() != nil {
+		return resp.GetErr()
+	}
+	return nil
 }
 
 func (s *GfSpClient) PickVirtualGroupFamilyID(ctx context.Context, task coretask.ApprovalCreateBucketTask) (uint32, error) {
@@ -193,10 +195,4 @@
 		return err
 	}
 	return resp.GetErr()
-=======
-	if resp.GetErr() != nil {
-		return resp.GetErr()
-	}
-	return nil
->>>>>>> 1415a1de
 }