--- conflicted
+++ resolved
@@ -87,13 +87,10 @@
 		return t.GcZombiePieceTask, nil
 	case *gfspserver.GfSpAskTaskResponse_GcMetaTask:
 		return t.GcMetaTask, nil
-<<<<<<< HEAD
 	case *gfspserver.GfSpAskTaskResponse_MigratePieceTask:
 		return t.MigratePieceTask, nil
-=======
 	case *gfspserver.GfSpAskTaskResponse_RecoverPieceTask:
 		return t.RecoverPieceTask, nil
->>>>>>> 3add7b40
 	default:
 		return nil, ErrTypeMismatch
 	}
@@ -153,15 +150,13 @@
 		req.Request = &gfspserver.GfSpReportTaskRequest_ChallengePieceTask{
 			ChallengePieceTask: t,
 		}
-<<<<<<< HEAD
 	case *gfsptask.GfSpMigratePieceTask:
 		req.Request = &gfspserver.GfSpReportTaskRequest_MigratePieceTask{
 			MigratePieceTask: t,
-=======
+		}
 	case *gfsptask.GfSpRecoverPieceTask:
 		req.Request = &gfspserver.GfSpReportTaskRequest_RecoverPieceTask{
 			RecoverPieceTask: t,
->>>>>>> 3add7b40
 		}
 	default:
 		log.CtxErrorw(ctx, "unsupported task type to report")
