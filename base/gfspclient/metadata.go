package gfspclient

import (
	"context"

	payment_types "github.com/bnb-chain/greenfield/x/payment/types"
	permission_types "github.com/bnb-chain/greenfield/x/permission/types"
	storage_types "github.com/bnb-chain/greenfield/x/storage/types"
	virtual_types "github.com/bnb-chain/greenfield/x/virtualgroup/types"
	"google.golang.org/grpc"

	"github.com/bnb-chain/greenfield-storage-provider/modular/metadata/types"
	"github.com/bnb-chain/greenfield-storage-provider/pkg/log"
)

func (s *GfSpClient) GetUserBucketsCount(ctx context.Context, account string, includeRemoved bool, opts ...grpc.DialOption) (int64, error) {
	conn, err := s.Connection(ctx, s.metadataEndpoint, opts...)
	if err != nil {
		return 0, err
	}
	defer conn.Close()
	req := &types.GfSpGetUserBucketsCountRequest{
		AccountId:      account,
		IncludeRemoved: includeRemoved,
	}
	resp, err := types.NewGfSpMetadataServiceClient(conn).GfSpGetUserBucketsCount(ctx, req)
	if err != nil {
		return 0, ErrRpcUnknown
	}
	return resp.GetCount(), nil
}

func (s *GfSpClient) ListDeletedObjectsByBlockNumberRange(ctx context.Context, spOperatorAddress string, startBlockNumber uint64,
	endBlockNumber uint64, includePrivate bool, opts ...grpc.DialOption) ([]*types.Object, uint64, error) {
	conn, err := s.Connection(ctx, s.metadataEndpoint, opts...)
	if err != nil {
		return nil, uint64(0), err
	}
	defer conn.Close()
	req := &types.GfSpListDeletedObjectsByBlockNumberRangeRequest{
		StartBlockNumber: int64(startBlockNumber),
		EndBlockNumber:   int64(endBlockNumber),
		IncludePrivate:   includePrivate,
	}
	resp, err := types.NewGfSpMetadataServiceClient(conn).GfSpListDeletedObjectsByBlockNumberRange(ctx, req)
	if err != nil {
		return nil, uint64(0), ErrRpcUnknown
	}
	return resp.GetObjects(), uint64(resp.GetEndBlockNumber()), nil
}

func (s *GfSpClient) GetUserBuckets(ctx context.Context, account string, includeRemoved bool, opts ...grpc.DialOption) ([]*types.Bucket, error) {
	conn, err := s.Connection(ctx, s.metadataEndpoint, opts...)
	if err != nil {
		return nil, err
	}
	defer conn.Close()
	req := &types.GfSpGetUserBucketsRequest{
		AccountId:      account,
		IncludeRemoved: includeRemoved,
	}
	resp, err := types.NewGfSpMetadataServiceClient(conn).GfSpGetUserBuckets(ctx, req)
	if err != nil {
		return nil, ErrRpcUnknown
	}
	return resp.GetBuckets(), nil
}

// ListObjectsByBucketName list objects info by a bucket name
func (s *GfSpClient) ListObjectsByBucketName(ctx context.Context, bucketName string, accountId string, maxKeys uint64,
	startAfter string, continuationToken string, delimiter string, prefix string, includeRemoved bool, opts ...grpc.DialOption) (
	objects []*types.Object, KeyCount uint64, MaxKeys uint64, IsTruncated bool, NextContinuationToken string,
	Name string, Prefix string, Delimiter string, CommonPrefixes []string, ContinuationToken string, err error) {
	conn, err := s.Connection(ctx, s.metadataEndpoint, opts...)
	if err != nil {
		return nil, 0, 0, false, "", "", "", "", nil, "", err
	}
	defer conn.Close()

	req := &types.GfSpListObjectsByBucketNameRequest{
		BucketName:        bucketName,
		AccountId:         accountId,
		MaxKeys:           maxKeys,
		StartAfter:        startAfter,
		ContinuationToken: continuationToken,
		Delimiter:         delimiter,
		Prefix:            prefix,
		IncludeRemoved:    includeRemoved,
	}

	resp, err := types.NewGfSpMetadataServiceClient(conn).GfSpListObjectsByBucketName(ctx, req)
	ctx = log.Context(ctx, resp)
	if err != nil {
		log.CtxErrorw(ctx, "failed to send list objects by bucket name rpc", "error", err)
		return nil, 0, 0, false, "", "", "", "", nil, "", err
	}
	return resp.GetObjects(), resp.GetKeyCount(), resp.GetMaxKeys(), resp.GetIsTruncated(), resp.GetNextContinuationToken(),
		resp.GetName(), resp.GetPrefix(), resp.GetDelimiter(), resp.GetCommonPrefixes(), resp.GetContinuationToken(), nil
}

// GetBucketByBucketName get bucket info by a bucket name
func (s *GfSpClient) GetBucketByBucketName(ctx context.Context, bucketName string, includePrivate bool,
	opts ...grpc.DialOption) (*types.Bucket, error) {
	conn, err := s.Connection(ctx, s.metadataEndpoint, opts...)
	if err != nil {
		return nil, err
	}
	defer conn.Close()

	req := &types.GfSpGetBucketByBucketNameRequest{
		BucketName:     bucketName,
		IncludePrivate: includePrivate,
	}

	resp, err := types.NewGfSpMetadataServiceClient(conn).GfSpGetBucketByBucketName(ctx, req)
	ctx = log.Context(ctx, resp)
	if err != nil {
		log.CtxErrorw(ctx, "failed to send get bucket rpc by bucket name", "error", err)
		return nil, err
	}
	return resp.GetBucket(), nil
}

// GetBucketByBucketID get bucket info by a bucket id
func (s *GfSpClient) GetBucketByBucketID(ctx context.Context, bucketId int64, includePrivate bool,
	opts ...grpc.DialOption) (*types.Bucket, error) {
	conn, err := s.Connection(ctx, s.metadataEndpoint, opts...)
	if err != nil {
		return nil, err
	}
	defer conn.Close()

	req := &types.GfSpGetBucketByBucketIDRequest{
		BucketId:       bucketId,
		IncludePrivate: includePrivate,
	}

	resp, err := types.NewGfSpMetadataServiceClient(conn).GfSpGetBucketByBucketID(ctx, req)
	ctx = log.Context(ctx, resp)
	if err != nil {
		log.CtxErrorw(ctx, "failed to send get bucket by bucket id rpc", "error", err)
		return nil, err
	}
	return resp.GetBucket(), nil
}

// ListExpiredBucketsBySp list buckets that are expired by specific sp
func (s *GfSpClient) ListExpiredBucketsBySp(ctx context.Context, createAt int64, primarySpID uint32,
	limit int64, opts ...grpc.DialOption) ([]*types.Bucket, error) {
	conn, err := s.Connection(ctx, s.metadataEndpoint, opts...)
	if err != nil {
		return nil, err
	}
	defer conn.Close()

	req := &types.GfSpListExpiredBucketsBySpRequest{
		CreateAt:    createAt,
		PrimarySpId: primarySpID,
		Limit:       limit,
	}

	resp, err := types.NewGfSpMetadataServiceClient(conn).GfSpListExpiredBucketsBySp(ctx, req)
	ctx = log.Context(ctx, resp)
	if err != nil {
		log.CtxErrorw(ctx, "failed to send list expired buckets by sp rpc", "error", err)
		return nil, err
	}
	return resp.GetBuckets(), nil
}

// GetObjectMeta get object metadata
func (s *GfSpClient) GetObjectMeta(ctx context.Context, objectName string, bucketName string,
	includePrivate bool, opts ...grpc.DialOption) (*types.Object, error) {
	conn, err := s.Connection(ctx, s.metadataEndpoint, opts...)
	if err != nil {
		return nil, err
	}
	defer conn.Close()

	req := &types.GfSpGetObjectMetaRequest{
		ObjectName:     objectName,
		BucketName:     bucketName,
		IncludePrivate: includePrivate,
	}

	resp, err := types.NewGfSpMetadataServiceClient(conn).GfSpGetObjectMeta(ctx, req)
	ctx = log.Context(ctx, resp)
	if err != nil {
		log.CtxErrorw(ctx, "failed to send get object meta rpc", "error", err)
		return nil, err
	}
	return resp.GetObject(), nil
}

// GetPaymentByBucketName get bucket payment info by a bucket name
func (s *GfSpClient) GetPaymentByBucketName(ctx context.Context, bucketName string, includePrivate bool,
	opts ...grpc.DialOption) (*payment_types.StreamRecord, error) {
	conn, err := s.Connection(ctx, s.metadataEndpoint, opts...)
	if err != nil {
		return nil, err
	}
	defer conn.Close()

	req := &types.GfSpGetPaymentByBucketNameRequest{
		BucketName:     bucketName,
		IncludePrivate: includePrivate,
	}

	resp, err := types.NewGfSpMetadataServiceClient(conn).GfSpGetPaymentByBucketName(ctx, req)
	ctx = log.Context(ctx, resp)
	if err != nil {
		log.CtxErrorw(ctx, "failed to send get payment by bucket name rpc", "error", err)
		return nil, err
	}
	return resp.GetStreamRecord(), nil
}

// GetPaymentByBucketID get bucket payment info by a bucket id
func (s *GfSpClient) GetPaymentByBucketID(ctx context.Context, bucketID int64, includePrivate bool,
	opts ...grpc.DialOption) (*payment_types.StreamRecord, error) {
	conn, err := s.Connection(ctx, s.metadataEndpoint, opts...)
	if err != nil {
		return nil, err
	}
	defer conn.Close()

	req := &types.GfSpGetPaymentByBucketIDRequest{
		BucketId:       bucketID,
		IncludePrivate: includePrivate,
	}

	resp, err := types.NewGfSpMetadataServiceClient(conn).GfSpGetPaymentByBucketID(ctx, req)
	ctx = log.Context(ctx, resp)
	if err != nil {
		log.CtxErrorw(ctx, "failed to send get payment by bucket id rpc", "error", err)
		return nil, err
	}
	return resp.GetStreamRecord(), nil
}

// VerifyPermission Verify the input account’s permission to input items
func (s *GfSpClient) VerifyPermission(ctx context.Context, Operator string, bucketName string, objectName string,
	actionType permission_types.ActionType, opts ...grpc.DialOption) (*permission_types.Effect, error) {
	conn, err := s.Connection(ctx, s.metadataEndpoint, opts...)
	if err != nil {
		return nil, err
	}
	defer conn.Close()

	req := &storage_types.QueryVerifyPermissionRequest{
		Operator:   Operator,
		BucketName: bucketName,
		ObjectName: objectName,
		ActionType: actionType,
	}

	resp, err := types.NewGfSpMetadataServiceClient(conn).GfSpVerifyPermission(ctx, req)
	ctx = log.Context(ctx, resp)
	if err != nil {
		log.CtxErrorw(ctx, "failed to send verify permission rpc", "error", err)
		return nil, err
	}
	return &resp.Effect, nil
}

// GetBucketMeta get bucket info along with its related info such as payment
func (s *GfSpClient) GetBucketMeta(ctx context.Context, bucketName string, includePrivate bool,
	opts ...grpc.DialOption) (*types.Bucket, *payment_types.StreamRecord, error) {
	conn, err := s.Connection(ctx, s.metadataEndpoint, opts...)
	if err != nil {
		return nil, nil, err
	}
	defer conn.Close()

	req := &types.GfSpGetBucketMetaRequest{
		BucketName:     bucketName,
		IncludePrivate: includePrivate,
	}

	resp, err := types.NewGfSpMetadataServiceClient(conn).GfSpGetBucketMeta(ctx, req)
	ctx = log.Context(ctx, resp)
	if err != nil {
		log.CtxErrorw(ctx, "failed to send get bucket meta rpc", "error", err)
		return nil, nil, err
	}
	return resp.GetBucket(), resp.GetStreamRecord(), nil
}

// GetEndpointBySpAddress get endpoint by sp address
func (s *GfSpClient) GetEndpointBySpAddress(ctx context.Context, spAddress string, opts ...grpc.DialOption) (string, error) {
	conn, connErr := s.Connection(ctx, s.metadataEndpoint, opts...)
	if connErr != nil {
		log.CtxErrorw(ctx, "client failed to connect metadata", "error", connErr)
		return "", ErrRpcUnknown
	}
	defer conn.Close()
	req := &types.GfSpGetEndpointBySpAddressRequest{
		SpAddress: spAddress,
	}
	resp, err := types.NewGfSpMetadataServiceClient(conn).GfSpGetEndpointBySpAddress(ctx, req)
	ctx = log.Context(ctx, resp)
	if err != nil {
		log.CtxErrorw(ctx, "failed to send get sp by address rpc", "error", err)
		return "", err
	}
	return resp.GetEndpoint(), nil
}

func (s *GfSpClient) GetBucketReadQuota(ctx context.Context, bucket *storage_types.BucketInfo, yearMonth string, opts ...grpc.DialOption) (
	uint64, uint64, uint64, error) {
	conn, connErr := s.Connection(ctx, s.metadataEndpoint, opts...)
	if connErr != nil {
		log.CtxErrorw(ctx, "client failed to connect metadata", "error", connErr)
		return uint64(0), uint64(0), uint64(0), ErrRpcUnknown
	}
	defer conn.Close()
	req := &types.GfSpGetBucketReadQuotaRequest{
		BucketInfo: bucket,
		YearMonth:  yearMonth,
	}
	resp, err := types.NewGfSpMetadataServiceClient(conn).GfSpGetBucketReadQuota(ctx, req)
	if err != nil {
		log.CtxErrorw(ctx, "client failed to get bucket read quota", "error", err)
		return uint64(0), uint64(0), uint64(0), ErrRpcUnknown
	}
	if resp.GetErr() != nil {
		return uint64(0), uint64(0), uint64(0), resp.GetErr()
	}
	return resp.GetChargedQuotaSize(), resp.GetSpFreeQuotaSize(), resp.GetConsumedSize(), nil
}

func (s *GfSpClient) ListBucketReadRecord(ctx context.Context, bucket *storage_types.BucketInfo, startTimestampUs,
	endTimestampUs, maxRecordNum int64, opts ...grpc.DialOption) ([]*types.ReadRecord, int64, error) {
	conn, connErr := s.Connection(ctx, s.metadataEndpoint, opts...)
	if connErr != nil {
		log.CtxErrorw(ctx, "client failed to connect metadata", "error", connErr)
		return nil, 0, ErrRpcUnknown
	}
	defer conn.Close()
	req := &types.GfSpListBucketReadRecordRequest{
		BucketInfo:       bucket,
		StartTimestampUs: startTimestampUs,
		EndTimestampUs:   endTimestampUs,
		MaxRecordNum:     maxRecordNum,
	}
	resp, err := types.NewGfSpMetadataServiceClient(conn).GfSpListBucketReadRecord(ctx, req)
	if err != nil {
		log.CtxErrorw(ctx, "client failed to list bucket read record", "error", err)
		return nil, 0, ErrRpcUnknown
	}
	if resp.GetErr() != nil {
		return nil, 0, resp.GetErr()
	}
	return resp.GetReadRecords(), resp.GetNextStartTimestampUs(), nil
}

func (s *GfSpClient) GetUploadObjectState(ctx context.Context, objectID uint64, opts ...grpc.DialOption) (int32, error) {
	conn, connErr := s.Connection(ctx, s.metadataEndpoint, opts...)
	if connErr != nil {
		log.CtxErrorw(ctx, "client failed to connect metadata", "error", connErr)
		return 0, ErrRpcUnknown
	}
	defer conn.Close()
	req := &types.GfSpQueryUploadProgressRequest{
		ObjectId: objectID,
	}
	resp, err := types.NewGfSpMetadataServiceClient(conn).GfSpQueryUploadProgress(ctx, req)
	if err != nil {
		log.CtxErrorw(ctx, "client failed to get uploading object state", "error", err)
		return 0, ErrRpcUnknown
	}
	if resp.GetErr() != nil {
		return 0, resp.GetErr()
	}
	return int32(resp.GetState()), nil
}

func (s *GfSpClient) GetUploadObjectSegment(ctx context.Context, objectID uint64, opts ...grpc.DialOption) (uint32, error) {
	conn, connErr := s.Connection(ctx, s.metadataEndpoint, opts...)
	if connErr != nil {
		log.CtxErrorw(ctx, "client failed to connect metadata", "error", connErr)
		return 0, ErrRpcUnknown
	}
	defer conn.Close()
	req := &types.GfSpQueryResumableUploadSegmentRequest{
		ObjectId: objectID,
	}
	resp, err := types.NewGfSpMetadataServiceClient(conn).GfSpQueryResumableUploadSegment(ctx, req)
	if err != nil {
		log.CtxErrorw(ctx, "client failed to get uploading object segment", "error", err)
		return 0, ErrRpcUnknown
	}
	if resp.GetErr() != nil {
		return 0, resp.GetErr()
	}
	return resp.GetSegmentCount(), nil
}

func (s *GfSpClient) GetGroupList(
	ctx context.Context,
	name string,
	prefix string,
	sourceType string,
	limit int64,
	offset int64,
	includeRemoved bool,
	opts ...grpc.DialOption) ([]*types.Group, int64, error) {
	conn, connErr := s.Connection(ctx, s.metadataEndpoint, opts...)
	if connErr != nil {
		log.CtxErrorw(ctx, "client failed to connect metadata", "error", connErr)
		return nil, 0, ErrRpcUnknown
	}
	defer conn.Close()
	req := &types.GfSpGetGroupListRequest{
		Name:           name,
		Prefix:         prefix,
		SourceType:     sourceType,
		Limit:          limit,
		Offset:         offset,
		IncludeRemoved: includeRemoved,
	}
	resp, err := types.NewGfSpMetadataServiceClient(conn).GfSpGetGroupList(ctx, req)
	if err != nil {
		log.CtxErrorw(ctx, "client failed to get group list", "error", err)
		return nil, 0, ErrRpcUnknown
	}
	return resp.Groups, resp.Count, nil
}

func (s *GfSpClient) ListBucketsByBucketID(ctx context.Context, bucketIDs []uint64, includeRemoved bool, opts ...grpc.DialOption) (map[uint64]*types.Bucket, error) {
	conn, connErr := s.Connection(ctx, s.metadataEndpoint, opts...)
	if connErr != nil {
		log.CtxErrorw(ctx, "client failed to connect metadata", "error", connErr)
		return nil, ErrRpcUnknown
	}
	defer conn.Close()
	req := &types.GfSpListBucketsByBucketIDRequest{
		BucketIds:      bucketIDs,
		IncludeRemoved: includeRemoved,
	}
	resp, err := types.NewGfSpMetadataServiceClient(conn).GfSpListBucketsByBucketID(ctx, req)
	if err != nil {
		log.CtxErrorw(ctx, "client failed to list buckets by bucket ids", "error", err)
		return nil, ErrRpcUnknown
	}
	return resp.Buckets, nil
}

func (s *GfSpClient) ListObjectsByObjectID(ctx context.Context, objectIDs []uint64, includeRemoved bool, opts ...grpc.DialOption) (map[uint64]*types.Object, error) {
	conn, connErr := s.Connection(ctx, s.metadataEndpoint, opts...)
	if connErr != nil {
		log.CtxErrorw(ctx, "client failed to connect metadata", "error", connErr)
		return nil, ErrRpcUnknown
	}
	defer conn.Close()
	req := &types.GfSpListObjectsByObjectIDRequest{
		ObjectIds:      objectIDs,
		IncludeRemoved: includeRemoved,
	}
	resp, err := types.NewGfSpMetadataServiceClient(conn).GfSpListObjectsByObjectID(ctx, req)
	if err != nil {
		log.CtxErrorw(ctx, "client failed to list objects by object ids", "error", err)
		return nil, ErrRpcUnknown
	}
	return resp.Objects, nil
}

<<<<<<< HEAD
func (s *GfSpClient) ListVirtualGroupFamiliesSpID(ctx context.Context, spID uint32, opts ...grpc.DialOption) ([]*virtual_types.GlobalVirtualGroupFamily, error) {
=======
func (s *GfSpClient) GetObjectByID(ctx context.Context, objectID uint64, opts ...grpc.DialOption) (*storage_types.ObjectInfo, error) {
>>>>>>> b172b034
	conn, connErr := s.Connection(ctx, s.metadataEndpoint, opts...)
	if connErr != nil {
		log.CtxErrorw(ctx, "client failed to connect metadata", "error", connErr)
		return nil, ErrRpcUnknown
	}
	defer conn.Close()
<<<<<<< HEAD
	req := &types.GfSpListVirtualGroupFamiliesBySpIDRequest{SpId: spID}
	resp, err := types.NewGfSpMetadataServiceClient(conn).GfSpListVirtualGroupFamiliesBySpID(ctx, req)
	if err != nil {
		log.CtxErrorw(ctx, "client failed to list virtual group families by sp id", "error", err)
		return nil, ErrRpcUnknown
	}
	return resp.GlobalVirtualGroupFamilies, nil
}

func (s *GfSpClient) GetGlobalVirtualGroupByGvgID(ctx context.Context, gvgID uint32, opts ...grpc.DialOption) (*virtual_types.GlobalVirtualGroup, error) {
	conn, connErr := s.Connection(ctx, s.metadataEndpoint, opts...)
	if connErr != nil {
		log.CtxErrorw(ctx, "client failed to connect metadata", "error", connErr)
		return nil, ErrRpcUnknown
	}
	defer conn.Close()
	req := &types.GfSpGetGlobalVirtualGroupByGvgIDRequest{GvgId: gvgID}
	resp, err := types.NewGfSpMetadataServiceClient(conn).GfSpGetGlobalVirtualGroupByGvgID(ctx, req)
	if err != nil {
		log.CtxErrorw(ctx, "client failed to get global virtual group by gvg id", "error", err)
		return nil, ErrRpcUnknown
	}
	return resp.GlobalVirtualGroup, nil
}

func (s *GfSpClient) GetVirtualGroupFamilyBindingOnBucket(ctx context.Context, bucketID uint64, opts ...grpc.DialOption) (*virtual_types.GlobalVirtualGroupFamily, error) {
	conn, connErr := s.Connection(ctx, s.metadataEndpoint, opts...)
	if connErr != nil {
		log.CtxErrorw(ctx, "client failed to connect metadata", "error", connErr)
		return nil, ErrRpcUnknown
	}
	defer conn.Close()
	req := &types.GfSpGetVirtualGroupFamilyBindingOnBucketRequest{BucketId: bucketID}
	resp, err := types.NewGfSpMetadataServiceClient(conn).GfSpGetVirtualGroupFamilyBindingOnBucket(ctx, req)
	if err != nil {
		log.CtxErrorw(ctx, "client failed to get virtual group family binding on bucket", "error", err)
		return nil, ErrRpcUnknown
	}
	return resp.GlobalVirtualGroupFamily, nil
}

func (s *GfSpClient) ListBucketsBindingOnPrimarySP(ctx context.Context, spID uint32, startAfter uint64, limit uint32, opts ...grpc.DialOption) ([]*types.Bucket, error) {
	conn, connErr := s.Connection(ctx, s.metadataEndpoint, opts...)
	if connErr != nil {
		log.CtxErrorw(ctx, "client failed to connect metadata", "error", connErr)
		return nil, ErrRpcUnknown
	}
	defer conn.Close()
	req := &types.GfSpListBucketsBindingOnPrimarySPRequest{
		SpId:       spID,
		StartAfter: startAfter,
		Limit:      limit,
	}
	resp, err := types.NewGfSpMetadataServiceClient(conn).GfSpListBucketsBindingOnPrimarySP(ctx, req)
	if err != nil {
		log.CtxErrorw(ctx, "client failed to list buckets by primary sp id", "error", err)
		return nil, ErrRpcUnknown
	}
	return resp.Buckets, nil
}

func (s *GfSpClient) ListBucketsBindingOnSecondarySP(ctx context.Context, spID uint32, startAfter uint64, limit uint32, opts ...grpc.DialOption) ([]*types.Bucket, error) {
	conn, connErr := s.Connection(ctx, s.metadataEndpoint, opts...)
	if connErr != nil {
		log.CtxErrorw(ctx, "client failed to connect metadata", "error", connErr)
		return nil, ErrRpcUnknown
	}
	defer conn.Close()
	req := &types.GfSpListBucketsBindingOnSecondarySPRequest{
		SpId:       spID,
		StartAfter: startAfter,
		Limit:      limit,
	}
	resp, err := types.NewGfSpMetadataServiceClient(conn).GfSpListBucketsBindingOnSecondarySP(ctx, req)
	if err != nil {
		log.CtxErrorw(ctx, "client failed to list buckets by secondary sp id", "error", err)
		return nil, ErrRpcUnknown
	}
	return resp.Buckets, nil
}

func (s *GfSpClient) ListPrimaryObjects(ctx context.Context, spID uint32, bucketID uint64, startAfter uint64, limit uint32, opts ...grpc.DialOption) ([]*types.Object, error) {
	conn, connErr := s.Connection(ctx, s.metadataEndpoint, opts...)
	if connErr != nil {
		log.CtxErrorw(ctx, "client failed to connect metadata", "error", connErr)
		return nil, ErrRpcUnknown
	}
	defer conn.Close()
	req := &types.GfSpListPrimaryObjectsRequest{
		SpId:       spID,
		BucketId:   bucketID,
		StartAfter: startAfter,
		Limit:      limit,
	}
	resp, err := types.NewGfSpMetadataServiceClient(conn).GfSpListPrimaryObjects(ctx, req)
	if err != nil {
		log.CtxErrorw(ctx, "client failed to list objects by primary sp id", "error", err)
		return nil, ErrRpcUnknown
	}
	return resp.Objects, nil
}

func (s *GfSpClient) ListSecondaryObjects(ctx context.Context, spID uint32, bucketID uint64, startAfter uint64, limit uint32, opts ...grpc.DialOption) ([]*types.Object, error) {
	conn, connErr := s.Connection(ctx, s.metadataEndpoint, opts...)
	if connErr != nil {
		log.CtxErrorw(ctx, "client failed to connect metadata", "error", connErr)
		return nil, ErrRpcUnknown
	}
	defer conn.Close()
	req := &types.GfSpListSecondaryObjectsRequest{
		SpId:       spID,
		BucketId:   bucketID,
		StartAfter: startAfter,
		Limit:      limit,
	}
	resp, err := types.NewGfSpMetadataServiceClient(conn).GfSpListSecondaryObjects(ctx, req)
	if err != nil {
		log.CtxErrorw(ctx, "client failed to list objects by secondary sp id", "error", err)
		return nil, ErrRpcUnknown
	}
	return resp.Objects, nil
}

func (s *GfSpClient) ListObjectsInGVGAndBucket(ctx context.Context, gvgID uint32, bucketID uint64, startAfter uint64, limit uint32, opts ...grpc.DialOption) ([]*types.Object, error) {
	conn, connErr := s.Connection(ctx, s.metadataEndpoint, opts...)
	if connErr != nil {
		log.CtxErrorw(ctx, "client failed to connect metadata", "error", connErr)
		return nil, ErrRpcUnknown
	}
	defer conn.Close()
	req := &types.GfSpListObjectsInGVGAndBucketRequest{
		GvgId:      gvgID,
		BucketId:   bucketID,
		StartAfter: startAfter,
		Limit:      limit,
	}
	resp, err := types.NewGfSpMetadataServiceClient(conn).GfSpListObjectsInGVGAndBucket(ctx, req)
	if err != nil {
		log.CtxErrorw(ctx, "client failed to list objects by gvg id", "error", err)
		return nil, ErrRpcUnknown
	}
	return resp.Objects, nil
}

func (s *GfSpClient) ListObjectsInGVG(ctx context.Context, gvgID uint32, startAfter uint64, limit uint32, opts ...grpc.DialOption) ([]*types.Object, error) {
	conn, connErr := s.Connection(ctx, s.metadataEndpoint, opts...)
	if connErr != nil {
		log.CtxErrorw(ctx, "client failed to connect metadata", "error", connErr)
		return nil, ErrRpcUnknown
	}
	defer conn.Close()
	req := &types.GfSpListObjectsInGVGRequest{
		GvgId:      gvgID,
		StartAfter: startAfter,
		Limit:      limit,
	}
	resp, err := types.NewGfSpMetadataServiceClient(conn).GfSpListObjectsInGVG(ctx, req)
	if err != nil {
		log.CtxErrorw(ctx, "client failed to list objects by gvg id", "error", err)
		return nil, ErrRpcUnknown
	}
	return resp.Objects, nil
}

func (s *GfSpClient) GetVirtualGroupFamily(ctx context.Context, vgfID uint32, opts ...grpc.DialOption) (*virtual_types.GlobalVirtualGroupFamily, error) {
	conn, connErr := s.Connection(ctx, s.metadataEndpoint, opts...)
	if connErr != nil {
		log.CtxErrorw(ctx, "client failed to connect metadata", "error", connErr)
		return nil, ErrRpcUnknown
	}
	defer conn.Close()
	req := &types.GfSpGetVirtualGroupFamilyRequest{VgfId: vgfID}
	resp, err := types.NewGfSpMetadataServiceClient(conn).GfSpGetVirtualGroupFamily(ctx, req)
	if err != nil {
		log.CtxErrorw(ctx, "client failed to get global virtual group family by vgf id", "error", err)
		return nil, ErrRpcUnknown
	}
	return resp.Vgf, nil
}

func (s *GfSpClient) GetGlobalVirtualGroup(ctx context.Context, bucketID uint64, lvgID uint32, opts ...grpc.DialOption) (*virtual_types.GlobalVirtualGroup, error) {
	conn, connErr := s.Connection(ctx, s.metadataEndpoint, opts...)
	if connErr != nil {
		log.CtxErrorw(ctx, "client failed to connect metadata", "error", connErr)
		return nil, ErrRpcUnknown
	}
	defer conn.Close()
	req := &types.GfSpGetGlobalVirtualGroupRequest{
		BucketId: bucketID,
		LvgId:    lvgID,
	}
	resp, err := types.NewGfSpMetadataServiceClient(conn).GfSpGetGlobalVirtualGroup(ctx, req)
	if err != nil {
		log.CtxErrorw(ctx, "client failed to get global virtual group by lvg id and bucket id", "error", err)
		return nil, ErrRpcUnknown
	}
	return resp.Gvg, nil
}

func (s *GfSpClient) ListGlobalVirtualGroupsByBucket(ctx context.Context, bucketID uint64, opts ...grpc.DialOption) ([]*virtual_types.GlobalVirtualGroup, error) {
	conn, connErr := s.Connection(ctx, s.metadataEndpoint, opts...)
	if connErr != nil {
		log.CtxErrorw(ctx, "client failed to connect metadata", "error", connErr)
		return nil, ErrRpcUnknown
	}
	defer conn.Close()
	req := &types.GfSpListGlobalVirtualGroupsByBucketRequest{
		BucketId: bucketID,
	}
	resp, err := types.NewGfSpMetadataServiceClient(conn).GfSpListGlobalVirtualGroupsByBucket(ctx, req)
	if err != nil {
		log.CtxErrorw(ctx, "client failed to list global virtual group by bucket id", "error", err)
		return nil, ErrRpcUnknown
	}
	return resp.Groups, nil
}

func (s *GfSpClient) ListGlobalVirtualGroupsBySecondarySP(ctx context.Context, spID uint32, opts ...grpc.DialOption) ([]*virtual_types.GlobalVirtualGroup, error) {
	conn, connErr := s.Connection(ctx, s.metadataEndpoint, opts...)
	if connErr != nil {
		log.CtxErrorw(ctx, "client failed to connect metadata", "error", connErr)
		return nil, ErrRpcUnknown
	}
	defer conn.Close()
	req := &types.GfSpListGlobalVirtualGroupsBySecondarySPRequest{
		SpId: spID,
	}
	resp, err := types.NewGfSpMetadataServiceClient(conn).GfSpListGlobalVirtualGroupsBySecondarySP(ctx, req)
	if err != nil {
		log.CtxErrorw(ctx, "client failed to list global virtual group by secondary sp id", "error", err)
		return nil, ErrRpcUnknown
	}
	return resp.Groups, nil
}

func (s *GfSpClient) ListMigrateBucketEvents(ctx context.Context, blockID uint64, spID uint32, opts ...grpc.DialOption) (*types.ListMigrateBucketEvents, error) {
	conn, connErr := s.Connection(ctx, s.metadataEndpoint, opts...)
	if connErr != nil {
		log.CtxErrorw(ctx, "client failed to connect metadata", "error", connErr)
		return nil, ErrRpcUnknown
	}
	defer conn.Close()
	req := &types.GfSpListMigrateBucketEventsRequest{
		BlockId: blockID,
		SpId:    spID,
	}
	resp, err := types.NewGfSpMetadataServiceClient(conn).GfSpListMigrateBucketEvents(ctx, req)
	if err != nil {
		log.CtxErrorw(ctx, "client failed to list migrate bucket events", "error", err)
		return nil, ErrRpcUnknown
	}
	return resp.Events, nil
}

func (s *GfSpClient) ListSwapOutEvents(ctx context.Context, blockID uint64, spID uint32, opts ...grpc.DialOption) (*types.ListSwapOutEvents, error) {
	conn, connErr := s.Connection(ctx, s.metadataEndpoint, opts...)
	if connErr != nil {
		log.CtxErrorw(ctx, "client failed to connect metadata", "error", connErr)
		return nil, ErrRpcUnknown
	}
	defer conn.Close()
	req := &types.GfSpListSwapOutEventsRequest{
		BlockId: blockID,
		SpId:    spID,
	}
	resp, err := types.NewGfSpMetadataServiceClient(conn).GfSpListSwapOutEvents(ctx, req)
	if err != nil {
		log.CtxErrorw(ctx, "client failed to list migrate swap out events", "error", err)
		return nil, ErrRpcUnknown
	}
	return resp.Events, nil
}

func (s *GfSpClient) ListSpExitEvents(ctx context.Context, blockID uint64, operatorAddress string, opts ...grpc.DialOption) (*types.ListSpExitEvents, error) {
	conn, connErr := s.Connection(ctx, s.metadataEndpoint, opts...)
	if connErr != nil {
		log.CtxErrorw(ctx, "client failed to connect metadata", "error", connErr)
		return nil, ErrRpcUnknown
	}
	defer conn.Close()
	req := &types.GfSpListSpExitEventsRequest{
		BlockId:         blockID,
		OperatorAddress: operatorAddress,
	}
	resp, err := types.NewGfSpMetadataServiceClient(conn).GfSpListSpExitEvents(ctx, req)
	if err != nil {
		log.CtxErrorw(ctx, "client failed to list sp exit events", "error", err)
		return nil, ErrRpcUnknown
	}
	return resp.Events, nil
=======
	req := &types.GfSpListObjectsByObjectIDRequest{
		ObjectIds:      []uint64{objectID},
		IncludeRemoved: false,
	}
	resp, err := types.NewGfSpMetadataServiceClient(conn).GfSpListObjectsByObjectID(ctx, req)
	if err != nil {
		log.CtxErrorw(ctx, "client failed to list objects by object ids", "error", err)
		return nil, ErrRpcUnknown
	}
	if len(resp.GetObjects()) == 0 {
		return nil, ErrNoSuchObject
	}
	if _, ok := resp.GetObjects()[objectID]; !ok {
		return nil, ErrNoSuchObject
	}
	if resp.GetObjects()[objectID].GetObjectInfo() == nil {
		return nil, ErrNoSuchObject
	}
	return resp.GetObjects()[objectID].GetObjectInfo(), nil
>>>>>>> b172b034
}<|MERGE_RESOLUTION|>--- conflicted
+++ resolved
@@ -465,18 +465,13 @@
 	return resp.Objects, nil
 }
 
-<<<<<<< HEAD
 func (s *GfSpClient) ListVirtualGroupFamiliesSpID(ctx context.Context, spID uint32, opts ...grpc.DialOption) ([]*virtual_types.GlobalVirtualGroupFamily, error) {
-=======
-func (s *GfSpClient) GetObjectByID(ctx context.Context, objectID uint64, opts ...grpc.DialOption) (*storage_types.ObjectInfo, error) {
->>>>>>> b172b034
-	conn, connErr := s.Connection(ctx, s.metadataEndpoint, opts...)
-	if connErr != nil {
-		log.CtxErrorw(ctx, "client failed to connect metadata", "error", connErr)
-		return nil, ErrRpcUnknown
-	}
-	defer conn.Close()
-<<<<<<< HEAD
+	conn, connErr := s.Connection(ctx, s.metadataEndpoint, opts...)
+	if connErr != nil {
+		log.CtxErrorw(ctx, "client failed to connect metadata", "error", connErr)
+		return nil, ErrRpcUnknown
+	}
+	defer conn.Close()
 	req := &types.GfSpListVirtualGroupFamiliesBySpIDRequest{SpId: spID}
 	resp, err := types.NewGfSpMetadataServiceClient(conn).GfSpListVirtualGroupFamiliesBySpID(ctx, req)
 	if err != nil {
@@ -767,7 +762,15 @@
 		return nil, ErrRpcUnknown
 	}
 	return resp.Events, nil
-=======
+}
+
+func (s *GfSpClient) GetObjectByID(ctx context.Context, objectID uint64, opts ...grpc.DialOption) (*storage_types.ObjectInfo, error) {
+	conn, connErr := s.Connection(ctx, s.metadataEndpoint, opts...)
+	if connErr != nil {
+		log.CtxErrorw(ctx, "client failed to connect metadata", "error", connErr)
+		return nil, ErrRpcUnknown
+	}
+	defer conn.Close()
 	req := &types.GfSpListObjectsByObjectIDRequest{
 		ObjectIds:      []uint64{objectID},
 		IncludeRemoved: false,
@@ -787,5 +790,4 @@
 		return nil, ErrNoSuchObject
 	}
 	return resp.GetObjects()[objectID].GetObjectInfo(), nil
->>>>>>> b172b034
 }