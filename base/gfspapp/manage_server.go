--- conflicted
+++ resolved
@@ -123,11 +123,7 @@
 		err        error
 	)
 	if reportTask == nil {
-<<<<<<< HEAD
-		log.CtxError(ctx, "failed to report task due to  pointer dangling")
-=======
 		log.CtxError(ctx, "failed to receive report task due to object info pointer dangling")
->>>>>>> 19d31cba
 		return &gfspserver.GfSpReportTaskResponse{Err: ErrUploadTaskDangling}, nil
 	}
 	switch t := reportTask.(type) {
