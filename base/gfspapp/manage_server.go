package gfspapp

import (
	"context"
	"net/http"
	"time"

	"github.com/bnb-chain/greenfield-storage-provider/base/types/gfsperrors"
	"github.com/bnb-chain/greenfield-storage-provider/base/types/gfspserver"
	"github.com/bnb-chain/greenfield-storage-provider/base/types/gfsptask"
	corercmgr "github.com/bnb-chain/greenfield-storage-provider/core/rcmgr"
	corespdb "github.com/bnb-chain/greenfield-storage-provider/core/spdb"
	coretask "github.com/bnb-chain/greenfield-storage-provider/core/task"
	"github.com/bnb-chain/greenfield-storage-provider/pkg/log"
	"github.com/bnb-chain/greenfield-storage-provider/pkg/metrics"
)

var (
	ErrUploadTaskDangling  = gfsperrors.Register(BaseCodeSpace, http.StatusBadRequest, 990601, "OoooH... request lost")
	ErrUnsupportedTaskType = gfsperrors.Register(BaseCodeSpace, http.StatusNotFound, 990602, "unsupported task type")
	ErrNoTaskMatchLimit    = gfsperrors.Register(BaseCodeSpace, http.StatusNotFound, 990603, "no task to dispatch below the require limits")
)

var _ gfspserver.GfSpManageServiceServer = &GfSpBaseApp{}

func (g *GfSpBaseApp) GfSpBeginTask(ctx context.Context, req *gfspserver.GfSpBeginTaskRequest) (*gfspserver.GfSpBeginTaskResponse, error) {
	if req.GetRequest() == nil {
		log.Error("failed to begin task due to pointer dangling")
		return &gfspserver.GfSpBeginTaskResponse{Err: ErrUploadTaskDangling}, nil
	}
	switch task := req.GetRequest().(type) {
	case *gfspserver.GfSpBeginTaskRequest_UploadObjectTask:
		g.GfSpDB().InsertUploadEvent(task.UploadObjectTask.GetObjectInfo().Id.Uint64(), corespdb.ManagerReceiveAndWaitSchedulingTask, task.UploadObjectTask.Key().String())
		err := g.OnBeginUploadObjectTask(ctx, task.UploadObjectTask)
		if err != nil {
			g.GfSpDB().InsertUploadEvent(task.UploadObjectTask.GetObjectInfo().Id.Uint64(), corespdb.ManagerReceiveAndWaitSchedulingTask, task.UploadObjectTask.Key().String()+":"+err.Error())
		}
		g.GfSpDB().InsertUploadEvent(task.UploadObjectTask.GetObjectInfo().Id.Uint64(), corespdb.ManagerReceiveAndWaitSchedulingTask, task.UploadObjectTask.Key().String()+":")
		return &gfspserver.GfSpBeginTaskResponse{Err: gfsperrors.MakeGfSpError(err)}, nil
	case *gfspserver.GfSpBeginTaskRequest_ResumableUploadObjectTask:
		err := g.OnBeginResumableUploadObjectTask(ctx, task.ResumableUploadObjectTask)
		return &gfspserver.GfSpBeginTaskResponse{Err: gfsperrors.MakeGfSpError(err)}, nil
	default:
		return &gfspserver.GfSpBeginTaskResponse{Err: ErrUnsupportedTaskType}, nil
	}
}

func (g *GfSpBaseApp) OnBeginUploadObjectTask(ctx context.Context, task coretask.UploadObjectTask) error {
	if task == nil || task.GetObjectInfo() == nil {
		log.CtxError(ctx, "failed to begin upload object task due to object info pointer dangling")
		return ErrUploadTaskDangling
	}
	ctx = log.WithValue(ctx, log.CtxKeyTask, task.Key().String())
	err := g.manager.HandleCreateUploadObjectTask(ctx, task)
	if err != nil {
		log.CtxErrorw(ctx, "failed to begin upload object task", "info", task.Info(), "error", err)
		return err
	}
	log.CtxDebugw(ctx, "succeed to begin upload object task", "info", task.Info())
	return nil
}

func (g *GfSpBaseApp) OnBeginResumableUploadObjectTask(ctx context.Context, task coretask.ResumableUploadObjectTask) error {
	if task == nil || task.GetObjectInfo() == nil {
		log.CtxError(ctx, "failed to begin resumable upload object task due to object info pointer dangling")
		return ErrUploadTaskDangling
	}
	ctx = log.WithValue(ctx, log.CtxKeyTask, task.Key().String())
	err := g.manager.HandleCreateResumableUploadObjectTask(ctx, task)
	if err != nil {
		log.CtxErrorw(ctx, "failed to begin resumable upload object task", "info", task.Info(), "error", err)
		return err
	}
	log.CtxDebugw(ctx, "succeed to begin resumable upload object task", "info", task.Info())
	return nil
}

func (g *GfSpBaseApp) GfSpAskTask(ctx context.Context, req *gfspserver.GfSpAskTaskRequest) (*gfspserver.GfSpAskTaskResponse, error) {
	gfspTask, err := g.OnAskTask(ctx, req.GetNodeLimit())
	if err != nil {
		log.CtxErrorw(ctx, "failed to dispatch task", "error", err)
		return &gfspserver.GfSpAskTaskResponse{Err: gfsperrors.MakeGfSpError(err)}, nil
	}
	if gfspTask == nil {
		return &gfspserver.GfSpAskTaskResponse{Err: ErrNoTaskMatchLimit}, nil
	}
	ctx = log.WithValue(ctx, log.CtxKeyTask, gfspTask.Key().String())
	resp := &gfspserver.GfSpAskTaskResponse{}
	switch t := gfspTask.(type) {
	case *gfsptask.GfSpReplicatePieceTask:
		resp.Response = &gfspserver.GfSpAskTaskResponse_ReplicatePieceTask{
			ReplicatePieceTask: t,
		}
		metrics.DispatchReplicatePieceTaskCounter.WithLabelValues(g.manager.Name()).Inc()
		g.GfSpDB().InsertUploadEvent(t.GetObjectInfo().Id.Uint64(), corespdb.ManagerSchedulingTask, t.Key().String())
	case *gfsptask.GfSpSealObjectTask:
		resp.Response = &gfspserver.GfSpAskTaskResponse_SealObjectTask{
			SealObjectTask: t,
		}
		metrics.DispatchSealObjectTaskCounter.WithLabelValues(g.manager.Name()).Inc()
		g.GfSpDB().InsertUploadEvent(t.GetObjectInfo().Id.Uint64(), corespdb.ManagerSchedulingTask, t.Key().String())
	case *gfsptask.GfSpReceivePieceTask:
		resp.Response = &gfspserver.GfSpAskTaskResponse_ReceivePieceTask{
			ReceivePieceTask: t,
		}
		metrics.DispatchReceivePieceTaskCounter.WithLabelValues(g.manager.Name()).Inc()
	case *gfsptask.GfSpGCObjectTask:
		resp.Response = &gfspserver.GfSpAskTaskResponse_GcObjectTask{
			GcObjectTask: t,
		}
		metrics.DispatchGcObjectTaskCounter.WithLabelValues(g.manager.Name()).Inc()
	case *gfsptask.GfSpGCZombiePieceTask:
		resp.Response = &gfspserver.GfSpAskTaskResponse_GcZombiePieceTask{
			GcZombiePieceTask: t,
		}
	case *gfsptask.GfSpGCMetaTask:
		resp.Response = &gfspserver.GfSpAskTaskResponse_GcMetaTask{
			GcMetaTask: t,
		}
<<<<<<< HEAD
	case *gfsptask.GfSpMigratePieceTask:
		resp.Response = &gfspserver.GfSpAskTaskResponse_MigratePieceTask{
			MigratePieceTask: t,
		}
=======
	case *gfsptask.GfSpRecoverPieceTask:
		resp.Response = &gfspserver.GfSpAskTaskResponse_RecoverPieceTask{
			RecoverPieceTask: t,
		}
		metrics.DispatchRecoverPieceTaskCounter.WithLabelValues(g.manager.Name()).Inc()
>>>>>>> 3add7b40
	default:
		log.CtxErrorw(ctx, "[BUG] Unsupported task type to dispatch")
		return &gfspserver.GfSpAskTaskResponse{Err: ErrUnsupportedTaskType}, nil
	}
	log.CtxDebugw(ctx, "succeed to response ask task")
	return resp, nil
}

func (g *GfSpBaseApp) OnAskTask(ctx context.Context, limit corercmgr.Limit) (coretask.Task, error) {
	gfspTask, err := g.manager.DispatchTask(ctx, limit)
	if err != nil {
		return nil, gfsperrors.MakeGfSpError(err)
	}
	if gfspTask == nil {
		return nil, nil
	}
	ctx = log.WithValue(ctx, log.CtxKeyTask, gfspTask.Key().String())
	gfspTask.IncRetry()
	gfspTask.SetError(nil)
	gfspTask.SetUpdateTime(time.Now().Unix())
	gfspTask.SetAddress(GetRPCRemoteAddress(ctx))
	log.CtxDebugw(ctx, "succeed to dispatch task", "info", gfspTask.Info())
	return gfspTask, nil
}

func (g *GfSpBaseApp) GfSpReportTask(ctx context.Context, req *gfspserver.GfSpReportTaskRequest) (
	*gfspserver.GfSpReportTaskResponse, error) {
	var (
		reportTask = req.GetRequest()
		err        error
	)
	if reportTask == nil {
		log.CtxError(ctx, "failed to receive report task due to object info pointer dangling")
		return &gfspserver.GfSpReportTaskResponse{Err: ErrUploadTaskDangling}, nil
	}
	switch t := reportTask.(type) {
	case *gfspserver.GfSpReportTaskRequest_UploadObjectTask:
		task := t.UploadObjectTask
		ctx = log.WithValue(ctx, log.CtxKeyTask, task.Key().String())
		task.SetAddress(GetRPCRemoteAddress(ctx))
		log.CtxInfow(ctx, "begin to handle reported task", "task_info", task.Info())

		metrics.UploadObjectTaskTimeHistogram.WithLabelValues(g.manager.Name()).Observe(
			time.Since(time.Unix(t.UploadObjectTask.GetCreateTime(), 0)).Seconds())
		if t.UploadObjectTask.Error() != nil {
			metrics.UploadObjectTaskFailedCounter.WithLabelValues(g.manager.Name()).Inc()
		}

		startReportDoneUploadTask := time.Now()
		err = g.manager.HandleDoneUploadObjectTask(ctx, t.UploadObjectTask)
		metrics.PerfUploadTimeHistogram.WithLabelValues("report_upload_task_done_server").
			Observe(time.Since(startReportDoneUploadTask).Seconds())
	case *gfspserver.GfSpReportTaskRequest_ResumableUploadObjectTask:
		task := t.ResumableUploadObjectTask
		ctx = log.WithValue(ctx, log.CtxKeyTask, task.Key().String())
		task.SetAddress(GetRPCRemoteAddress(ctx))
		log.CtxInfow(ctx, "begin to handle reported task", "task_info", task.Info())

		metrics.UploadObjectTaskTimeHistogram.WithLabelValues(g.manager.Name()).Observe(
			time.Since(time.Unix(t.ResumableUploadObjectTask.GetCreateTime(), 0)).Seconds())
		if t.ResumableUploadObjectTask.Error() != nil {
			metrics.UploadObjectTaskFailedCounter.WithLabelValues(g.manager.Name()).Inc()
		}

		startReportDoneUploadTask := time.Now()
		err = g.manager.HandleDoneResumableUploadObjectTask(ctx, t.ResumableUploadObjectTask)
		metrics.PerfUploadTimeHistogram.WithLabelValues("report_upload_task_done_server").
			Observe(time.Since(startReportDoneUploadTask).Seconds())
	case *gfspserver.GfSpReportTaskRequest_ReplicatePieceTask:
		task := t.ReplicatePieceTask
		ctx = log.WithValue(ctx, log.CtxKeyTask, task.Key().String())
		task.SetAddress(GetRPCRemoteAddress(ctx))
		log.CtxInfow(ctx, "begin to handle reported task", "task_info", task.Info())

		metrics.ReplicateAndSealTaskTimeHistogram.WithLabelValues(g.manager.Name()).Observe(
			time.Since(time.Unix(t.ReplicatePieceTask.GetCreateTime(), 0)).Seconds())
		if t.ReplicatePieceTask.Error() != nil {
			metrics.ReplicatePieceTaskFailedCounter.WithLabelValues(g.manager.Name()).Inc()
		}
		if !t.ReplicatePieceTask.GetSealed() {
			metrics.ReplicateCombineSealTaskFailedCounter.WithLabelValues(g.manager.Name()).Inc()
		}

		err = g.manager.HandleReplicatePieceTask(ctx, t.ReplicatePieceTask)
	case *gfspserver.GfSpReportTaskRequest_SealObjectTask:
		task := t.SealObjectTask
		ctx = log.WithValue(ctx, log.CtxKeyTask, task.Key().String())
		task.SetAddress(GetRPCRemoteAddress(ctx))
		log.CtxInfow(ctx, "begin to handle reported task", "task_info", task.Info())

		metrics.SealObjectTaskTimeHistogram.WithLabelValues(g.manager.Name()).Observe(
			time.Since(time.Unix(t.SealObjectTask.GetCreateTime(), 0)).Seconds())
		if t.SealObjectTask.Error() != nil {
			metrics.SealObjectTaskFailedCounter.WithLabelValues(g.manager.Name()).Inc()
		}

		err = g.manager.HandleSealObjectTask(ctx, t.SealObjectTask)
	case *gfspserver.GfSpReportTaskRequest_ReceivePieceTask:
		task := t.ReceivePieceTask
		ctx = log.WithValue(ctx, log.CtxKeyTask, task.Key().String())
		task.SetAddress(GetRPCRemoteAddress(ctx))
		log.CtxInfow(ctx, "begin to handle reported task", "task_info", task.Info())

		metrics.ReceiveTaskTimeHistogram.WithLabelValues(g.manager.Name()).Observe(
			time.Since(time.Unix(t.ReceivePieceTask.GetCreateTime(), 0)).Seconds())
		if t.ReceivePieceTask.Error() != nil {
			metrics.ReceivePieceTaskFailedCounter.WithLabelValues(g.manager.Name()).Inc()
		}

		err = g.manager.HandleReceivePieceTask(ctx, t.ReceivePieceTask)
	case *gfspserver.GfSpReportTaskRequest_GcObjectTask:
		task := t.GcObjectTask
		ctx = log.WithValue(ctx, log.CtxKeyTask, task.Key().String())
		task.SetAddress(GetRPCRemoteAddress(ctx))
		log.CtxInfow(ctx, "begin to handle reported task", "task_info", task.Info())

		err = g.manager.HandleGCObjectTask(ctx, t.GcObjectTask)
	case *gfspserver.GfSpReportTaskRequest_GcZombiePieceTask:
		task := t.GcZombiePieceTask
		ctx = log.WithValue(ctx, log.CtxKeyTask, task.Key().String())
		task.SetAddress(GetRPCRemoteAddress(ctx))
		log.CtxInfow(ctx, "begin to handle reported task", "task_info", task.Info())

		err = g.manager.HandleGCZombiePieceTask(ctx, t.GcZombiePieceTask)
	case *gfspserver.GfSpReportTaskRequest_GcMetaTask:
		task := t.GcMetaTask
		ctx = log.WithValue(ctx, log.CtxKeyTask, task.Key().String())
		task.SetAddress(GetRPCRemoteAddress(ctx))
		log.CtxInfow(ctx, "begin to handle reported task", "task_info", task.Info())

		err = g.manager.HandleGCMetaTask(ctx, t.GcMetaTask)
	case *gfspserver.GfSpReportTaskRequest_DownloadObjectTask:
		task := t.DownloadObjectTask
		ctx = log.WithValue(ctx, log.CtxKeyTask, task.Key().String())
		task.SetAddress(GetRPCRemoteAddress(ctx))
		log.CtxInfow(ctx, "begin to handle reported task", "task_info", task.Info())

		err = g.manager.HandleDownloadObjectTask(ctx, t.DownloadObjectTask)
	case *gfspserver.GfSpReportTaskRequest_ChallengePieceTask:
		task := t.ChallengePieceTask
		ctx = log.WithValue(ctx, log.CtxKeyTask, task.Key().String())
		task.SetAddress(GetRPCRemoteAddress(ctx))
		log.CtxInfow(ctx, "begin to handle reported task", "task_info", task.Info())

		err = g.manager.HandleChallengePieceTask(ctx, t.ChallengePieceTask)
<<<<<<< HEAD
	case *gfspserver.GfSpReportTaskRequest_MigratePieceTask:
		task := t.MigratePieceTask
		ctx := log.WithValue(ctx, log.CtxKeyTask, task.Key().String())
		task.SetAddress(GetRPCRemoteAddress(ctx))
		log.CtxInfow(ctx, "begin to handle reported task", "task_info", task.Info())
		err = g.manager.HandleMigratePieceTask(ctx, t.MigratePieceTask)
=======
	case *gfspserver.GfSpReportTaskRequest_RecoverPieceTask:
		task := t.RecoverPieceTask
		ctx = log.WithValue(ctx, log.CtxKeyTask, task.Key().String())
		task.SetAddress(GetRPCRemoteAddress(ctx))
		log.CtxInfow(ctx, "begin to handle recovery reported task", "task_info", task.Info())

		err = g.manager.HandleRecoverPieceTask(ctx, t.RecoverPieceTask)
>>>>>>> 3add7b40
	default:
		log.CtxError(ctx, "receive unsupported task type")
		return &gfspserver.GfSpReportTaskResponse{Err: ErrUnsupportedTaskType}, nil
	}
	if err != nil {
		log.CtxErrorw(ctx, "failed to report task", "error", err)
		return &gfspserver.GfSpReportTaskResponse{Err: gfsperrors.MakeGfSpError(err)}, nil
	}
	log.CtxInfow(ctx, "succeed to handle reported task")
	return &gfspserver.GfSpReportTaskResponse{}, nil
}

func (g *GfSpBaseApp) GfSpPickVirtualGroupFamily(ctx context.Context,
	req *gfspserver.GfSpPickVirtualGroupFamilyRequest) (*gfspserver.GfSpPickVirtualGroupFamilyResponse, error) {
	vgfID, err := g.manager.PickVirtualGroupFamily(ctx, req.GetCreateBucketApprovalTask())
	if err != nil {
		return nil, err
	}
	return &gfspserver.GfSpPickVirtualGroupFamilyResponse{
		VgfId: vgfID,
	}, nil
}<|MERGE_RESOLUTION|>--- conflicted
+++ resolved
@@ -117,18 +117,15 @@
 		resp.Response = &gfspserver.GfSpAskTaskResponse_GcMetaTask{
 			GcMetaTask: t,
 		}
-<<<<<<< HEAD
 	case *gfsptask.GfSpMigratePieceTask:
 		resp.Response = &gfspserver.GfSpAskTaskResponse_MigratePieceTask{
 			MigratePieceTask: t,
 		}
-=======
 	case *gfsptask.GfSpRecoverPieceTask:
 		resp.Response = &gfspserver.GfSpAskTaskResponse_RecoverPieceTask{
 			RecoverPieceTask: t,
 		}
 		metrics.DispatchRecoverPieceTaskCounter.WithLabelValues(g.manager.Name()).Inc()
->>>>>>> 3add7b40
 	default:
 		log.CtxErrorw(ctx, "[BUG] Unsupported task type to dispatch")
 		return &gfspserver.GfSpAskTaskResponse{Err: ErrUnsupportedTaskType}, nil
@@ -274,14 +271,12 @@
 		log.CtxInfow(ctx, "begin to handle reported task", "task_info", task.Info())
 
 		err = g.manager.HandleChallengePieceTask(ctx, t.ChallengePieceTask)
-<<<<<<< HEAD
 	case *gfspserver.GfSpReportTaskRequest_MigratePieceTask:
 		task := t.MigratePieceTask
 		ctx := log.WithValue(ctx, log.CtxKeyTask, task.Key().String())
 		task.SetAddress(GetRPCRemoteAddress(ctx))
 		log.CtxInfow(ctx, "begin to handle reported task", "task_info", task.Info())
 		err = g.manager.HandleMigratePieceTask(ctx, t.MigratePieceTask)
-=======
 	case *gfspserver.GfSpReportTaskRequest_RecoverPieceTask:
 		task := t.RecoverPieceTask
 		ctx = log.WithValue(ctx, log.CtxKeyTask, task.Key().String())
@@ -289,7 +284,6 @@
 		log.CtxInfow(ctx, "begin to handle recovery reported task", "task_info", task.Info())
 
 		err = g.manager.HandleRecoverPieceTask(ctx, t.RecoverPieceTask)
->>>>>>> 3add7b40
 	default:
 		log.CtxError(ctx, "receive unsupported task type")
 		return &gfspserver.GfSpReportTaskResponse{Err: ErrUnsupportedTaskType}, nil
