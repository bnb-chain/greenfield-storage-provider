--- conflicted
+++ resolved
@@ -122,13 +122,8 @@
 	if cfg.Endpoint.SignerEndpoint == "" {
 		cfg.Endpoint.SignerEndpoint = cfg.GRPCAddress
 	}
-<<<<<<< HEAD
 	if cfg.Endpoint.AuthenticatorEndpoint == "" {
-		cfg.Endpoint.AuthenticatorEndpoint = cfg.GrpcAddress
-=======
-	if cfg.Endpoint.AuthorizerEndpoint == "" {
-		cfg.Endpoint.AuthorizerEndpoint = cfg.GRPCAddress
->>>>>>> 45ed05a2
+		cfg.Endpoint.AuthenticatorEndpoint = cfg.GRPCAddress
 	}
 	app.client = gfspclient.NewGfSpClient(
 		cfg.Endpoint.ApproverEndpoint,
