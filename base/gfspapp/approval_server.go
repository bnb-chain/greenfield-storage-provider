--- conflicted
+++ resolved
@@ -111,7 +111,6 @@
 	return allow, nil
 }
 
-<<<<<<< HEAD
 func (g *GfSpBaseApp) OnAskMigrateBucketApproval(ctx context.Context, task task.ApprovalMigrateBucketTask) (bool, error) {
 	if task == nil || task.GetMigrateBucketInfo() == nil {
 		log.CtxError(ctx, "failed to ask migrate bucket approval due to bucket info pointer dangling")
@@ -133,10 +132,7 @@
 	return allow, nil
 }
 
-func (g *GfSpBaseApp) OnAskCreateObjectApproval(ctx context.Context, task task.ApprovalCreateObjectTask) (bool, error) {
-=======
 func (g *GfSpBaseApp) OnAskCreateObjectApproval(ctx context.Context, task task.ApprovalCreateObjectTask) (allow bool, err error) {
->>>>>>> ab84b7f7
 	if task == nil || task.GetCreateObjectInfo() == nil {
 		log.CtxError(ctx, "failed to ask create object approval due to object info pointer dangling")
 		return false, ErrApprovalTaskDangling
