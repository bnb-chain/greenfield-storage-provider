package gfspapp

import (
	"context"
	"syscall"

	"google.golang.org/grpc"

	"github.com/bnb-chain/greenfield-storage-provider/base/gfspclient"
	"github.com/bnb-chain/greenfield-storage-provider/core/consensus"
	corelifecycle "github.com/bnb-chain/greenfield-storage-provider/core/lifecycle"
	"github.com/bnb-chain/greenfield-storage-provider/core/module"
	"github.com/bnb-chain/greenfield-storage-provider/core/piecestore"
	corercmgr "github.com/bnb-chain/greenfield-storage-provider/core/rcmgr"
	"github.com/bnb-chain/greenfield-storage-provider/core/spdb"
	"github.com/bnb-chain/greenfield-storage-provider/store/bsdb"
)

const (
	BaseCodeSpace = "gfsp-base-app"
)

type GfSpBaseApp struct {
	appID           string
	grpcAddress     string
	operatorAddress string
	chainID         string

	server *grpc.Server
	client gfspclient.GfSpClientAPI

	gfSpDB       spdb.SPDB
	gfBsDB       bsdb.BSDB
	gfBsDBMaster bsdb.BSDB
	gfBsDBBackup bsdb.BSDB
	pieceStore   piecestore.PieceStore
	pieceOp      piecestore.PieceOp
	rcmgr        corercmgr.ResourceManager
	chain        consensus.Consensus

	approver      module.Approver
	authenticator module.Authenticator
	downloader    module.Downloader
	executor      module.TaskExecutor
	gater         module.Modular
	manager       module.Manager
	p2p           module.P2P
	receiver      module.Receiver
	signer        module.Signer
	uploader      module.Uploader
	metrics       module.Modular
	pprof         module.Modular

	appCtx    context.Context
	appCancel context.CancelFunc
	services  []corelifecycle.Service

	uploadSpeed    int64
	downloadSpeed  int64
	replicateSpeed int64
	receiveSpeed   int64

	sealObjectTimeout int64
	gcObjectTimeout   int64
	gcZombieTimeout   int64
	gcMetaTimeout     int64
	migrateGVGTimeout int64

	sealObjectRetry     int64
	replicateRetry      int64
	receiveConfirmRetry int64
	gcObjectRetry       int64
	gcZombieRetry       int64
	gcMetaRetry         int64
	recoveryRetry       int64
	migrateGVGRetry     int64
}

// AppID returns the GfSpBaseApp ID, the default value is prefix(gfsp) add
// started modules' name.
func (g *GfSpBaseApp) AppID() string {
	return g.appID
}

// SetAppID sets appID
func (g *GfSpBaseApp) SetAppID(appID string) {
	g.appID = appID
}

// GfSpClient returns the sp client that includes inner grpc and outer http protocol.
func (g *GfSpBaseApp) GfSpClient() gfspclient.GfSpClientAPI {
	return g.client
}

<<<<<<< HEAD
// SetGfSpClient setter for g.client
func (g *GfSpBaseApp) SetGfSpClient(client gfspclient.GfSpClientAPI) {
	g.client = client
=======
// SetGfSpClient sets gfsp client
func (g *GfSpBaseApp) SetGfSpClient(clientAPI gfspclient.GfSpClientAPI) {
	g.client = clientAPI
>>>>>>> b892f276
}

// PieceStore returns the piece store client.
func (g *GfSpBaseApp) PieceStore() piecestore.PieceStore {
	return g.pieceStore
}

// SetPieceStore sets piece store
func (g *GfSpBaseApp) SetPieceStore(ps piecestore.PieceStore) {
	g.pieceStore = ps
}

// PieceOp returns piece helper struct instance.
func (g *GfSpBaseApp) PieceOp() piecestore.PieceOp {
	return g.pieceOp
}

// SetPieceOp sets piece op
func (g *GfSpBaseApp) SetPieceOp(pieceOp piecestore.PieceOp) {
	g.pieceOp = pieceOp
}

// Consensus returns greenfield consensus query client.
func (g *GfSpBaseApp) Consensus() consensus.Consensus {
	return g.chain
}

// Consensus sets greenfield consensus query client.
func (g *GfSpBaseApp) SetConsensus(chain consensus.Consensus) {
	g.chain = chain
}

// OperatorAddress returns the sp operator address.
func (g *GfSpBaseApp) OperatorAddress() string {
	return g.operatorAddress
}

<<<<<<< HEAD
// SetOperatorAddress setter for g.operatorAddress
=======
// SetOperatorAddress sets operator address
>>>>>>> b892f276
func (g *GfSpBaseApp) SetOperatorAddress(operatorAddress string) {
	g.operatorAddress = operatorAddress
}

<<<<<<< HEAD
// ChainID returns the chain ID used by this sp instance
=======
// ChainID returns the chainID used by this sp instance
>>>>>>> b892f276
func (g *GfSpBaseApp) ChainID() string {
	return g.chainID
}

// SetChainID sets chainID
func (g *GfSpBaseApp) SetChainID(chainID string) {
	g.chainID = chainID
}

// GfSpDB returns the sp db client.
func (g *GfSpBaseApp) GfSpDB() spdb.SPDB {
	return g.gfSpDB
}

// SetGfSpDB sets spdb
func (g *GfSpBaseApp) SetGfSpDB(db spdb.SPDB) {
	g.gfSpDB = db
}

// GfBsDB returns the block syncer db client.
func (g *GfSpBaseApp) GfBsDB() bsdb.BSDB {
	return g.gfBsDB
}

// GfBsDBMaster returns the master block syncer db client.
func (g *GfSpBaseApp) GfBsDBMaster() bsdb.BSDB {
	return g.gfBsDBMaster
}

// GfBsDBBackup returns the backup block syncer db client.
func (g *GfSpBaseApp) GfBsDBBackup() bsdb.BSDB {
	return g.gfBsDBBackup
}

// SetGfBsDB sets the block syncer db client.
func (g *GfSpBaseApp) SetGfBsDB(setDB bsdb.BSDB) bsdb.BSDB {
	g.gfBsDB = setDB
	return g.gfBsDB
}

// ServerForRegister returns the Grpc server for module register own service.
func (g *GfSpBaseApp) ServerForRegister() *grpc.Server {
	return g.server
}

// ResourceManager returns the resource manager for module to open own resource span.
func (g *GfSpBaseApp) ResourceManager() corercmgr.ResourceManager {
	return g.rcmgr
}

// SetResourceManager sets the resource manager for module to open own resource span.
func (g *GfSpBaseApp) SetResourceManager(rcmgr corercmgr.ResourceManager) corercmgr.ResourceManager {
	g.rcmgr = rcmgr
	return g.rcmgr
}

// Start the GfSpBaseApp and blocks the progress until signal.
func (g *GfSpBaseApp) Start(ctx context.Context) error {
	err := g.StartRPCServer(ctx)
	if err != nil {
		return err
	}
	g.Signals(syscall.SIGINT, syscall.SIGTERM, syscall.SIGHUP).StartServices(ctx).Wait(ctx)
	g.close(ctx)
	return nil
}

// close recycles the GfSpBaseApp resource on the stop time.
func (g *GfSpBaseApp) close(ctx context.Context) error {
	g.StopRPCServer(ctx)
	g.GfSpClient().Close()
	g.rcmgr.Close()
	g.chain.Close()
	return nil
}

// EnableMetrics returns an indicator whether enable the metrics service.
func (g *GfSpBaseApp) EnableMetrics() bool {
	return g.metrics != nil
}<|MERGE_RESOLUTION|>--- conflicted
+++ resolved
@@ -92,15 +92,9 @@
 	return g.client
 }
 
-<<<<<<< HEAD
-// SetGfSpClient setter for g.client
-func (g *GfSpBaseApp) SetGfSpClient(client gfspclient.GfSpClientAPI) {
-	g.client = client
-=======
 // SetGfSpClient sets gfsp client
 func (g *GfSpBaseApp) SetGfSpClient(clientAPI gfspclient.GfSpClientAPI) {
 	g.client = clientAPI
->>>>>>> b892f276
 }
 
 // PieceStore returns the piece store client.
@@ -138,20 +132,12 @@
 	return g.operatorAddress
 }
 
-<<<<<<< HEAD
-// SetOperatorAddress setter for g.operatorAddress
-=======
 // SetOperatorAddress sets operator address
->>>>>>> b892f276
 func (g *GfSpBaseApp) SetOperatorAddress(operatorAddress string) {
 	g.operatorAddress = operatorAddress
 }
 
-<<<<<<< HEAD
-// ChainID returns the chain ID used by this sp instance
-=======
 // ChainID returns the chainID used by this sp instance
->>>>>>> b892f276
 func (g *GfSpBaseApp) ChainID() string {
 	return g.chainID
 }
