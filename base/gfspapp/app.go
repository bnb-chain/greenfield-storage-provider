--- conflicted
+++ resolved
@@ -72,11 +72,8 @@
 	gcObjectRetry       int64
 	gcZombieRetry       int64
 	gcMetaRetry         int64
-<<<<<<< HEAD
 	migratePieceRetry   int64
-=======
 	recoveryRetry       int64
->>>>>>> 3add7b40
 }
 
 // AppID returns the GfSpBaseApp ID, the default value is prefix(gfsp) add
