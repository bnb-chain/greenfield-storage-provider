--- conflicted
+++ resolved
@@ -220,18 +220,16 @@
 		if err != nil {
 			log.CtxErrorw(ctx, "failed to sign migrate gvg task", "error", err)
 		}
-<<<<<<< HEAD
-	case *gfspserver.GfSpSignRequest_RejectMigrateBucket:
-		txHash, err = g.signer.RejectMigrateBucket(ctx, t.RejectMigrateBucket)
-		if err != nil {
-			log.CtxErrorw(ctx, "failed to sign reject migrate bucket", "error", err)
-=======
 	case *gfspserver.GfSpSignRequest_GfspBucketMigrateInfo:
 		ctx = log.WithValue(ctx, log.CtxKeyTask, t.GfspBucketMigrateInfo.Key().String())
 		signature, err = g.signer.SignBucketMigrationInfo(ctx, t.GfspBucketMigrateInfo)
 		if err != nil {
 			log.CtxErrorw(ctx, "failed to sign bucket migration task", "task", t, "error", err)
->>>>>>> a3108484
+		}
+	case *gfspserver.GfSpSignRequest_RejectMigrateBucket:
+		txHash, err = g.signer.RejectMigrateBucket(ctx, t.RejectMigrateBucket)
+		if err != nil {
+			log.CtxErrorw(ctx, "failed to sign reject migrate bucket", "error", err)
 		}
 	default:
 		log.CtxError(ctx, "unknown gfsp sign request type")
