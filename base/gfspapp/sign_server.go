package gfspapp

import (
	"context"
	"net/http"

	"github.com/bnb-chain/greenfield-storage-provider/base/types/gfsperrors"
	"github.com/bnb-chain/greenfield-storage-provider/base/types/gfspserver"
	"github.com/bnb-chain/greenfield-storage-provider/pkg/log"
	virtualgrouptypes "github.com/bnb-chain/greenfield/x/virtualgroup/types"
)

var (
	ErrSingTaskDangling = gfsperrors.Register(BaseCodeSpace, http.StatusBadRequest, 991001, "OoooH... request lost")
)

var _ gfspserver.GfSpSignServiceServer = &GfSpBaseApp{}

func (g *GfSpBaseApp) GfSpSign(ctx context.Context, req *gfspserver.GfSpSignRequest) (*gfspserver.GfSpSignResponse, error) {
	if req.GetRequest() == nil {
		log.Error("failed to sign msg due to pointer dangling")
		return &gfspserver.GfSpSignResponse{Err: ErrSingTaskDangling}, nil
	}
	var (
		signature []byte
		err       error
	)
	switch t := req.GetRequest().(type) {
	case *gfspserver.GfSpSignRequest_CreateBucketInfo:
		signature, err = g.signer.SignCreateBucketApproval(ctx, t.CreateBucketInfo)
		if err != nil {
			log.CtxErrorw(ctx, "failed to sign create bucket approval", "error", err)
		}
	case *gfspserver.GfSpSignRequest_CreateObjectInfo:
		signature, err = g.signer.SignCreateObjectApproval(ctx, t.CreateObjectInfo)
		if err != nil {
			log.CtxErrorw(ctx, "failed to sign create object approval", "error", err)
		}
	case *gfspserver.GfSpSignRequest_SealObjectInfo:
		err = g.signer.SealObject(ctx, t.SealObjectInfo)
		if err != nil {
			log.CtxErrorw(ctx, "failed to seal object", "error", err)
		}
	case *gfspserver.GfSpSignRequest_RejectObjectInfo:
		err = g.signer.RejectUnSealObject(ctx, t.RejectObjectInfo)
		if err != nil {
			log.CtxErrorw(ctx, "failed to reject unseal object", "error", err)
		}
	case *gfspserver.GfSpSignRequest_DiscontinueBucketInfo:
		err = g.signer.DiscontinueBucket(ctx, t.DiscontinueBucketInfo)
		if err != nil {
			log.CtxErrorw(ctx, "failed to discontinue bucket", "error", err)
		}
	case *gfspserver.GfSpSignRequest_SignSecondaryBls:
		signature, err = g.signer.SignSecondaryBls(ctx, t.SignSecondaryBls.ObjectId,
			t.SignSecondaryBls.GlobalVirtualGroupId, t.SignSecondaryBls.Checksums)
		if err != nil {
			log.CtxErrorw(ctx, "failed to sign secondary bls", "error", err)
		}
	case *gfspserver.GfSpSignRequest_PingMsg:
		signature, err = g.signer.SignP2PPingMsg(ctx, t.PingMsg)
		if err != nil {
			log.CtxErrorw(ctx, "failed to sign p2p ping msg", "error", err)
		}
	case *gfspserver.GfSpSignRequest_PongMsg:
		signature, err = g.signer.SignP2PPongMsg(ctx, t.PongMsg)
		if err != nil {
			log.CtxErrorw(ctx, "failed to sign p2p pong msg", "error", err)
		}
	case *gfspserver.GfSpSignRequest_GfspReceivePieceTask:
		ctx = log.WithValue(ctx, log.CtxKeyTask, t.GfspReceivePieceTask.Key().String())
		signature, err = g.signer.SignReceivePieceTask(ctx, t.GfspReceivePieceTask)
		if err != nil {
			log.CtxErrorw(ctx, "failed to sign receive piece task", "error", err)
		}
	case *gfspserver.GfSpSignRequest_GfspReplicatePieceApprovalTask:
		ctx = log.WithValue(ctx, log.CtxKeyTask, t.GfspReplicatePieceApprovalTask.Key().String())
		signature, err = g.signer.SignReplicatePieceApproval(ctx, t.GfspReplicatePieceApprovalTask)
		if err != nil {
			log.CtxErrorw(ctx, "failed to sign replicate piece task", "error", err)
		}
<<<<<<< HEAD
	case *gfspserver.GfSpSignRequest_CreateGlobalVirtualGroup:
		err = g.signer.CreateGlobalVirtualGroup(ctx, &virtualgrouptypes.MsgCreateGlobalVirtualGroup{
			PrimarySpAddress: g.operatorAddress,
			FamilyId:         t.CreateGlobalVirtualGroup.GetVirtualGroupFamilyId(),
			SecondarySpIds:   t.CreateGlobalVirtualGroup.GetSecondarySpIds(),
			Deposit:          *t.CreateGlobalVirtualGroup.GetDeposit(),
		})
		if err != nil {
			log.CtxErrorw(ctx, "failed to create global virtual group", "error", err)
		}
=======
	case *gfspserver.GfSpSignRequest_GfspRecoverPieceTask:
		ctx = log.WithValue(ctx, log.CtxKeyTask, t.GfspRecoverPieceTask.Key().String())
		log.CtxDebugw(ctx, "signing recovery task")
		signature, err = g.signer.SignRecoveryPieceTask(ctx, t.GfspRecoverPieceTask)
>>>>>>> cb16e319
	}
	return &gfspserver.GfSpSignResponse{
		Err:       gfsperrors.MakeGfSpError(err),
		Signature: signature}, nil
}<|MERGE_RESOLUTION|>--- conflicted
+++ resolved
@@ -79,7 +79,6 @@
 		if err != nil {
 			log.CtxErrorw(ctx, "failed to sign replicate piece task", "error", err)
 		}
-<<<<<<< HEAD
 	case *gfspserver.GfSpSignRequest_CreateGlobalVirtualGroup:
 		err = g.signer.CreateGlobalVirtualGroup(ctx, &virtualgrouptypes.MsgCreateGlobalVirtualGroup{
 			PrimarySpAddress: g.operatorAddress,
@@ -90,12 +89,10 @@
 		if err != nil {
 			log.CtxErrorw(ctx, "failed to create global virtual group", "error", err)
 		}
-=======
 	case *gfspserver.GfSpSignRequest_GfspRecoverPieceTask:
 		ctx = log.WithValue(ctx, log.CtxKeyTask, t.GfspRecoverPieceTask.Key().String())
 		log.CtxDebugw(ctx, "signing recovery task")
 		signature, err = g.signer.SignRecoveryPieceTask(ctx, t.GfspRecoverPieceTask)
->>>>>>> cb16e319
 	}
 	return &gfspserver.GfSpSignResponse{
 		Err:       gfsperrors.MakeGfSpError(err),
