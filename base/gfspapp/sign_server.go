package gfspapp

import (
	"context"
	"net/http"
	"time"

	"github.com/bnb-chain/greenfield-storage-provider/base/types/gfsperrors"
	"github.com/bnb-chain/greenfield-storage-provider/base/types/gfspserver"
	"github.com/bnb-chain/greenfield-storage-provider/pkg/log"
<<<<<<< HEAD
	virtualgrouptypes "github.com/bnb-chain/greenfield/x/virtualgroup/types"
=======
	"github.com/bnb-chain/greenfield-storage-provider/pkg/metrics"
>>>>>>> ab84b7f7
)

var (
	ErrSingTaskDangling = gfsperrors.Register(BaseCodeSpace, http.StatusBadRequest, 991001, "OoooH... request lost")
)

var _ gfspserver.GfSpSignServiceServer = &GfSpBaseApp{}

func (g *GfSpBaseApp) GfSpSign(ctx context.Context, req *gfspserver.GfSpSignRequest) (*gfspserver.GfSpSignResponse, error) {
	if req.GetRequest() == nil {
		log.Error("failed to sign msg due to pointer dangling")
		return &gfspserver.GfSpSignResponse{Err: ErrSingTaskDangling}, nil
	}
	var (
		signature []byte
<<<<<<< HEAD
=======
		integrity []byte
		txHash    string
>>>>>>> ab84b7f7
		err       error
	)
	startTime := time.Now()
	defer func() {
		if err != nil {
			metrics.ReqCounter.WithLabelValues(SingerFailure).Inc()
			metrics.ReqTime.WithLabelValues(SingerFailure).Observe(time.Since(startTime).Seconds())
		} else {
			metrics.ReqCounter.WithLabelValues(SingerSuccess).Inc()
			metrics.ReqTime.WithLabelValues(SingerSuccess).Observe(time.Since(startTime).Seconds())
		}
	}()

	switch t := req.GetRequest().(type) {
	case *gfspserver.GfSpSignRequest_CreateBucketInfo:
		signature, err = g.signer.SignCreateBucketApproval(ctx, t.CreateBucketInfo)
		if err != nil {
			log.CtxErrorw(ctx, "failed to sign create bucket approval", "error", err)
			metrics.ReqCounter.WithLabelValues(SingerFailureBucketApproval).Inc()
			metrics.ReqTime.WithLabelValues(SingerFailureBucketApproval).Observe(time.Since(startTime).Seconds())
		} else {
			metrics.ReqCounter.WithLabelValues(SingerSuccessBucketApproval).Inc()
			metrics.ReqTime.WithLabelValues(SingerSuccessBucketApproval).Observe(time.Since(startTime).Seconds())
		}
	case *gfspserver.GfSpSignRequest_CreateObjectInfo:
		signature, err = g.signer.SignCreateObjectApproval(ctx, t.CreateObjectInfo)
		if err != nil {
			log.CtxErrorw(ctx, "failed to sign create object approval", "error", err)
			metrics.ReqCounter.WithLabelValues(SingerFailureObjectApproval).Inc()
			metrics.ReqTime.WithLabelValues(SingerFailureObjectApproval).Observe(time.Since(startTime).Seconds())
		} else {
			metrics.ReqCounter.WithLabelValues(SingerSuccessObjectApproval).Inc()
			metrics.ReqTime.WithLabelValues(SingerSuccessObjectApproval).Observe(time.Since(startTime).Seconds())
		}
	case *gfspserver.GfSpSignRequest_SealObjectInfo:
		txHash, err = g.signer.SealObject(ctx, t.SealObjectInfo)
		if err != nil {
			log.CtxErrorw(ctx, "failed to seal object", "error", err)
			metrics.ReqCounter.WithLabelValues(SingerFailureSealObject).Inc()
			metrics.ReqTime.WithLabelValues(SingerFailureSealObject).Observe(time.Since(startTime).Seconds())
		} else {
			metrics.ReqCounter.WithLabelValues(SingerSuccessSealObject).Inc()
			metrics.ReqTime.WithLabelValues(SingerSuccessSealObject).Observe(time.Since(startTime).Seconds())
		}
	case *gfspserver.GfSpSignRequest_RejectObjectInfo:
		txHash, err = g.signer.RejectUnSealObject(ctx, t.RejectObjectInfo)
		if err != nil {
			log.CtxErrorw(ctx, "failed to reject unseal object", "error", err)
			metrics.ReqCounter.WithLabelValues(SingerFailureRejectUnSealObject).Inc()
			metrics.ReqTime.WithLabelValues(SingerFailureRejectUnSealObject).Observe(time.Since(startTime).Seconds())
		} else {
			metrics.ReqCounter.WithLabelValues(SingerSuccessRejectUnSealObject).Inc()
			metrics.ReqTime.WithLabelValues(SingerSuccessRejectUnSealObject).Observe(time.Since(startTime).Seconds())
		}
	case *gfspserver.GfSpSignRequest_DiscontinueBucketInfo:
		txHash, err = g.signer.DiscontinueBucket(ctx, t.DiscontinueBucketInfo)
		if err != nil {
			log.CtxErrorw(ctx, "failed to discontinue bucket", "error", err)
			metrics.ReqCounter.WithLabelValues(SingerFailureDiscontinueBucket).Inc()
			metrics.ReqTime.WithLabelValues(SingerFailureDiscontinueBucket).Observe(time.Since(startTime).Seconds())
		} else {
			metrics.ReqCounter.WithLabelValues(SingerSuccessDiscontinueBucket).Inc()
			metrics.ReqTime.WithLabelValues(SingerSuccessDiscontinueBucket).Observe(time.Since(startTime).Seconds())
		}
	case *gfspserver.GfSpSignRequest_SignSecondaryBls:
		signature, err = g.signer.SignSecondaryBls(ctx, t.SignSecondaryBls.ObjectId,
			t.SignSecondaryBls.GlobalVirtualGroupId, t.SignSecondaryBls.Checksums)
		if err != nil {
<<<<<<< HEAD
			log.CtxErrorw(ctx, "failed to sign secondary bls", "error", err)
=======
			log.CtxErrorw(ctx, "failed to sign integrity hash", "error", err)
			metrics.ReqCounter.WithLabelValues(SingerFailureIntegrityHash).Inc()
			metrics.ReqTime.WithLabelValues(SingerFailureIntegrityHash).Observe(time.Since(startTime).Seconds())
		} else {
			metrics.ReqCounter.WithLabelValues(SingerSuccessIntegrityHash).Inc()
			metrics.ReqTime.WithLabelValues(SingerSuccessIntegrityHash).Observe(time.Since(startTime).Seconds())
>>>>>>> ab84b7f7
		}
	case *gfspserver.GfSpSignRequest_PingMsg:
		signature, err = g.signer.SignP2PPingMsg(ctx, t.PingMsg)
		if err != nil {
			log.CtxErrorw(ctx, "failed to sign p2p ping msg", "error", err)
			metrics.ReqCounter.WithLabelValues(SingerFailurePing).Inc()
			metrics.ReqTime.WithLabelValues(SingerFailurePing).Observe(time.Since(startTime).Seconds())
		} else {
			metrics.ReqCounter.WithLabelValues(SingerSuccessPing).Inc()
			metrics.ReqTime.WithLabelValues(SingerSuccessPing).Observe(time.Since(startTime).Seconds())
		}
	case *gfspserver.GfSpSignRequest_PongMsg:
		signature, err = g.signer.SignP2PPongMsg(ctx, t.PongMsg)
		if err != nil {
			log.CtxErrorw(ctx, "failed to sign p2p pong msg", "error", err)
			metrics.ReqCounter.WithLabelValues(SingerFailurePong).Inc()
			metrics.ReqTime.WithLabelValues(SingerFailurePong).Observe(time.Since(startTime).Seconds())
		} else {
			metrics.ReqCounter.WithLabelValues(SingerSuccessPong).Inc()
			metrics.ReqTime.WithLabelValues(SingerSuccessPong).Observe(time.Since(startTime).Seconds())
		}
	case *gfspserver.GfSpSignRequest_GfspReceivePieceTask:
		ctx = log.WithValue(ctx, log.CtxKeyTask, t.GfspReceivePieceTask.Key().String())
		signature, err = g.signer.SignReceivePieceTask(ctx, t.GfspReceivePieceTask)
		if err != nil {
			log.CtxErrorw(ctx, "failed to sign receive piece task", "error", err)
			metrics.ReqCounter.WithLabelValues(SingerFailureReceiveTask).Inc()
			metrics.ReqTime.WithLabelValues(SingerFailureReceiveTask).Observe(time.Since(startTime).Seconds())
		} else {
			metrics.ReqCounter.WithLabelValues(SingerSuccessReceiveTask).Inc()
			metrics.ReqTime.WithLabelValues(SingerSuccessReceiveTask).Observe(time.Since(startTime).Seconds())
		}
	case *gfspserver.GfSpSignRequest_GfspReplicatePieceApprovalTask:
		ctx = log.WithValue(ctx, log.CtxKeyTask, t.GfspReplicatePieceApprovalTask.Key().String())
		signature, err = g.signer.SignReplicatePieceApproval(ctx, t.GfspReplicatePieceApprovalTask)
		if err != nil {
			log.CtxErrorw(ctx, "failed to sign replicate piece task", "error", err)
			metrics.ReqCounter.WithLabelValues(SingerFailureReplicateApproval).Inc()
			metrics.ReqTime.WithLabelValues(SingerFailureReplicateApproval).Observe(time.Since(startTime).Seconds())
		} else {
			metrics.ReqCounter.WithLabelValues(SingerSuccessReplicateApproval).Inc()
			metrics.ReqTime.WithLabelValues(SingerSuccessReplicateApproval).Observe(time.Since(startTime).Seconds())
		}
	case *gfspserver.GfSpSignRequest_CreateGlobalVirtualGroup:
		err = g.signer.CreateGlobalVirtualGroup(ctx, &virtualgrouptypes.MsgCreateGlobalVirtualGroup{
			PrimarySpAddress: g.operatorAddress,
			FamilyId:         t.CreateGlobalVirtualGroup.GetVirtualGroupFamilyId(),
			SecondarySpIds:   t.CreateGlobalVirtualGroup.GetSecondarySpIds(),
			Deposit:          *t.CreateGlobalVirtualGroup.GetDeposit(),
		})
		if err != nil {
			log.CtxErrorw(ctx, "failed to create global virtual group", "error", err)
		}
	case *gfspserver.GfSpSignRequest_GfspRecoverPieceTask:
		ctx = log.WithValue(ctx, log.CtxKeyTask, t.GfspRecoverPieceTask.Key().String())
		log.CtxDebugw(ctx, "signing recovery task")
		signature, err = g.signer.SignRecoveryPieceTask(ctx, t.GfspRecoverPieceTask)
		if err != nil {
			metrics.ReqCounter.WithLabelValues(SingerFailureRecoveryTask).Inc()
			metrics.ReqTime.WithLabelValues(SingerFailureRecoveryTask).Observe(time.Since(startTime).Seconds())
		} else {
			metrics.ReqCounter.WithLabelValues(SingerSuccessRecoveryTask).Inc()
			metrics.ReqTime.WithLabelValues(SingerSuccessRecoveryTask).Observe(time.Since(startTime).Seconds())
		}
	}
	return &gfspserver.GfSpSignResponse{
<<<<<<< HEAD
		Err:       gfsperrors.MakeGfSpError(err),
		Signature: signature}, nil
=======
		Err:           gfsperrors.MakeGfSpError(err),
		Signature:     signature,
		IntegrityHash: integrity,
		TxHash:        txHash}, nil
>>>>>>> ab84b7f7
}<|MERGE_RESOLUTION|>--- conflicted
+++ resolved
@@ -8,11 +8,8 @@
 	"github.com/bnb-chain/greenfield-storage-provider/base/types/gfsperrors"
 	"github.com/bnb-chain/greenfield-storage-provider/base/types/gfspserver"
 	"github.com/bnb-chain/greenfield-storage-provider/pkg/log"
-<<<<<<< HEAD
+	"github.com/bnb-chain/greenfield-storage-provider/pkg/metrics"
 	virtualgrouptypes "github.com/bnb-chain/greenfield/x/virtualgroup/types"
-=======
-	"github.com/bnb-chain/greenfield-storage-provider/pkg/metrics"
->>>>>>> ab84b7f7
 )
 
 var (
@@ -28,11 +25,7 @@
 	}
 	var (
 		signature []byte
-<<<<<<< HEAD
-=======
-		integrity []byte
 		txHash    string
->>>>>>> ab84b7f7
 		err       error
 	)
 	startTime := time.Now()
@@ -101,16 +94,12 @@
 		signature, err = g.signer.SignSecondaryBls(ctx, t.SignSecondaryBls.ObjectId,
 			t.SignSecondaryBls.GlobalVirtualGroupId, t.SignSecondaryBls.Checksums)
 		if err != nil {
-<<<<<<< HEAD
 			log.CtxErrorw(ctx, "failed to sign secondary bls", "error", err)
-=======
-			log.CtxErrorw(ctx, "failed to sign integrity hash", "error", err)
 			metrics.ReqCounter.WithLabelValues(SingerFailureIntegrityHash).Inc()
 			metrics.ReqTime.WithLabelValues(SingerFailureIntegrityHash).Observe(time.Since(startTime).Seconds())
 		} else {
 			metrics.ReqCounter.WithLabelValues(SingerSuccessIntegrityHash).Inc()
 			metrics.ReqTime.WithLabelValues(SingerSuccessIntegrityHash).Observe(time.Since(startTime).Seconds())
->>>>>>> ab84b7f7
 		}
 	case *gfspserver.GfSpSignRequest_PingMsg:
 		signature, err = g.signer.SignP2PPingMsg(ctx, t.PingMsg)
@@ -177,13 +166,7 @@
 		}
 	}
 	return &gfspserver.GfSpSignResponse{
-<<<<<<< HEAD
 		Err:       gfsperrors.MakeGfSpError(err),
-		Signature: signature}, nil
-=======
-		Err:           gfsperrors.MakeGfSpError(err),
-		Signature:     signature,
-		IntegrityHash: integrity,
-		TxHash:        txHash}, nil
->>>>>>> ab84b7f7
+		Signature: signature,
+		TxHash:    txHash}, nil
 }