--- conflicted
+++ resolved
@@ -157,14 +157,6 @@
 		ctx = log.WithValue(ctx, log.CtxKeyTask, t.GfspRecoverPieceTask.Key().String())
 		log.CtxDebugw(ctx, "signing recovery task")
 		signature, err = g.signer.SignRecoveryPieceTask(ctx, t.GfspRecoverPieceTask)
-<<<<<<< HEAD
-	default:
-		log.CtxError(ctx, "unknown gfsp sign request type")
-		return &gfspserver.GfSpSignResponse{
-			Err:       gfsperrors.MakeGfSpError(ErrUnsupportedTaskType),
-			Signature: nil,
-		}, nil
-=======
 		if err != nil {
 			metrics.ReqCounter.WithLabelValues(SingerFailureRecoveryTask).Inc()
 			metrics.ReqTime.WithLabelValues(SingerFailureRecoveryTask).Observe(time.Since(startTime).Seconds())
@@ -172,7 +164,12 @@
 			metrics.ReqCounter.WithLabelValues(SingerSuccessRecoveryTask).Inc()
 			metrics.ReqTime.WithLabelValues(SingerSuccessRecoveryTask).Observe(time.Since(startTime).Seconds())
 		}
->>>>>>> 60b4454b
+	default:
+		log.CtxError(ctx, "unknown gfsp sign request type")
+		return &gfspserver.GfSpSignResponse{
+			Err:       gfsperrors.MakeGfSpError(ErrUnsupportedTaskType),
+			Signature: nil,
+		}, nil
 	}
 	return &gfspserver.GfSpSignResponse{
 		Err:       gfsperrors.MakeGfSpError(err),
