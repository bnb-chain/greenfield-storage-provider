package gfspapp

import (
	coretask "github.com/bnb-chain/greenfield-storage-provider/core/task"
)

const (
	// MiB defines the MB size
	MiB = 1024 * 1024
	// MinSpeed defines the min speed for data transfer
	MinSpeed = 10 * MiB
	// NotUseTimeout defines the default task timeout.
	NotUseTimeout int64 = 0
	// MinUploadTime defines the min timeout to upload object.
	MinUploadTime int64 = 2
	// MaxUploadTime defines the max timeout to upload object.
	MaxUploadTime int64 = 300
	// MinReplicateTime defines the min timeout to replicate object.
	MinReplicateTime int64 = 90
	// MaxReplicateTime defines the max timeout to replicate object.
	MaxReplicateTime int64 = 500
	// MinReceiveTime defines the min timeout to confirm the received piece whether is sealed on greenfield.
	MinReceiveTime int64 = 90
	// MaxReceiveTime defines the max timeout to confirm the received piece whether is sealed on greenfield.
	MaxReceiveTime int64 = 300
	// MinSealObjectTime defines the min timeout to seal object to greenfield.
	MinSealObjectTime int64 = 90
	// MaxSealObjectTime defines the max timeout to seal object to greenfield.
	MaxSealObjectTime int64 = 300
	// MinDownloadTime defines the min timeout to download object.
	MinDownloadTime int64 = 2
	// MaxDownloadTime defines the max timeout to download object.
	MaxDownloadTime int64 = 300
	// MinGcObjectTime defines the min timeout to gc object.
	MinGcObjectTime int64 = 300
	// MaxGcObjectTime defines the max timeout to gc object.
	MaxGcObjectTime int64 = 600
	// MinGcZombieTime defines the min timeout to gc zombie piece.
	MinGcZombieTime int64 = 300
	// MaxGcZombieTime defines the max timeout to gc zombie piece.
	MaxGcZombieTime int64 = 600
	// MinGCMetaTime defines the min timeout to gc meta.
	MinGCMetaTime int64 = 300
	// MaxGCMetaTime defines the max timeout to gc meta.
	MaxGCMetaTime int64 = 600
	// MinRecoveryTime defines the min timeout to recovery object.
	MinRecoveryTime int64 = 10
	// MaxRecoveryTime defines the max timeout to replicate object.
	MaxRecoveryTime int64 = 50
	// MinMigratePieceTime defines the min timeout to migrate piece.
	MinMigratePieceTime int64 = 10
	// MaxMigratePieceTime defines the max timeout to migrate piece.
	MaxMigratePieceTime int64 = 50
	// MinMigrateGVGTime defines the min timeout to migrate gvg.
	MinMigrateGVGTime int64 = 10
	// MaxMigrateGVGTime defines the max timeout to migrate gvg.
	MaxMigrateGVGTime int64 = 50

	// NotUseRetry defines the default task max retry.
	NotUseRetry int64 = 0
	// MinReplicateRetry defines the min retry number to replicate object.
	MinReplicateRetry = 3
	// MaxReplicateRetry defines the max retry number to replicate object.
	MaxReplicateRetry = 6
	// MinReceiveConfirmRetry defines the min retry number to confirm received piece is sealed on greenfield.
	MinReceiveConfirmRetry = 1
	// MaxReceiveConfirmRetry defines the max retry number to confirm received piece is sealed on greenfield.
	MaxReceiveConfirmRetry = 3
	// MinSealObjectRetry defines the min retry number to seal object.
	MinSealObjectRetry = 3
	// MaxSealObjectRetry defines the max retry number to seal object.
	MaxSealObjectRetry = 10
	// MinGCObjectRetry defines the min retry number to gc object.
	MinGCObjectRetry = 3
	// MaxGCObjectRetry defines the min retry number to gc object.
	MaxGCObjectRetry = 5
	// MinRecoveryRetry defines the min retry number to recovery piece.
	MinRecoveryRetry = 2
	// MaxRecoveryRetry  defines the max retry number to recovery piece.
	MaxRecoveryRetry = 3
	// MinMigratePieceRetry defines the min retry number to migrate piece.
	MinMigratePieceRetry = 2
	// MaxMigratePieceRetry  defines the max retry number to migrate piece.
	MaxMigratePieceRetry = 3
	// MinMigrateGVGRetry defines the min retry number to migrate gvg.
	MinMigrateGVGRetry = 2
	// MaxMigrateGVGRetry  defines the max retry number to migrate gvg.
	MaxMigrateGVGRetry = 3
)

// TaskTimeout returns the task timeout by task type and some task need payload size
// to compute, example: upload, download, etc.
func (g *GfSpBaseApp) TaskTimeout(task coretask.Task, size uint64) int64 {
	switch task.Type() {
	case coretask.TypeTaskCreateBucketApproval:
		return NotUseTimeout
	case coretask.TypeTaskCreateObjectApproval:
		return NotUseTimeout
	case coretask.TypeTaskReplicatePieceApproval:
		return NotUseTimeout
	case coretask.TypeTaskUpload:
		timeout := int64(size) / (g.uploadSpeed + 1) / (MinSpeed)
		if timeout < MinUploadTime {
			return MinUploadTime
		}
		if timeout > MaxUploadTime {
			return MaxUploadTime
		}
		return timeout
	case coretask.TypeTaskReplicatePiece:
		timeout := int64(size) / (g.replicateSpeed + 1) / (MinSpeed)
		if timeout < MinReplicateTime {
			return MinReplicateTime
		}
		if timeout > MaxReplicateTime {
			return MaxReplicateTime
		}
		return timeout
	case coretask.TypeTaskReceivePiece:
		timeout := int64(size) / (g.replicateSpeed + 1) / (MinSpeed)
		if timeout < MinReceiveTime {
			return MinReceiveTime
		}
		if timeout > MaxReceiveTime {
			return MaxReceiveTime
		}
		return timeout
	case coretask.TypeTaskSealObject:
		if g.sealObjectTimeout < MinSealObjectTime {
			return MinSealObjectTime
		}
		if g.sealObjectTimeout > MaxSealObjectTime {
			return MaxSealObjectTime
		}
		return g.sealObjectTimeout
	case coretask.TypeTaskDownloadObject:
		timeout := int64(size) / (g.downloadSpeed + 1) / (MinSpeed)
		if timeout < MinDownloadTime {
			return MinDownloadTime
		}
		if timeout > MaxDownloadTime {
			return MinDownloadTime
		}
		return timeout
	case coretask.TypeTaskChallengePiece:
		timeout := int64(size) / (g.downloadSpeed + 1) / (MinSpeed)
		if timeout < MinDownloadTime {
			return MinDownloadTime
		}
		if timeout > MaxDownloadTime {
			return MinDownloadTime
		}
		return timeout
	case coretask.TypeTaskGCObject:
		if g.gcObjectTimeout < MinGcObjectTime {
			return MinGcObjectTime
		}
		if g.gcObjectTimeout > MaxGcObjectTime {
			return MaxGcObjectTime
		}
		return g.gcObjectTimeout
	case coretask.TypeTaskGCZombiePiece:
		if g.gcZombieTimeout < MinGcZombieTime {
			return MinGcZombieTime
		}
		if g.gcZombieTimeout > MaxGcZombieTime {
			return MaxGcZombieTime
		}
		return g.gcZombieTimeout
	case coretask.TypeTaskGCMeta:
		if g.gcMetaTimeout < MinGCMetaTime {
			return MinGCMetaTime
		}
		if g.gcMetaTimeout > MaxGCMetaTime {
			return MaxGCMetaTime
		}
		return g.gcMetaTimeout
	case coretask.TypeTaskRecoverPiece:
		timeout := int64(size)/(g.replicateSpeed+1)/(MinSpeed) + 100
		if timeout < MinRecoveryTime {
			return MinRecoveryTime
		}
		if timeout > MaxRecoveryTime {
			return MaxRecoveryTime
		}
		return timeout
	case coretask.TypeTaskMigratePiece:
		if g.migratePieceTimeout < MinMigratePieceTime {
			return MinMigratePieceTime
		}
		if g.migratePieceTimeout > MaxMigratePieceTime {
			return MaxMigratePieceTime
		}
	case coretask.TypeTaskMigrateGVG:
		if g.migrateGVGTimeout < MinMigrateGVGTime {
			return MinMigrateGVGTime
		}
		if g.migrateGVGTimeout > MaxMigrateGVGTime {
			return MaxMigrateGVGTime
		}
	}
	return NotUseTimeout
}

// TaskMaxRetry returns the task max retry by task type.
func (g *GfSpBaseApp) TaskMaxRetry(task coretask.Task) int64 {
	switch task.Type() {
	case coretask.TypeTaskCreateBucketApproval:
		return NotUseRetry
	case coretask.TypeTaskCreateObjectApproval:
		return NotUseRetry
	case coretask.TypeTaskReplicatePieceApproval:
		return NotUseRetry
	case coretask.TypeTaskUpload:
		return NotUseRetry
	case coretask.TypeTaskReplicatePiece:
		if g.replicateRetry < MinReplicateRetry {
			return MinReplicateRetry
		}
		if g.replicateRetry > MaxReplicateRetry {
			return MaxReplicateRetry
		}
		return g.replicateRetry
	case coretask.TypeTaskReceivePiece:
		if g.receiveConfirmRetry < MinReceiveConfirmRetry {
			return MinReceiveConfirmRetry
		}
		if g.receiveConfirmRetry > MaxReceiveConfirmRetry {
			return MaxReceiveConfirmRetry
		}
		return g.receiveConfirmRetry
	case coretask.TypeTaskSealObject:
		if g.sealObjectRetry < MinSealObjectRetry {
			return MinSealObjectRetry
		}
		if g.sealObjectRetry > MaxSealObjectRetry {
			return MaxSealObjectRetry
		}
		return g.sealObjectRetry
	case coretask.TypeTaskDownloadObject:
		return NotUseRetry
	case coretask.TypeTaskChallengePiece:
		return NotUseRetry
	case coretask.TypeTaskGCObject:
		if g.gcObjectRetry < MinGCObjectRetry {
			return MinGCObjectRetry
		}
		if g.gcObjectRetry > MaxGCObjectRetry {
			return MaxGCObjectRetry
		}
		return g.gcObjectRetry
	case coretask.TypeTaskGCZombiePiece:
		if g.gcZombieRetry < MinGCObjectRetry {
			return MinGCObjectRetry
		}
		if g.gcZombieRetry > MaxGCObjectRetry {
			return MaxGCObjectRetry
		}
		return g.gcZombieRetry
	case coretask.TypeTaskGCMeta:
		if g.gcMetaRetry < MinGCObjectRetry {
			return MinGCObjectRetry
		}
		if g.gcMetaRetry > MaxGCObjectRetry {
			return MaxGCObjectRetry
		}
		return g.gcMetaRetry
	case coretask.TypeTaskRecoverPiece:
		if g.recoveryRetry < MinRecoveryRetry {
			return MinRecoveryRetry
		}
		if g.recoveryRetry > MaxRecoveryRetry {
			return MaxRecoveryRetry
		}
		return g.recoveryRetry
	case coretask.TypeTaskMigratePiece:
		if g.migratePieceRetry < MinMigratePieceRetry {
			return MinMigratePieceRetry
		}
		if g.migratePieceRetry > MaxMigratePieceRetry {
			return MaxMigratePieceRetry
		}
	case coretask.TypeTaskMigrateGVG:
		if g.migrateGVGRetry < MinMigrateGVGRetry {
			return MinMigrateGVGRetry
		}
		if g.migrateGVGRetry > MaxMigrateGVGRetry {
			return MaxMigrateGVGRetry
		}
	}
	return 0
}

// TaskPriority returns the task priority by task type, it is the default options.
// the task priority support self define and dynamic settings.
func (g *GfSpBaseApp) TaskPriority(task coretask.Task) coretask.TPriority {
	switch task.Type() {
	case coretask.TypeTaskCreateBucketApproval:
		return coretask.UnSchedulingPriority
	case coretask.TypeTaskMigrateBucketApproval:
		return coretask.UnSchedulingPriority
	case coretask.TypeTaskCreateObjectApproval:
		return coretask.UnSchedulingPriority
	case coretask.TypeTaskReplicatePieceApproval:
		return coretask.UnSchedulingPriority
	case coretask.TypeTaskUpload:
		return coretask.UnSchedulingPriority
	case coretask.TypeTaskReplicatePiece:
		return coretask.MaxTaskPriority
	case coretask.TypeTaskReceivePiece:
		return coretask.DefaultSmallerPriority / 4
	case coretask.TypeTaskSealObject:
		return coretask.DefaultSmallerPriority
	case coretask.TypeTaskDownloadObject:
		return coretask.UnSchedulingPriority
	case coretask.TypeTaskChallengePiece:
		return coretask.UnSchedulingPriority
	case coretask.TypeTaskGCObject:
		return coretask.UnSchedulingPriority
	case coretask.TypeTaskGCZombiePiece:
		return coretask.UnSchedulingPriority
	case coretask.TypeTaskGCMeta:
		return coretask.UnSchedulingPriority
	case coretask.TypeTaskRecoverPiece:
<<<<<<< HEAD
		return coretask.DefaultSmallerPriority
	case coretask.TypeTaskMigrateGVG:
		return coretask.DefaultSmallerPriority
=======
		return coretask.DefaultSmallerPriority / 4
>>>>>>> b172b034
	}
	return coretask.UnKnownTaskPriority
}

// TaskPriorityLevel returns the task priority level, it is computed by task priority.
func (g *GfSpBaseApp) TaskPriorityLevel(task coretask.Task) coretask.TPriorityLevel {
	if task.GetPriority() <= coretask.DefaultSmallerPriority {
		return coretask.TLowPriorityLevel
	}
	if task.GetPriority() > coretask.DefaultLargerTaskPriority {
		return coretask.THighPriorityLevel
	}
	return coretask.TMediumPriorityLevel
}<|MERGE_RESOLUTION|>--- conflicted
+++ resolved
@@ -322,13 +322,9 @@
 	case coretask.TypeTaskGCMeta:
 		return coretask.UnSchedulingPriority
 	case coretask.TypeTaskRecoverPiece:
-<<<<<<< HEAD
-		return coretask.DefaultSmallerPriority
+		return coretask.DefaultSmallerPriority / 4
 	case coretask.TypeTaskMigrateGVG:
 		return coretask.DefaultSmallerPriority
-=======
-		return coretask.DefaultSmallerPriority / 4
->>>>>>> b172b034
 	}
 	return coretask.UnKnownTaskPriority
 }
