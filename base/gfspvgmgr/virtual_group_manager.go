--- conflicted
+++ resolved
@@ -90,14 +90,10 @@
 	)
 	picker.freeStorageSizeWeightMap = make(map[uint32]float64)
 	for id, f := range vgfm.vgfIDToVgf {
-<<<<<<< HEAD
 		if filter != nil && !filter.Check(id) {
-=======
-		if !filter.Check(id) {
 			continue
 		}
 		if !filterByGvgList.Check(f.GVGMap) {
->>>>>>> 94327990
 			continue
 		}
 		picker.addVirtualGroupFamily(f)
@@ -363,24 +359,14 @@
 
 // PickVirtualGroupFamily pick a virtual group family(If failed to pick,
 // new VGF will be automatically created on the chain) in get create bucket approval workflow.
-<<<<<<< HEAD
-func (vgm *virtualGroupManager) PickVirtualGroupFamily() (*vgmgr.VirtualGroupFamilyMeta, error) {
-=======
 func (vgm *virtualGroupManager) PickVirtualGroupFamily(filterByGvgList *vgmgr.PickVGFByGVGFilter) (*vgmgr.VirtualGroupFamilyMeta, error) {
-	vgm.mutex.RLock()
-	defer vgm.mutex.RUnlock()
->>>>>>> 94327990
 	filter, err := vgm.genVgfFilter()
 	if err != nil {
 		return nil, err
 	}
-<<<<<<< HEAD
-	vgm.mutex.RLock()
-	defer vgm.mutex.RUnlock()
-	return vgm.vgfManager.pickVirtualGroupFamily(filter)
-=======
+	vgm.mutex.RLock()
+	defer vgm.mutex.RUnlock()
 	return vgm.vgfManager.pickVirtualGroupFamily(filter, filterByGvgList)
->>>>>>> 94327990
 }
 
 // PickGlobalVirtualGroup picks a global virtual group(If failed to pick,
