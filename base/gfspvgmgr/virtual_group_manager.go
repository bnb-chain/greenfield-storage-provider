--- conflicted
+++ resolved
@@ -422,7 +422,23 @@
 	return vgm.chainClient.QuerySPByID(context.Background(), spID)
 }
 
-<<<<<<< HEAD
+func (vgm *virtualGroupManager) genVgfFilter() (*vgmgr.PickVGFFilter, error) {
+	vgfIDS := make([]uint32, len(vgm.vgfManager.vgfIDToVgf))
+	if len(vgfIDS) == 0 {
+		return nil, ErrFailedPickVGF
+	}
+	i := 0
+	for k := range vgm.vgfManager.vgfIDToVgf {
+		vgfIDS[i] = k
+		i++
+	}
+	availableVgfIDs, err := vgm.chainClient.AvailableGlobalVirtualGroupFamilies(context.Background(), vgfIDS)
+	if err != nil {
+		return nil, err
+	}
+	return vgmgr.NewPickVGFFilter(availableVgfIDs), nil
+}
+
 // FreezeSPAndGVGs freeze a secondary SP and its GVGs
 func (vgm *virtualGroupManager) FreezeSPAndGVGs(spID uint32, gvgs []*virtualgrouptypes.GlobalVirtualGroup) {
 	vgm.freezeSPPool.FreezeSPAndGVGs(spID, gvgs)
@@ -434,21 +450,4 @@
 	for range ticker.C {
 		vgm.freezeSPPool.ReleaseSP()
 	}
-=======
-func (vgm *virtualGroupManager) genVgfFilter() (*vgmgr.PickVGFFilter, error) {
-	vgfIDS := make([]uint32, len(vgm.vgfManager.vgfIDToVgf))
-	if len(vgfIDS) == 0 {
-		return nil, ErrFailedPickVGF
-	}
-	i := 0
-	for k := range vgm.vgfManager.vgfIDToVgf {
-		vgfIDS[i] = k
-		i++
-	}
-	availableVgfIDs, err := vgm.chainClient.AvailableGlobalVirtualGroupFamilies(context.Background(), vgfIDS)
-	if err != nil {
-		return nil, err
-	}
-	return vgmgr.NewPickVGFFilter(availableVgfIDs), nil
->>>>>>> 30a933a2
 }