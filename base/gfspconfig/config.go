--- conflicted
+++ resolved
@@ -38,11 +38,8 @@
 	GrpcAddress    string
 	Customize      *Customize
 	SpDB           storeconfig.SQLDBConfig
-<<<<<<< HEAD
-=======
 	BsDB           storeconfig.SQLDBConfig
 	BsDBBackup     storeconfig.SQLDBConfig
->>>>>>> 23e849b7
 	PieceStore     storage.PieceStoreConfig
 	Chain          ChainConfig
 	SpAccount      SpAccountConfig
@@ -57,10 +54,7 @@
 	Monitor        MonitorConfig
 	Rcmgr          RcmgrConfig
 	Log            LogConfig
-<<<<<<< HEAD
-=======
 	Metadata       MetadataConfig
->>>>>>> 23e849b7
 	BlockSyncer    BlockSyncerConfig
 	APIRateLimiter localhttp.RateLimiterConfig
 }
@@ -218,13 +212,10 @@
 	RecreateTables bool
 	Workers        uint
 	EnableDualDB   bool
-<<<<<<< HEAD
-=======
 }
 
 type MetadataConfig struct {
 	// IsMasterDB is used to determine if the master database (BsDBConfig) is currently being used.
 	IsMasterDB                 bool
 	BsDBSwitchCheckIntervalSec int64
->>>>>>> 23e849b7
 }