--- conflicted
+++ resolved
@@ -67,12 +67,6 @@
 
 	// blocksyncer metrics category
 	BlocksyncerCatchTime,
-<<<<<<< HEAD
-
-	//EventAvgTime,
-	//TxAvgTime,
-=======
->>>>>>> 76350e41
 
 	// metadata metrics category
 	MetadataReqTime,
