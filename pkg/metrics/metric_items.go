package metrics

import (
	openmetrics "github.com/grpc-ecosystem/go-grpc-middleware/providers/openmetrics/v2"
	"github.com/prometheus/client_golang/prometheus"

	metricshttp "github.com/bnb-chain/greenfield-storage-provider/pkg/metrics/http"
)

var MetricsItems = []prometheus.Collector{
	// Grpc metrics category
	DefaultGRPCServerMetrics,
	DefaultGRPCClientMetrics,
	DefaultHTTPServerMetrics,

	// task queue metrics category
	QueueSizeGauge,
	QueueCapGauge,
	QueueTime,
	TaskInQueueTime,

	// piece store metrics category
	PieceStoreTime,
	PieceStoreCounter,
	PieceStoreUsageAmountGauge,

	// db metrics category
	SPDBTime,
	SPDBCounter,

	// chain metrics category
	GnfdChainTime,
	GnfdChainCounter,
	BlockHeightLagGauge,

	// common module metrics items
	ReqCounter,
	ReqTime,
	ReqPieceSize,

	// task executor module metrics category
	ExecutorCounter,
	ExecutorTime,
	GCObjectCounter,
	MaxTaskNumberGauge,
	RunningTaskNumberGauge,
	RemainingMemoryGauge,
	RemainingTaskGauge,
	RemainingHighPriorityTaskGauge,
	RemainingMediumPriorityTaskGauge,
	RemainingLowTaskGauge,

	// manager metrics module category
	ManagerCounter,
	ManagerTime,
	GCBlockNumberGauge,

	// workflow metrics category
	PerfApprovalTime,
	PerfPutObjectTime,

	// Perf workflow category
	PerfAuthTimeHistogram,
	PerfReceivePieceTimeHistogram,
	PerfGetObjectTimeHistogram,
	PerfChallengeTimeHistogram,

	// blocksyncer metrics category
<<<<<<< HEAD
	BlocksyncerCatchTime,
=======
	//EventAvgTime,
	//TxAvgTime,

	// metadata metrics category
	MetadataReqTime,
>>>>>>> 3ede00e0
}

// basic metrics items
var (
	// DefaultGRPCServerMetrics defines default gRPC server metrics
	DefaultGRPCServerMetrics = openmetrics.NewServerMetrics(openmetrics.WithServerHandlingTimeHistogram())
	// DefaultGRPCClientMetrics defines default gRPC client metrics
	DefaultGRPCClientMetrics = openmetrics.NewClientMetrics(openmetrics.WithClientHandlingTimeHistogram(),
		openmetrics.WithClientStreamSendHistogram(), openmetrics.WithClientStreamRecvHistogram())
	// DefaultHTTPServerMetrics defines default HTTP server metrics
	DefaultHTTPServerMetrics = metricshttp.NewServerMetrics()

	// task queue metrics
	QueueSizeGauge = prometheus.NewGaugeVec(prometheus.GaugeOpts{
		Name: "queue_size",
		Help: "Track the task queue used size.",
	}, []string{"queue_size"})
	QueueCapGauge = prometheus.NewGaugeVec(prometheus.GaugeOpts{
		Name: "queue_capacity",
		Help: "Track the task queue capacity.",
	}, []string{"queue_capacity"})
	QueueTime = prometheus.NewHistogramVec(prometheus.HistogramOpts{
		Name:    "queue_time",
		Help:    "Track the task of queue operator time.",
		Buckets: prometheus.DefBuckets,
	}, []string{"queue_time"})
	TaskInQueueTime = prometheus.NewHistogramVec(prometheus.HistogramOpts{
		Name:    "task_in_queue_time",
		Help:    "Track the task of alive time duration in queue from task is pushed.",
		Buckets: prometheus.DefBuckets,
	}, []string{"task_in_queue_time"})

	// piece store metrics
	PieceStoreTime = prometheus.NewHistogramVec(prometheus.HistogramOpts{
		Name:    "piece_store_time",
		Help:    "Track the time of operating piece store.",
		Buckets: prometheus.DefBuckets,
	}, []string{"piece_store_time"})
	PieceStoreCounter = prometheus.NewCounterVec(prometheus.CounterOpts{
		Name: "piece_store_counter",
		Help: "Track total counter of operating piece store.",
	}, []string{"piece_store_counter"})
	PieceStoreUsageAmountGauge = prometheus.NewGaugeVec(prometheus.GaugeOpts{
		Name: "usage_amount_piece_store",
		Help: "Track usage amount of piece store.",
	}, []string{"usage_amount_piece_store"})

	// spdb metrics
	SPDBTime = prometheus.NewHistogramVec(prometheus.HistogramOpts{
		Name:    "sp_db_time",
		Help:    "Track the time of operating spdb",
		Buckets: prometheus.DefBuckets,
	}, []string{"sp_db_time"})
	SPDBCounter = prometheus.NewCounterVec(prometheus.CounterOpts{
		Name: "sp_db_counter",
		Help: "Track total counter of operating spdb.",
	}, []string{"sp_db_counter"})

	GnfdChainTime = prometheus.NewHistogramVec(prometheus.HistogramOpts{
		Name:    "gnfd_chain_time",
		Help:    "Track the time of greenfield chain api costs.",
		Buckets: prometheus.DefBuckets,
	}, []string{"gnfd_chain_time"})
	GnfdChainCounter = prometheus.NewCounterVec(prometheus.CounterOpts{
		Name: "gnfd_chain_counter",
		Help: "Track the counter of greenfield chain api.",
	}, []string{"gnfd_chain_counter"})
	BlockHeightLagGauge = prometheus.NewGaugeVec(prometheus.GaugeOpts{
		Name: "block_syncer_height",
		Help: "Current block number of block syncer progress.",
	}, []string{"block_syncer_height"})
)

// module metrics items, include gateway, approver, uploader, manager, task executor,
// receiver, challenge, downloader
var (
	// common module metrics items
	ReqCounter = prometheus.NewCounterVec(prometheus.CounterOpts{
		Name: "request_qps",
		Help: "Track total request counter.",
	}, []string{"request_qps"})
	ReqTime = prometheus.NewHistogramVec(prometheus.HistogramOpts{
		Name:    "request_time",
		Help:    "Track the request time.",
		Buckets: prometheus.DefBuckets,
	}, []string{"request_time"})
	ReqPieceSize = prometheus.NewHistogramVec(prometheus.HistogramOpts{
		Name:    "request_piece_size",
		Help:    "Track the request object piece payload size.",
		Buckets: prometheus.DefBuckets,
	}, []string{"request_piece_size"})

	// task executor mertics items
	ExecutorCounter = prometheus.NewCounterVec(prometheus.CounterOpts{
		Name: "executor_counter",
		Help: "Track total request counter.",
	}, []string{"request_qps"})
	ExecutorTime = prometheus.NewHistogramVec(prometheus.HistogramOpts{
		Name:    "executor_time",
		Help:    "Track the executor time.",
		Buckets: prometheus.DefBuckets,
	}, []string{"request_time"})
	MaxTaskNumberGauge = prometheus.NewGaugeVec(prometheus.GaugeOpts{
		Name: "max_task_num",
		Help: "Track the max task number of task executor.",
	}, []string{"max_task_num"})
	RunningTaskNumberGauge = prometheus.NewGaugeVec(prometheus.GaugeOpts{
		Name: "running_task_num",
		Help: "Track the running task number of task executor.",
	}, []string{"running_task_num"})
	RemainingMemoryGauge = prometheus.NewGaugeVec(prometheus.GaugeOpts{
		Name: "remaining_memory_resource",
		Help: "Track remaining memory size of task executor.",
	}, []string{"remaining_memory_resource"})
	RemainingTaskGauge = prometheus.NewGaugeVec(prometheus.GaugeOpts{
		Name: "remaining_task_resource",
		Help: "Track remaining resource of total task number.",
	}, []string{"remaining_task_resource"})
	RemainingHighPriorityTaskGauge = prometheus.NewGaugeVec(prometheus.GaugeOpts{
		Name: "remaining_high_task_resource",
		Help: "Track remaining resource of high priority task number.",
	}, []string{"remaining_high_task_resource"})
	RemainingMediumPriorityTaskGauge = prometheus.NewGaugeVec(prometheus.GaugeOpts{
		Name: "remaining_medium_task_resource",
		Help: "Track remaining resource of medium task number.",
	}, []string{"remaining_medium_task_resource"})
	RemainingLowTaskGauge = prometheus.NewGaugeVec(prometheus.GaugeOpts{
		Name: "remaining_low_task_resource",
		Help: "Track remaining resource of low task number.",
	}, []string{"remaining_task_resource"})
	GCObjectCounter = prometheus.NewCounterVec(prometheus.CounterOpts{
		Name: "delete_object_number",
		Help: "Track deleted object number.",
	}, []string{"delete_object_number"})

	// manager mertics items
	ManagerCounter = prometheus.NewCounterVec(prometheus.CounterOpts{
		Name: "manager_counter",
		Help: "Track total request counter.",
	}, []string{"request_qps"})
	ManagerTime = prometheus.NewHistogramVec(prometheus.HistogramOpts{
		Name:    "manager_time",
		Help:    "Track the manager time.",
		Buckets: prometheus.DefBuckets,
	}, []string{"request_time"})
	GCBlockNumberGauge = prometheus.NewGaugeVec(prometheus.GaugeOpts{
		Name: "gc_block_number",
		Help: "Track the next gc block number.",
	}, []string{"gc_block_number"})
)

// workflow metrics items
var (
	PerfApprovalTime = prometheus.NewHistogramVec(prometheus.HistogramOpts{
		Name:    "perf_approval_time",
		Help:    "Track approval workflow costs.",
		Buckets: prometheus.DefBuckets,
	}, []string{"perf_approval_time"})
	PerfPutObjectTime = prometheus.NewHistogramVec(prometheus.HistogramOpts{
		Name:    "perf_put_object_time",
		Help:    "Track put object workflow costs.",
		Buckets: prometheus.DefBuckets,
	}, []string{"perf_put_object_time"})
)

var (
	PerfAuthTimeHistogram = prometheus.NewHistogramVec(prometheus.HistogramOpts{
		Name:    "perf_auth_time",
		Help:    "Track auth workflow costs.",
		Buckets: prometheus.DefBuckets,
	}, []string{"perf_auth_time"})
	PerfReceivePieceTimeHistogram = prometheus.NewHistogramVec(prometheus.HistogramOpts{
		Name:    "perf_receive_time",
		Help:    "Track receive piece workflow costs.",
		Buckets: prometheus.DefBuckets,
	}, []string{"perf_receive_time"})
	PerfGetObjectTimeHistogram = prometheus.NewHistogramVec(prometheus.HistogramOpts{
		Name:    "perf_get_object_time",
		Help:    "Track get object workflow costs.",
		Buckets: prometheus.DefBuckets,
	}, []string{"perf_get_object_time"})
	PerfChallengeTimeHistogram = prometheus.NewHistogramVec(prometheus.HistogramOpts{
		Name:    "perf_challenge_piece_time",
		Help:    "Track challenge piece workflow costs.",
		Buckets: prometheus.DefBuckets,
	}, []string{"perf_challenge_piece_time"})
)

var (
	BlocksyncerCatchTime = prometheus.NewGaugeVec(prometheus.GaugeOpts{
		Name: "blocksyncer_catch_time",
		Help: "Track the time of catch block time. ",
	}, []string{"height"})
<<<<<<< HEAD
)
=======
)

var (
	MetadataReqTime = prometheus.NewHistogramVec(prometheus.HistogramOpts{
		Name:    "metadata_request_time",
		Help:    "Track the metadata request time.",
		Buckets: prometheus.DefBuckets,
	}, []string{"status", "level", "method_name", "code_or_msg"})
)

// SP exit and bucket migration metrics
var ()
>>>>>>> 3ede00e0
<|MERGE_RESOLUTION|>--- conflicted
+++ resolved
@@ -66,15 +66,13 @@
 	PerfChallengeTimeHistogram,
 
 	// blocksyncer metrics category
-<<<<<<< HEAD
 	BlocksyncerCatchTime,
-=======
+
 	//EventAvgTime,
 	//TxAvgTime,
 
 	// metadata metrics category
 	MetadataReqTime,
->>>>>>> 3ede00e0
 }
 
 // basic metrics items
@@ -268,9 +266,6 @@
 		Name: "blocksyncer_catch_time",
 		Help: "Track the time of catch block time. ",
 	}, []string{"height"})
-<<<<<<< HEAD
-)
-=======
 )
 
 var (
@@ -282,5 +277,4 @@
 )
 
 // SP exit and bucket migration metrics
-var ()
->>>>>>> 3ede00e0
+var ()