package metrics

import (
	openmetrics "github.com/grpc-ecosystem/go-grpc-middleware/providers/openmetrics/v2"
	"github.com/prometheus/client_golang/prometheus"

	metricshttp "github.com/bnb-chain/greenfield-storage-provider/pkg/metrics/http"
)

var MetricsItems = []prometheus.Collector{
	// Grpc metrics category
	DefaultGRPCServerMetrics,
	DefaultGRPCClientMetrics,
	DefaultHTTPServerMetrics,

	// task queue metrics category
	QueueSizeGauge,
	QueueCapGauge,
	QueueTime,
	TaskInQueueTime,

	// piece store metrics category
	PieceStoreTime,
	PieceStoreCounter,
	PieceStoreUsageAmountGauge,

	// db metrics category
	SPDBTime,
	SPDBCounter,

	// chain metrics category
	GnfdChainTime,
	GnfdChainCounter,
	BlockHeightLagGauge,

	// common module metrics items
	ReqCounter,
	ReqTime,
	ReqPieceSize,

	// task executor module metrics category
	ExecutorCounter,
	ExecutorTime,
	GCObjectCounter,
	MaxTaskNumberGauge,
	RunningTaskNumberGauge,
	RemainingMemoryGauge,
	RemainingTaskGauge,
	RemainingHighPriorityTaskGauge,
	RemainingMediumPriorityTaskGauge,
	RemainingLowTaskGauge,

	// manager metrics module category
	ManagerCounter,
	ManagerTime,
	GCBlockNumberGauge,

	// workflow metrics category
	PerfApprovalTime,
	PerfPutObjectTime,

	// Perf workflow category
	PerfAuthTimeHistogram,
	PerfReceivePieceTimeHistogram,
	PerfGetObjectTimeHistogram,
	PerfChallengeTimeHistogram,

	// blocksyncer metrics category
<<<<<<< HEAD
	ProcessBlockTime,
	// EventAvgTime,
	// TxAvgTime,

	// sp exit and bucket migration category
	MigrateGVGTimeHistogram,
	MigrateGVGCouter,
=======
	BlocksyncerCatchTime,

	// metadata metrics category
	MetadataReqTime,
>>>>>>> a8125728
}

// basic metrics items
var (
	// DefaultGRPCServerMetrics defines default gRPC server metrics
	DefaultGRPCServerMetrics = openmetrics.NewServerMetrics(openmetrics.WithServerHandlingTimeHistogram())
	// DefaultGRPCClientMetrics defines default gRPC client metrics
	DefaultGRPCClientMetrics = openmetrics.NewClientMetrics(openmetrics.WithClientHandlingTimeHistogram(),
		openmetrics.WithClientStreamSendHistogram(), openmetrics.WithClientStreamRecvHistogram())
	// DefaultHTTPServerMetrics defines default HTTP server metrics
	DefaultHTTPServerMetrics = metricshttp.NewServerMetrics()

	// task queue metrics
	QueueSizeGauge = prometheus.NewGaugeVec(prometheus.GaugeOpts{
		Name: "queue_size",
		Help: "Track the task queue used size.",
	}, []string{"queue_size"})
	QueueCapGauge = prometheus.NewGaugeVec(prometheus.GaugeOpts{
		Name: "queue_capacity",
		Help: "Track the task queue capacity.",
	}, []string{"queue_capacity"})
	QueueTime = prometheus.NewHistogramVec(prometheus.HistogramOpts{
		Name:    "queue_time",
		Help:    "Track the task of queue operator time.",
		Buckets: prometheus.DefBuckets,
	}, []string{"queue_time"})
	TaskInQueueTime = prometheus.NewHistogramVec(prometheus.HistogramOpts{
		Name:    "task_in_queue_time",
		Help:    "Track the task of alive time duration in queue from task is pushed.",
		Buckets: prometheus.DefBuckets,
	}, []string{"task_in_queue_time"})

	// piece store metrics
	PieceStoreTime = prometheus.NewHistogramVec(prometheus.HistogramOpts{
		Name:    "piece_store_time",
		Help:    "Track the time of operating piece store.",
		Buckets: prometheus.DefBuckets,
	}, []string{"piece_store_time"})
	PieceStoreCounter = prometheus.NewCounterVec(prometheus.CounterOpts{
		Name: "piece_store_counter",
		Help: "Track total counter of operating piece store.",
	}, []string{"piece_store_counter"})
	PieceStoreUsageAmountGauge = prometheus.NewGaugeVec(prometheus.GaugeOpts{
		Name: "usage_amount_piece_store",
		Help: "Track usage amount of piece store.",
	}, []string{"usage_amount_piece_store"})

	// spdb metrics
	SPDBTime = prometheus.NewHistogramVec(prometheus.HistogramOpts{
		Name:    "sp_db_time",
		Help:    "Track the time of operating spdb",
		Buckets: prometheus.DefBuckets,
	}, []string{"sp_db_time"})
	SPDBCounter = prometheus.NewCounterVec(prometheus.CounterOpts{
		Name: "sp_db_counter",
		Help: "Track total counter of operating spdb.",
	}, []string{"sp_db_counter"})

	GnfdChainTime = prometheus.NewHistogramVec(prometheus.HistogramOpts{
		Name:    "gnfd_chain_time",
		Help:    "Track the time of greenfield chain api costs.",
		Buckets: prometheus.DefBuckets,
	}, []string{"gnfd_chain_time"})
	GnfdChainCounter = prometheus.NewCounterVec(prometheus.CounterOpts{
		Name: "gnfd_chain_counter",
		Help: "Track the counter of greenfield chain api.",
	}, []string{"gnfd_chain_counter"})
	BlockHeightLagGauge = prometheus.NewGaugeVec(prometheus.GaugeOpts{
		Name: "block_syncer_height",
		Help: "Current block number of block syncer progress.",
	}, []string{"block_syncer_height"})
)

// module metrics items, include gateway, approver, uploader, manager, task executor,
// receiver, challenge, downloader
var (
	// common module metrics items
	ReqCounter = prometheus.NewCounterVec(prometheus.CounterOpts{
		Name: "request_qps",
		Help: "Track total request counter.",
	}, []string{"request_qps"})
	ReqTime = prometheus.NewHistogramVec(prometheus.HistogramOpts{
		Name:    "request_time",
		Help:    "Track the request time.",
		Buckets: prometheus.DefBuckets,
	}, []string{"request_time"})
	ReqPieceSize = prometheus.NewHistogramVec(prometheus.HistogramOpts{
		Name:    "request_piece_size",
		Help:    "Track the request object piece payload size.",
		Buckets: prometheus.DefBuckets,
	}, []string{"request_piece_size"})

	// task executor mertics items
	ExecutorCounter = prometheus.NewCounterVec(prometheus.CounterOpts{
		Name: "executor_counter",
		Help: "Track total request counter.",
	}, []string{"request_qps"})
	ExecutorTime = prometheus.NewHistogramVec(prometheus.HistogramOpts{
		Name:    "executor_time",
		Help:    "Track the executor time.",
		Buckets: prometheus.DefBuckets,
	}, []string{"request_time"})
	MaxTaskNumberGauge = prometheus.NewGaugeVec(prometheus.GaugeOpts{
		Name: "max_task_num",
		Help: "Track the max task number of task executor.",
	}, []string{"max_task_num"})
	RunningTaskNumberGauge = prometheus.NewGaugeVec(prometheus.GaugeOpts{
		Name: "running_task_num",
		Help: "Track the running task number of task executor.",
	}, []string{"running_task_num"})
	RemainingMemoryGauge = prometheus.NewGaugeVec(prometheus.GaugeOpts{
		Name: "remaining_memory_resource",
		Help: "Track remaining memory size of task executor.",
	}, []string{"remaining_memory_resource"})
	RemainingTaskGauge = prometheus.NewGaugeVec(prometheus.GaugeOpts{
		Name: "remaining_task_resource",
		Help: "Track remaining resource of total task number.",
	}, []string{"remaining_task_resource"})
	RemainingHighPriorityTaskGauge = prometheus.NewGaugeVec(prometheus.GaugeOpts{
		Name: "remaining_high_task_resource",
		Help: "Track remaining resource of high priority task number.",
	}, []string{"remaining_high_task_resource"})
	RemainingMediumPriorityTaskGauge = prometheus.NewGaugeVec(prometheus.GaugeOpts{
		Name: "remaining_medium_task_resource",
		Help: "Track remaining resource of medium task number.",
	}, []string{"remaining_medium_task_resource"})
	RemainingLowTaskGauge = prometheus.NewGaugeVec(prometheus.GaugeOpts{
		Name: "remaining_low_task_resource",
		Help: "Track remaining resource of low task number.",
	}, []string{"remaining_task_resource"})
	GCObjectCounter = prometheus.NewCounterVec(prometheus.CounterOpts{
		Name: "delete_object_number",
		Help: "Track deleted object number.",
	}, []string{"delete_object_number"})

	// manager mertics items
	ManagerCounter = prometheus.NewCounterVec(prometheus.CounterOpts{
		Name: "manager_counter",
		Help: "Track total request counter.",
	}, []string{"request_qps"})
	ManagerTime = prometheus.NewHistogramVec(prometheus.HistogramOpts{
		Name:    "manager_time",
		Help:    "Track the manager time.",
		Buckets: prometheus.DefBuckets,
	}, []string{"request_time"})
	GCBlockNumberGauge = prometheus.NewGaugeVec(prometheus.GaugeOpts{
		Name: "gc_block_number",
		Help: "Track the next gc block number.",
	}, []string{"gc_block_number"})
)

// workflow metrics items
var (
	PerfApprovalTime = prometheus.NewHistogramVec(prometheus.HistogramOpts{
		Name:    "perf_approval_time",
		Help:    "Track approval workflow costs.",
		Buckets: prometheus.DefBuckets,
	}, []string{"perf_approval_time"})
	PerfPutObjectTime = prometheus.NewHistogramVec(prometheus.HistogramOpts{
		Name:    "perf_put_object_time",
		Help:    "Track put object workflow costs.",
		Buckets: prometheus.DefBuckets,
	}, []string{"perf_put_object_time"})
)

var (
	PerfAuthTimeHistogram = prometheus.NewHistogramVec(prometheus.HistogramOpts{
		Name:    "perf_auth_time",
		Help:    "Track auth workflow costs.",
		Buckets: prometheus.DefBuckets,
	}, []string{"perf_auth_time"})
	PerfReceivePieceTimeHistogram = prometheus.NewHistogramVec(prometheus.HistogramOpts{
		Name:    "perf_receive_time",
		Help:    "Track receive piece workflow costs.",
		Buckets: prometheus.DefBuckets,
	}, []string{"perf_receive_time"})
	PerfGetObjectTimeHistogram = prometheus.NewHistogramVec(prometheus.HistogramOpts{
		Name:    "perf_get_object_time",
		Help:    "Track get object workflow costs.",
		Buckets: prometheus.DefBuckets,
	}, []string{"perf_get_object_time"})
	PerfChallengeTimeHistogram = prometheus.NewHistogramVec(prometheus.HistogramOpts{
		Name:    "perf_challenge_piece_time",
		Help:    "Track challenge piece workflow costs.",
		Buckets: prometheus.DefBuckets,
	}, []string{"perf_challenge_piece_time"})
)

var (
	BlocksyncerCatchTime = prometheus.NewGaugeVec(prometheus.GaugeOpts{
		Name: "blocksyncer_catch_time",
		Help: "Track the time of catch block time. ",
	}, []string{"height"})
)

var (
	MetadataReqTime = prometheus.NewHistogramVec(prometheus.HistogramOpts{
		Name:    "metadata_request_time",
		Help:    "Track the metadata request time.",
		Buckets: prometheus.DefBuckets,
	}, []string{"status", "level", "method_name", "code_or_msg"})
)

// SP exit and bucket migration metrics
var (
	MigrateGVGTimeHistogram = prometheus.NewHistogramVec(prometheus.HistogramOpts{
		Name:    "migrate_gvg_time",
		Help:    "Track migrate gvg workflow costs",
		Buckets: prometheus.DefBuckets,
	}, []string{"migrate_gvg_time"})
	MigrateGVGCouter = prometheus.NewCounterVec(prometheus.CounterOpts{
		Name: "migrate_gvg_counter",
		Help: "Track migrate gvg number",
	}, []string{"migrate_gvg_counter"})
)<|MERGE_RESOLUTION|>--- conflicted
+++ resolved
@@ -66,20 +66,14 @@
 	PerfChallengeTimeHistogram,
 
 	// blocksyncer metrics category
-<<<<<<< HEAD
-	ProcessBlockTime,
-	// EventAvgTime,
-	// TxAvgTime,
+	BlocksyncerCatchTime,
+
+	// metadata metrics category
+	MetadataReqTime,
 
 	// sp exit and bucket migration category
 	MigrateGVGTimeHistogram,
 	MigrateGVGCouter,
-=======
-	BlocksyncerCatchTime,
-
-	// metadata metrics category
-	MetadataReqTime,
->>>>>>> a8125728
 }
 
 // basic metrics items
