--- conflicted
+++ resolved
@@ -173,11 +173,8 @@
 	resp, err := client.VerifyPermission(ctx, &storagetypes.QueryVerifyPermissionRequest{
 		Operator:   account,
 		BucketName: bucket,
-<<<<<<< HEAD
-=======
 		// TODO: Polish the function interface according to the semantics
 		// ObjectName: object,
->>>>>>> 812a9ea9
 		ActionType: permissiontypes.ACTION_CREATE_OBJECT,
 	})
 	if err != nil {
