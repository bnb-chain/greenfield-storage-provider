package piece

import (
	"context"
	"errors"
	"fmt"
	"os"
	"path"
	"path/filepath"
	"runtime"

	merrors "github.com/bnb-chain/greenfield-storage-provider/model/errors"
	mpiecestore "github.com/bnb-chain/greenfield-storage-provider/model/piecestore"
	"github.com/bnb-chain/greenfield-storage-provider/pkg/log"
	"github.com/bnb-chain/greenfield-storage-provider/store/piecestore/storage"
)

// NewPieceStore returns an instance of PieceStore
func NewPieceStore(pieceConfig *storage.PieceStoreConfig) (*PieceStore, error) {
	checkConfig(pieceConfig)
	blob, err := createStorage(*pieceConfig)
	if err != nil {
		log.Errorw("failed to create storage", "error", err)
		return nil, err
	}
	log.Debugw("piece store is running", "storage type", pieceConfig.Store.Storage,
		"shards", pieceConfig.Shards)

	return &PieceStore{blob}, nil
}

// checkConfig checks config if right
func checkConfig(cfg *storage.PieceStoreConfig) {
	overrideConfigFromEnv(cfg)
	if cfg.Shards > 256 {
		log.Panicf("too many shards: %d", cfg.Shards)
	}
	if cfg.Store.MaxRetries < 0 {
		log.Panic("MaxRetries should be equal or greater than zero")
	}
	if cfg.Store.MinRetryDelay < 0 {
		log.Panic("MinRetryDelay should be equal or greater than zero")
	}
	if cfg.Store.Storage == "file" {
		if cfg.Store.BucketURL == "" {
			cfg.Store.BucketURL = setDefaultFileStorePath()
		}
		p, err := filepath.Abs(cfg.Store.BucketURL)
		if err != nil {
			log.Panicw("failed to get absolute path", "bucket", cfg.Store.BucketURL, "error", err)
		}
		cfg.Store.BucketURL = p
		cfg.Store.BucketURL += "/"
	}
}

func overrideConfigFromEnv(cfg *storage.PieceStoreConfig) {
	if val, ok := os.LookupEnv(mpiecestore.BucketURL); ok {
		cfg.Store.BucketURL = val
	}
}

func createStorage(cfg storage.PieceStoreConfig) (storage.ObjectStorage, error) {
	var (
		object storage.ObjectStorage
		err    error
	)
	if cfg.Shards > 1 {
		object, err = storage.NewSharded(cfg)
	} else {
		object, err = storage.NewObjectStorage(cfg.Store)
	}
	if err != nil {
		log.Errorw("failed to create storage", "error", err, "object", object)
		return nil, err
	}

	if err = checkBucket(context.Background(), object); err != nil {
		log.Errorw("failed to check bucket due to storage is not configured rightly ", "error", err,
			"object", object)
		return nil, err
	}

	return object, nil
}

// checkBucket checks bucket if exists
func checkBucket(ctx context.Context, store storage.ObjectStorage) error {
	if err := store.HeadBucket(ctx); err != nil {
		log.Errorw("failed to head bucket", "error", err)
<<<<<<< HEAD
		if errors.Is(err, merrors.ErrNotExistBucket) {
=======
		if errors.Is(err, merrors.ErrNoSuchBucket) {
>>>>>>> 85ded70c
			if err2 := store.CreateBucket(ctx); err2 != nil {
				return fmt.Errorf("failed to create bucket in %s: %s, previous err: %s", store, err2, err)
			}
			log.Info("create bucket successfully!")
			return nil
		}
		return merrors.ErrNoPermissionAccessBucket
	}
	log.Debugf("succeed to head bucket in %s", store)
	return nil
}

func setDefaultFileStorePath() string {
	var defaultBucket = "/var/piecestore"
	switch runtime.GOOS {
	case "linux":
		if os.Getuid() == 0 {
			break
		}
		fallthrough
	case "darwin":
		homeDir, err := os.UserHomeDir()
		if err != nil {
			log.Panicf("error: %v", err)
		}
		defaultBucket = path.Join(homeDir, ".piecestore", "local")
	case "windows":
		defaultBucket = path.Join("C:/piecestore/local")
	default:
		log.Error("Unknown operating system!")
	}
	return defaultBucket
}<|MERGE_RESOLUTION|>--- conflicted
+++ resolved
@@ -88,11 +88,7 @@
 func checkBucket(ctx context.Context, store storage.ObjectStorage) error {
 	if err := store.HeadBucket(ctx); err != nil {
 		log.Errorw("failed to head bucket", "error", err)
-<<<<<<< HEAD
-		if errors.Is(err, merrors.ErrNotExistBucket) {
-=======
 		if errors.Is(err, merrors.ErrNoSuchBucket) {
->>>>>>> 85ded70c
 			if err2 := store.CreateBucket(ctx); err2 != nil {
 				return fmt.Errorf("failed to create bucket in %s: %s, previous err: %s", store, err2, err)
 			}
