--- conflicted
+++ resolved
@@ -40,14 +40,8 @@
 	}
 }
 
-<<<<<<< HEAD
-func RemovedFilter() func(db *gorm.DB) *gorm.DB {
-	return func(db *gorm.DB) *gorm.DB {
-		return db.Where("removed = ?", false)
-=======
 func RemovedFilter(removed bool) func(db *gorm.DB) *gorm.DB {
 	return func(db *gorm.DB) *gorm.DB {
 		return db.Where("removed = ?", removed)
->>>>>>> 9f884ef5
 	}
 }