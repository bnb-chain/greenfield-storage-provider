package metalevel

import (
	"encoding/json"
	"sync"

	"github.com/bnb-chain/greenfield-storage-provider/store/config"
	"github.com/bnb-chain/greenfield-storage-provider/store/spdb"
	"github.com/syndtr/goleveldb/leveldb"
	"github.com/syndtr/goleveldb/leveldb/errors"
	"github.com/syndtr/goleveldb/leveldb/filter"
	"github.com/syndtr/goleveldb/leveldb/opt"
)

const (
	// minCache is the minimum amount of memory in megabytes to allocate to leveldb
	// read and write caching, split half and half.
	minCache = 16

	// minHandles is the minimum number of files handles to allocate to the open
	// database files.
	minHandles = 16
)

var _ spdb.MetaDB = &Database{}

// Database is a persistent key-value store.
type Database struct {
	Path      string
	Namespace string
	db        *leveldb.DB // LevelDB instance
}

var (
	once   sync.Once
	metaDB *Database
)

// NewMetaDB call NewCustomMetaDB return Database instance.
func NewMetaDB(config *config.LevelDBConfig) (*Database, error) {
	var err error
	once.Do(func() {
		metaDB, err = newCustomMetaDB(config.Path, config.NameSpace, config.Cache, config.FileHandles, config.ReadOnly)
	})
	return metaDB, err
}

// NewCustomMetaDB return Database instance.
func newCustomMetaDB(path string, namespace string, cache int, handles int, readonly bool) (*Database, error) {
	// init options
	optionFunc := func() *opt.Options {
		options := &opt.Options{
			Filter: filter.NewBloomFilter(10),
		}
		// Ensure we have some minimal caching and file guarantees
		if cache < minCache {
			cache = minCache
		}
		if handles < minHandles {
			handles = minHandles
		}
		// Set default options
		options.OpenFilesCacheCapacity = handles
		options.BlockCacheCapacity = cache / 2 * opt.MiB
		options.WriteBuffer = cache / 4 * opt.MiB // Two of these are used internally
		if readonly {
			options.ReadOnly = true
		}
		return options
	}
	options := optionFunc()

	// Open the db and recover any potential corruptions
	db, err := leveldb.OpenFile(path, options)
	if _, corrupted := err.(*errors.ErrCorrupted); corrupted {
		db, err = leveldb.RecoverFile(path, nil)
	}
	if err != nil {
		return nil, err
	}

	// Assemble the wrapper with all the registered metrics
	ldb := &Database{
		Path:      path,
		Namespace: namespace,
		db:        db,
	}
	return ldb, nil
}

// Close the leveldb resource.
func (db *Database) Close() error {
	return db.db.Close()
}

// SetIntegrityMeta put integrity hash info to db.
func (db *Database) SetIntegrityMeta(meta *spdb.IntegrityMeta) error {
	if meta == nil {
		return errors.New("primary integrity meta is nil")
	}
	data, err := json.Marshal(meta)
	if err != nil {
		return err
	}
	return db.db.Put(IntegrityMetaKey(db.Namespace, meta.ObjectID), data, nil)
}

// GetIntegrityMeta return the integrity hash info

<<<<<<< HEAD
func (db *Database) GetIntegrityMeta(objectID uint64) (*spdb.IntegrityMeta, error) {
	data, err := db.db.Get(IntegrityMetaKey(db.Namespace, objectID), nil)
=======
func (db *Database) GetIntegrityMeta(queryCondition *spdb.IntegrityMeta) (*spdb.IntegrityMeta, error) {
	data, err := db.db.Get(IntegrityMetaKey(db.Namespace,
		queryCondition.ObjectID, queryCondition.IsPrimary, queryCondition.RedundancyType, queryCondition.EcIdx), nil)
>>>>>>> 9db38945
	if err != nil {
		return nil, err
	}
	if len(data) == 0 {
		return nil, errors.New("integrity info not exits")
	}
	var metaReturn spdb.IntegrityMeta
	err = json.Unmarshal(data, &metaReturn)
	return &metaReturn, err
<<<<<<< HEAD
=======
}

// SetUploadPayloadAskingMeta put payload asking info to db.
func (db *Database) SetUploadPayloadAskingMeta(meta *spdb.UploadPayloadAskingMeta) error {
	if meta == nil {
		return errors.New("upload payload meta is nil")
	}
	data, err := json.Marshal(meta)
	if err != nil {
		return err
	}
	return db.db.Put(UploadPayloadAsingKey(db.Namespace, meta.BucketName, meta.ObjectName), data, nil)
}

// GetUploadPayloadAskingMeta return the payload asking info.
func (db *Database) GetUploadPayloadAskingMeta(bucketName, objectName string) (*spdb.UploadPayloadAskingMeta, error) {
	data, err := db.db.Get(UploadPayloadAsingKey(db.Namespace, bucketName, objectName), nil)
	if err != nil {
		return nil, err
	}
	if len(data) == 0 {
		return nil, errors.New("upload payload meta not exits")
	}
	var meta spdb.UploadPayloadAskingMeta
	err = json.Unmarshal(data, &meta)
	return &meta, err
>>>>>>> 9db38945
}<|MERGE_RESOLUTION|>--- conflicted
+++ resolved
@@ -106,15 +106,8 @@
 }
 
 // GetIntegrityMeta return the integrity hash info
-
-<<<<<<< HEAD
 func (db *Database) GetIntegrityMeta(objectID uint64) (*spdb.IntegrityMeta, error) {
 	data, err := db.db.Get(IntegrityMetaKey(db.Namespace, objectID), nil)
-=======
-func (db *Database) GetIntegrityMeta(queryCondition *spdb.IntegrityMeta) (*spdb.IntegrityMeta, error) {
-	data, err := db.db.Get(IntegrityMetaKey(db.Namespace,
-		queryCondition.ObjectID, queryCondition.IsPrimary, queryCondition.RedundancyType, queryCondition.EcIdx), nil)
->>>>>>> 9db38945
 	if err != nil {
 		return nil, err
 	}
@@ -124,33 +117,4 @@
 	var metaReturn spdb.IntegrityMeta
 	err = json.Unmarshal(data, &metaReturn)
 	return &metaReturn, err
-<<<<<<< HEAD
-=======
-}
-
-// SetUploadPayloadAskingMeta put payload asking info to db.
-func (db *Database) SetUploadPayloadAskingMeta(meta *spdb.UploadPayloadAskingMeta) error {
-	if meta == nil {
-		return errors.New("upload payload meta is nil")
-	}
-	data, err := json.Marshal(meta)
-	if err != nil {
-		return err
-	}
-	return db.db.Put(UploadPayloadAsingKey(db.Namespace, meta.BucketName, meta.ObjectName), data, nil)
-}
-
-// GetUploadPayloadAskingMeta return the payload asking info.
-func (db *Database) GetUploadPayloadAskingMeta(bucketName, objectName string) (*spdb.UploadPayloadAskingMeta, error) {
-	data, err := db.db.Get(UploadPayloadAsingKey(db.Namespace, bucketName, objectName), nil)
-	if err != nil {
-		return nil, err
-	}
-	if len(data) == 0 {
-		return nil, errors.New("upload payload meta not exits")
-	}
-	var meta spdb.UploadPayloadAskingMeta
-	err = json.Unmarshal(data, &meta)
-	return &meta, err
->>>>>>> 9db38945
 }