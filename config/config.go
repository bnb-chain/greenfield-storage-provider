--- conflicted
+++ resolved
@@ -36,11 +36,8 @@
 	P2PCfg            *p2p.NodeConfig
 	LogCfg            *LogConfig
 	MetricsCfg        *metrics.MetricsConfig
-<<<<<<< HEAD
 	PprofCfg          *pprof.PprofConfig
-=======
 	RateLimiter       *localhttp.RateLimiterConfig
->>>>>>> 276cf64f
 }
 
 // JSONMarshal marshal the StorageProviderConfig to json format
@@ -101,11 +98,8 @@
 	P2PCfg:            DefaultP2PConfig,
 	LogCfg:            DefaultLogConfig,
 	MetricsCfg:        DefaultMetricsConfig,
-<<<<<<< HEAD
 	PprofCfg:          DefaultPprofConfig,
-=======
 	RateLimiter:       DefaultRateLimiterConfig,
->>>>>>> 276cf64f
 }
 
 // DefaultSQLDBConfig defines the default configuration of SQL DB
@@ -166,19 +160,19 @@
 	PingPeriod:    model.DefaultPingPeriod,
 }
 
-<<<<<<< HEAD
 // DefaultPprofConfig defines the default configuration of pprof service
 var DefaultPprofConfig = &pprof.PprofConfig{
 	Enabled:     false,
 	HTTPAddress: model.PprofHTTPAddress,
-=======
+}
+
+// DefaultRateLimiterConfig defines the default configuration of rate limiter
 var DefaultRateLimiterConfig = &localhttp.RateLimiterConfig{
 	HTTPLimitCfg: localhttp.HTTPLimitConfig{
 		On:         false,
 		RateLimit:  100,
 		RatePeriod: "S",
 	},
->>>>>>> 276cf64f
 }
 
 // LoadConfig loads the config file from path
