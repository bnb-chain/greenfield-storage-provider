--- conflicted
+++ resolved
@@ -26,24 +26,6 @@
 
 // StorageProviderConfig defines the configuration of storage provider
 type StorageProviderConfig struct {
-<<<<<<< HEAD
-	Service           []string
-	SpOperatorAddress string
-	Endpoint          map[string]string
-	ListenAddress     map[string]string
-	SpDBConfig        *config.SQLDBConfig
-	PieceStoreConfig  *storage.PieceStoreConfig
-	ChainConfig       *gnfd.GreenfieldChainConfig
-	SignerCfg         *signer.SignerConfig
-	BlockSyncerCfg    *blocksyncer.Config
-	P2PCfg            *p2p.NodeConfig
-	LogCfg            *LogConfig
-	MetricsCfg        *metrics.MetricsConfig
-	PProfCfg          *pprof.PProfConfig
-	RateLimiter       *localhttp.RateLimiterConfig
-	BandwidthLimiter  *localhttp.BandWidthLimiterConfig
-	DiscontinueCfg    *stopserving.DiscontinueConfig
-=======
 	Service            []string
 	SpOperatorAddress  string
 	Endpoint           map[string]string
@@ -62,7 +44,7 @@
 	RateLimiter        *localhttp.RateLimiterConfig
 	DiscontinueCfg     *stopserving.DiscontinueConfig
 	MetadataCfg        *metadata.MetadataConfig
->>>>>>> e9dbddc1
+	BandwidthLimiter   *localhttp.BandwidthLimiterConfig
 }
 
 // JSONMarshal marshal the StorageProviderConfig to json format
@@ -115,21 +97,6 @@
 		model.P2PService:        model.P2PGRPCAddress,
 		model.AuthService:       model.AuthGRPCAddress,
 	},
-<<<<<<< HEAD
-	SpOperatorAddress: hex.EncodeToString([]byte(model.SpOperatorAddress)),
-	SpDBConfig:        DefaultSQLDBConfig,
-	PieceStoreConfig:  DefaultPieceStoreConfig,
-	ChainConfig:       DefaultGreenfieldChainConfig,
-	SignerCfg:         signer.DefaultSignerChainConfig,
-	BlockSyncerCfg:    DefaultBlockSyncerConfig,
-	P2PCfg:            DefaultP2PConfig,
-	LogCfg:            DefaultLogConfig,
-	MetricsCfg:        DefaultMetricsConfig,
-	PProfCfg:          DefaultPProfConfig,
-	RateLimiter:       DefaultRateLimiterConfig,
-	BandwidthLimiter:  DefaultBandwidthLimiterConfig,
-	DiscontinueCfg:    stopserving.DefaultDiscontinueConfig,
-=======
 	SpOperatorAddress:  hex.EncodeToString([]byte(model.SpOperatorAddress)),
 	SpDBConfig:         DefaultSQLDBConfig,
 	BsDBConfig:         DefaultBsDBConfig,
@@ -145,7 +112,7 @@
 	RateLimiter:        DefaultRateLimiterConfig,
 	DiscontinueCfg:     stopserving.DefaultDiscontinueConfig,
 	MetadataCfg:        DefaultMetadataConfig,
->>>>>>> e9dbddc1
+	BandwidthLimiter:   DefaultBandwidthLimiterConfig,
 }
 
 // DefaultSQLDBConfig defines the default configuration of SQL DB
@@ -243,7 +210,7 @@
 	},
 }
 
-var DefaultBandwidthLimiterConfig = &localhttp.BandWidthLimiterConfig{
+var DefaultBandwidthLimiterConfig = &localhttp.BandwidthLimiterConfig{
 	Enable: false,
 }
 
