--- conflicted
+++ resolved
@@ -34,15 +34,6 @@
 	LogCfg            *LogConfig
 }
 
-<<<<<<< HEAD
-// JsonMarshal marshal the StorageProviderConfig to json format
-func (cfg *StorageProviderConfig) JsonMarshal() ([]byte, error) {
-	return json.Marshal(cfg)
-}
-
-// JsonUnMarshal unmarshal bytes to StorageProviderConfig struct
-func (cfg *StorageProviderConfig) JsonUnMarshal(jsonBytes []byte) error {
-=======
 // JSONMarshal marshal the StorageProviderConfig to json format
 func (cfg *StorageProviderConfig) JSONMarshal() ([]byte, error) {
 	return json.Marshal(cfg)
@@ -50,7 +41,6 @@
 
 // JSONUnmarshal unmarshal bytes to StorageProviderConfig struct
 func (cfg *StorageProviderConfig) JSONUnmarshal(jsonBytes []byte) error {
->>>>>>> f60b10a1
 	return json.Unmarshal(jsonBytes, cfg)
 }
 
