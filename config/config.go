--- conflicted
+++ resolved
@@ -6,10 +6,7 @@
 	"encoding/json"
 	"os"
 
-<<<<<<< HEAD
-=======
 	"github.com/bnb-chain/greenfield-storage-provider/pkg/p2p"
->>>>>>> 28bed3eb
 	"github.com/naoina/toml"
 
 	"github.com/bnb-chain/greenfield-storage-provider/model"
@@ -33,10 +30,7 @@
 	ChainConfig       *gnfd.GreenfieldChainConfig
 	SignerCfg         *signer.SignerConfig
 	BlockSyncerCfg    *blocksyncer.Config
-<<<<<<< HEAD
-=======
 	P2PCfg            *p2p.NodeConfig
->>>>>>> 28bed3eb
 	LogCfg            *LogConfig
 }
 
@@ -92,10 +86,7 @@
 	ChainConfig:       DefaultGreenfieldChainConfig,
 	SignerCfg:         signer.DefaultSignerChainConfig,
 	BlockSyncerCfg:    DefaultBlockSyncerConfig,
-<<<<<<< HEAD
-=======
 	P2PCfg:            DefaultP2PConfig,
->>>>>>> 28bed3eb
 	LogCfg:            DefaultLogConfig,
 }
 
@@ -129,11 +120,7 @@
 // DefaultBlockSyncerConfig defines the default configuration of BlockSyncer service
 var DefaultBlockSyncerConfig = &blocksyncer.Config{
 	Modules: []string{"epoch", "bucket", "object", "payment"},
-<<<<<<< HEAD
-	Dsn:     "localhost:3306",
-=======
 	Dsn:     "localhost:3308",
->>>>>>> 28bed3eb
 }
 
 type LogConfig struct {
