package config

import (
	"bufio"
	"encoding/hex"
	"encoding/json"
	"os"

	"github.com/naoina/toml"

	"github.com/bnb-chain/greenfield-storage-provider/model"
	gnfd "github.com/bnb-chain/greenfield-storage-provider/pkg/greenfield"
	"github.com/bnb-chain/greenfield-storage-provider/pkg/metrics"
	localhttp "github.com/bnb-chain/greenfield-storage-provider/pkg/middleware/http"
	"github.com/bnb-chain/greenfield-storage-provider/pkg/p2p"
	"github.com/bnb-chain/greenfield-storage-provider/service/blocksyncer"
	"github.com/bnb-chain/greenfield-storage-provider/service/metadata"
	"github.com/bnb-chain/greenfield-storage-provider/service/signer"
	"github.com/bnb-chain/greenfield-storage-provider/service/stopserving"
	"github.com/bnb-chain/greenfield-storage-provider/store/config"
	storeconfig "github.com/bnb-chain/greenfield-storage-provider/store/config"
	"github.com/bnb-chain/greenfield-storage-provider/store/piecestore/storage"
	"github.com/bnb-chain/greenfield-storage-provider/util"
)

// StorageProviderConfig defines the configuration of storage provider
type StorageProviderConfig struct {
<<<<<<< HEAD
	Service            []string
	SpOperatorAddress  string
	Endpoint           map[string]string
	ListenAddress      map[string]string
	SpDBConfig         *config.SQLDBConfig
	BsDBConfig         *config.SQLDBConfig
	BsDBSwitchedConfig *config.SQLDBConfig
	PieceStoreConfig   *storage.PieceStoreConfig
	ChainConfig        *gnfd.GreenfieldChainConfig
	SignerCfg          *signer.SignerConfig
	BlockSyncerCfg     *blocksyncer.Config
	MetadataCfg        *metadata.MetadataConfig
	P2PCfg             *p2p.NodeConfig
	LogCfg             *LogConfig
	MetricsCfg         *metrics.MetricsConfig
	RateLimiter        *localhttp.RateLimiterConfig
=======
	Service           []string
	SpOperatorAddress string
	Endpoint          map[string]string
	ListenAddress     map[string]string
	SpDBConfig        *config.SQLDBConfig
	PieceStoreConfig  *storage.PieceStoreConfig
	ChainConfig       *gnfd.GreenfieldChainConfig
	SignerCfg         *signer.SignerConfig
	BlockSyncerCfg    *blocksyncer.Config
	P2PCfg            *p2p.NodeConfig
	LogCfg            *LogConfig
	MetricsCfg        *metrics.MetricsConfig
	RateLimiter       *localhttp.RateLimiterConfig
	DiscontinueCfg    *stopserving.DiscontinueConfig
>>>>>>> 53126276
}

// JSONMarshal marshal the StorageProviderConfig to json format
func (cfg *StorageProviderConfig) JSONMarshal() ([]byte, error) {
	return json.Marshal(cfg)
}

// JSONUnmarshal unmarshal bytes to StorageProviderConfig struct
func (cfg *StorageProviderConfig) JSONUnmarshal(jsonBytes []byte) error {
	return json.Unmarshal(jsonBytes, cfg)
}

// DefaultStorageProviderConfig defines the default configuration of storage provider services
var DefaultStorageProviderConfig = &StorageProviderConfig{
	Service: []string{
		model.GatewayService,
		model.UploaderService,
		model.DownloaderService,
		model.ChallengeService,
		model.TaskNodeService,
		model.ReceiverService,
		model.SignerService,
		model.MetadataService,
		model.ManagerService,
		model.P2PService,
		model.AuthService,
		model.StopServingService,
	},
	ListenAddress: map[string]string{
		model.GatewayService:    model.GatewayHTTPAddress,
		model.UploaderService:   model.UploaderGRPCAddress,
		model.DownloaderService: model.DownloaderGRPCAddress,
		model.ChallengeService:  model.ChallengeGRPCAddress,
		model.ReceiverService:   model.ReceiverGRPCAddress,
		model.TaskNodeService:   model.TaskNodeGRPCAddress,
		model.SignerService:     model.SignerGRPCAddress,
		model.MetadataService:   model.MetadataGRPCAddress,
		model.P2PService:        model.P2PGRPCAddress,
		model.AuthService:       model.AuthGRPCAddress,
	},
	Endpoint: map[string]string{
		model.GatewayService:    "gnfd.test-sp.com",
		model.UploaderService:   model.UploaderGRPCAddress,
		model.DownloaderService: model.DownloaderGRPCAddress,
		model.ChallengeService:  model.ChallengeGRPCAddress,
		model.ReceiverService:   model.ReceiverGRPCAddress,
		model.TaskNodeService:   model.TaskNodeGRPCAddress,
		model.SignerService:     model.SignerGRPCAddress,
		model.MetadataService:   model.MetadataGRPCAddress,
		model.P2PService:        model.P2PGRPCAddress,
		model.AuthService:       model.AuthGRPCAddress,
	},
<<<<<<< HEAD
	SpOperatorAddress:  hex.EncodeToString([]byte(model.SpOperatorAddress)),
	SpDBConfig:         DefaultSQLDBConfig,
	BsDBConfig:         DefaultBsDBConfig,
	BsDBSwitchedConfig: DefaultBsDBSwitchedConfig,
	PieceStoreConfig:   DefaultPieceStoreConfig,
	ChainConfig:        DefaultGreenfieldChainConfig,
	SignerCfg:          signer.DefaultSignerChainConfig,
	BlockSyncerCfg:     DefaultBlockSyncerConfig,
	MetadataCfg:        DefaultMetadataConfig,
	P2PCfg:             DefaultP2PConfig,
	LogCfg:             DefaultLogConfig,
	MetricsCfg:         DefaultMetricsConfig,
	RateLimiter:        DefaultRateLimiterConfig,
=======
	SpOperatorAddress: hex.EncodeToString([]byte(model.SpOperatorAddress)),
	SpDBConfig:        DefaultSQLDBConfig,
	PieceStoreConfig:  DefaultPieceStoreConfig,
	ChainConfig:       DefaultGreenfieldChainConfig,
	SignerCfg:         signer.DefaultSignerChainConfig,
	BlockSyncerCfg:    DefaultBlockSyncerConfig,
	P2PCfg:            DefaultP2PConfig,
	LogCfg:            DefaultLogConfig,
	MetricsCfg:        DefaultMetricsConfig,
	RateLimiter:       DefaultRateLimiterConfig,
	DiscontinueCfg:    stopserving.DefaultDiscontinueConfig,
>>>>>>> 53126276
}

// DefaultSQLDBConfig defines the default configuration of SQL DB
var DefaultSQLDBConfig = &storeconfig.SQLDBConfig{
	User:     "root",
	Passwd:   "test_pwd",
	Address:  "localhost:3306",
	Database: "storage_provider_db",
}

// DefaultBsDBConfig defines the default configuration of Bs DB
var DefaultBsDBConfig = &storeconfig.SQLDBConfig{
	User:     "root",
	Passwd:   "test_pwd",
	Address:  "localhost:3306",
	Database: "block_syncer",
}

// DefaultBsDBSwitchedConfig defines the default configuration for the switched Bs DB.
var DefaultBsDBSwitchedConfig = &storeconfig.SQLDBConfig{
	User:     "root",
	Passwd:   "test_pwd",
	Address:  "localhost:3306",
	Database: "block_syncer_backup",
}

// DefaultPieceStoreConfig defines the default configuration of piece store
var DefaultPieceStoreConfig = &storage.PieceStoreConfig{
	Shards: 0,
	Store: storage.ObjectStorageConfig{
		Storage:    "file",
		BucketURL:  "./data",
		MaxRetries: 5,
	},
}

// DefaultGreenfieldChainConfig defines the default configuration of greenfield chain
var DefaultGreenfieldChainConfig = &gnfd.GreenfieldChainConfig{
	ChainID: model.GreenfieldChainID,
	NodeAddr: []*gnfd.NodeConfig{{
		GreenfieldAddresses: []string{model.GreenfieldAddress},
		TendermintAddresses: []string{model.TendermintAddress},
	}},
}

// DefaultBlockSyncerConfig defines the default configuration of BlockSyncer service
var DefaultBlockSyncerConfig = &blocksyncer.Config{
	Modules:        []string{"epoch", "bucket", "object", "payment"},
	Dsn:            "localhost:3308",
	RecreateTables: true,
}

// DefaultMetricsConfig defines the default config of Metrics service
var DefaultMetricsConfig = &metrics.MetricsConfig{
	Enabled:     false,
	HTTPAddress: model.MetricsHTTPAddress,
}

// DefaultMetadataConfig defines the default configuration of Metadata service
var DefaultMetadataConfig = &metadata.MetadataConfig{
	BsDBFlag:                   true,
	BsDBSwitchCheckIntervalSec: 5,
}

type LogConfig struct {
	Level string
	Path  string
}

// DefaultLogConfig defines the default configuration of log
var DefaultLogConfig = &LogConfig{
	// TODO:: change to info level after releasing
	Level: "debug",
	Path:  "./gnfd-sp.log",
}

var DefaultP2PConfig = &p2p.NodeConfig{
	ListenAddress: model.P2PListenAddress,
	PingPeriod:    model.DefaultPingPeriod,
}

var DefaultRateLimiterConfig = &localhttp.RateLimiterConfig{
	HTTPLimitCfg: localhttp.HTTPLimitConfig{
		On:         false,
		RateLimit:  100,
		RatePeriod: "S",
	},
}

// LoadConfig loads the config file from path
func LoadConfig(path string) *StorageProviderConfig {
	f, err := os.Open(path)
	if err != nil {
		panic(err)
	}
	defer f.Close()

	cfg := StorageProviderConfig{}
	err = util.TomlSettings.NewDecoder(bufio.NewReader(f)).Decode(&cfg)
	// Add file name to errors that have a line number.
	if _, ok := err.(*toml.LineError); ok {
		panic(err)
	}
	return &cfg
}

// SaveConfig write the config to disk
func SaveConfig(file string, cfg *StorageProviderConfig) error {
	f, err := os.Create(file)
	if err != nil {
		return err
	}
	defer f.Close()

	encode := util.TomlSettings.NewEncoder(f)
	if err = encode.Encode(cfg); err != nil {
		return err
	}
	return nil
}<|MERGE_RESOLUTION|>--- conflicted
+++ resolved
@@ -25,29 +25,13 @@
 
 // StorageProviderConfig defines the configuration of storage provider
 type StorageProviderConfig struct {
-<<<<<<< HEAD
-	Service            []string
-	SpOperatorAddress  string
-	Endpoint           map[string]string
-	ListenAddress      map[string]string
-	SpDBConfig         *config.SQLDBConfig
-	BsDBConfig         *config.SQLDBConfig
-	BsDBSwitchedConfig *config.SQLDBConfig
-	PieceStoreConfig   *storage.PieceStoreConfig
-	ChainConfig        *gnfd.GreenfieldChainConfig
-	SignerCfg          *signer.SignerConfig
-	BlockSyncerCfg     *blocksyncer.Config
-	MetadataCfg        *metadata.MetadataConfig
-	P2PCfg             *p2p.NodeConfig
-	LogCfg             *LogConfig
-	MetricsCfg         *metrics.MetricsConfig
-	RateLimiter        *localhttp.RateLimiterConfig
-=======
 	Service           []string
 	SpOperatorAddress string
 	Endpoint          map[string]string
 	ListenAddress     map[string]string
 	SpDBConfig        *config.SQLDBConfig
+  BsDBConfig         *config.SQLDBConfig
+	BsDBSwitchedConfig *config.SQLDBConfig
 	PieceStoreConfig  *storage.PieceStoreConfig
 	ChainConfig       *gnfd.GreenfieldChainConfig
 	SignerCfg         *signer.SignerConfig
@@ -57,7 +41,7 @@
 	MetricsCfg        *metrics.MetricsConfig
 	RateLimiter       *localhttp.RateLimiterConfig
 	DiscontinueCfg    *stopserving.DiscontinueConfig
->>>>>>> 53126276
+  MetadataCfg        *metadata.MetadataConfig
 }
 
 // JSONMarshal marshal the StorageProviderConfig to json format
@@ -110,23 +94,10 @@
 		model.P2PService:        model.P2PGRPCAddress,
 		model.AuthService:       model.AuthGRPCAddress,
 	},
-<<<<<<< HEAD
-	SpOperatorAddress:  hex.EncodeToString([]byte(model.SpOperatorAddress)),
-	SpDBConfig:         DefaultSQLDBConfig,
-	BsDBConfig:         DefaultBsDBConfig,
-	BsDBSwitchedConfig: DefaultBsDBSwitchedConfig,
-	PieceStoreConfig:   DefaultPieceStoreConfig,
-	ChainConfig:        DefaultGreenfieldChainConfig,
-	SignerCfg:          signer.DefaultSignerChainConfig,
-	BlockSyncerCfg:     DefaultBlockSyncerConfig,
-	MetadataCfg:        DefaultMetadataConfig,
-	P2PCfg:             DefaultP2PConfig,
-	LogCfg:             DefaultLogConfig,
-	MetricsCfg:         DefaultMetricsConfig,
-	RateLimiter:        DefaultRateLimiterConfig,
-=======
 	SpOperatorAddress: hex.EncodeToString([]byte(model.SpOperatorAddress)),
 	SpDBConfig:        DefaultSQLDBConfig,
+  BsDBConfig:         DefaultBsDBConfig,
+	BsDBSwitchedConfig: DefaultBsDBSwitchedConfig,
 	PieceStoreConfig:  DefaultPieceStoreConfig,
 	ChainConfig:       DefaultGreenfieldChainConfig,
 	SignerCfg:         signer.DefaultSignerChainConfig,
@@ -136,7 +107,7 @@
 	MetricsCfg:        DefaultMetricsConfig,
 	RateLimiter:       DefaultRateLimiterConfig,
 	DiscontinueCfg:    stopserving.DefaultDiscontinueConfig,
->>>>>>> 53126276
+  MetadataCfg:        DefaultMetadataConfig,
 }
 
 // DefaultSQLDBConfig defines the default configuration of SQL DB
