Service = [
    "Gateway", "Uploader", "Downloader", "StoneHub", "StoneNode", "Syncer",
]

[GatewayCfg]
    Address = "127.0.0.1:9033"
    Domain = "gnfd.nodereal.com"
    UploaderServiceAddress = "127.0.0.1:9133"
    DownloaderServiceAddress = "127.0.0.1:9233"

[UploaderCfg]
    StorageProvider = "gnfd-test-sp"
    Address = "127.0.0.1:9133"
    StoneHubServiceAddress = "127.0.0.1:9333"
    MetaDBType = "leveldb"
    [UploaderCfg.PieceStoreConfig]
        Shards = 0
        [UploaderCfg.PieceStoreConfig.Store]
            Storage = "file"
            BucketURL = "./data/primary_payload_data"
            MaxRetries = 5
            TestMode = true
    [UploaderCfg.MetaLevelDBConfig]
        Path = "./data/meta"
        NameSpace = "bnb-sp"
        Cache = 4096
        FileHandles = 1000
        ReadOnly = false

[DownloaderCfg]
    Address = "127.0.0.1:9233"
    [DownloaderCfg.PieceStoreConfig]
        Shards = 0
        [DownloaderCfg.PieceStoreConfig.Store]
            Storage = "file"
            BucketURL = "./data/primary_payload_data"
            MaxRetries = 5
            TestMode = true

[StoneHubCfg]
    StorageProvider = "gnfd-test-sp"
    Address = "127.0.0.1:9333"
    JobDBType = "memory"
    MetaDBType = "leveldb"
    [StoneHubCfg.MetaLevelDBConfig]
        Path = "./data/meta"
        NameSpace = "bnb-sp"
        Cache = 4096
        FileHandles = 1000
        ReadOnly = false


<<<<<<< HEAD
[DownloaderCfg]
Address = "127.0.0.1:9233"
[DownloaderCfg.PieceStoreConfig]
Shards = 0
[DownloaderCfg.PieceStoreConfig.Store]
Storage = "file"
BucketURL = "./data/primary_payload_data"
MaxRetries = 5
TestMode = true
#AccessKey = "ACCESSKEY"
#SecretKey = "SECRETKEY"
#SessionToken = "SESSIONTOKEN"
#NoSignRequest = false
#TlsInsecureSkipVerify = false

[UploaderCfg]
    StorageProvider = "bnb-sp"
    Address = "127.0.0.1:9133"
    StoneHubServiceAddress = "127.0.0.1:9333"
    MetaDBType = "leveldb"
    [UploaderCfg.PieceStoreConfig]
        Shards = 0
        [UploaderCfg.PieceStoreConfig.Store]
=======
[StoneNodeCfg]
    StorageProvider = "gnfd-test-sp"
    Address = "127.0.0.1:9433"
    StoneHubServiceAddress = "127.0.0.1:9333"
    SyncerServiceAddress = ["127.0.0.1:9593", "127.0.0.1:9543", "127.0.0.1:9553", "127.0.0.1:9563", "127.0.0.1:9573", "127.0.0.1:9583"]
    StoneJobLimit = 64
    [StoneNodeCfg.PieceConfig]
        Shards = 0
        [StoneNodeCfg.PieceConfig.Store]
>>>>>>> cdf4537e
            Storage = "file"
            BucketURL = "./data/primary_payload_data"
            MaxRetries = 5
            TestMode = true
<<<<<<< HEAD
            #AccessKey = "ACCESSKEY"
            #SecretKey = "SECRETKEY"
            #SessionToken = "SESSIONTOKEN"
            #NoSignRequest = false
            #TlsInsecureSkipVerify = false
    [UploaderCfg.MetaLevelDBConfig]
        Path = "./data/meta"
        NameSpace = "bnb-sp"
        Cache = 4096
        FileHandles = 1000
        ReadOnly = false

[StoneHubCfg]
StorageProvider = "bnb-sp"
Address = "127.0.0.1:9333"
JobDBType = "memory"
MetaDBType = "leveldb"
[StoneHubCfg.MetaDB]
    Path = "./data/meta"
    NameSpace = "bnb-sp"
    Cache = 4096
    FileHandles = 1000
    ReadOnly = false

[DownloaderCfg]
    Address = "127.0.0.1:9233"
    [DownloaderCfg.PieceStoreConfig]
        Shards = 0
        [DownloaderCfg.PieceStoreConfig.Store]
            Storage = "file"
            BucketURL = "./data/primary_payload_data"
            MaxRetries = 5
            TestMode = true
            #AccessKey = "ACCESSKEY"
            #SecretKey = "SECRETKEY"
            #SessionToken = "SESSIONTOKEN"
            #NoSignRequest = false
            #TlsInsecureSkipVerify = false


[StoneHubCfg]
    StorageProvider = "bnb-sp"
    Address = "127.0.0.1:9333"
    JobDBType = "memory"
    MetaDBType = "leveldb"
    [StoneHubCfg.MetaLevelDBConfig]
        Path = "./data/meta"
        NameSpace = "bnb-sp"
        Cache = 4096
        FileHandles = 1000
        ReadOnly = false


[StoneNodeCfg]
    StorageProvider = "gnfd-test-sp"
    Address = "127.0.0.1:9433"
    StoneHubServiceAddress = "127.0.0.1:9333"
    SyncerServiceAddress = ["127.0.0.1:9593", "127.0.0.1:9543", "127.0.0.1:9553", "127.0.0.1:9563", "127.0.0.1:9573", "127.0.0.1:9583"]
    StoneJobLimit = 64
    [StoneNodeCfg.PieceConfig]
        Shards = 0
        [StoneNodeCfg.PieceConfig.Store]
            Storage = "file"
            BucketURL = "./data/primary_payload_data"
            MaxRetries = 5
            TestMode = true

=======

>>>>>>> cdf4537e
[SyncerCfg]
    StorageProvider = "gnfd-test-sp"
    Address = "127.0.0.1:9533"
    MetaDBType = "leveldb"
    [SyncerCfg.PieceConfig.Store]
        Storage = "file"
        BucketURL = "./data/secondary_payload_data"
        MaxRetries = 5
        TestMode = true
    [SyncerCfg.MetaLevelDBConfig]
        Path = "./data/meta"
        NameSpace = "bnb-sp"
        Cache = 4096
        FileHandles = 1000
        ReadOnly = false<|MERGE_RESOLUTION|>--- conflicted
+++ resolved
@@ -50,99 +50,6 @@
         ReadOnly = false
 
 
-<<<<<<< HEAD
-[DownloaderCfg]
-Address = "127.0.0.1:9233"
-[DownloaderCfg.PieceStoreConfig]
-Shards = 0
-[DownloaderCfg.PieceStoreConfig.Store]
-Storage = "file"
-BucketURL = "./data/primary_payload_data"
-MaxRetries = 5
-TestMode = true
-#AccessKey = "ACCESSKEY"
-#SecretKey = "SECRETKEY"
-#SessionToken = "SESSIONTOKEN"
-#NoSignRequest = false
-#TlsInsecureSkipVerify = false
-
-[UploaderCfg]
-    StorageProvider = "bnb-sp"
-    Address = "127.0.0.1:9133"
-    StoneHubServiceAddress = "127.0.0.1:9333"
-    MetaDBType = "leveldb"
-    [UploaderCfg.PieceStoreConfig]
-        Shards = 0
-        [UploaderCfg.PieceStoreConfig.Store]
-=======
-[StoneNodeCfg]
-    StorageProvider = "gnfd-test-sp"
-    Address = "127.0.0.1:9433"
-    StoneHubServiceAddress = "127.0.0.1:9333"
-    SyncerServiceAddress = ["127.0.0.1:9593", "127.0.0.1:9543", "127.0.0.1:9553", "127.0.0.1:9563", "127.0.0.1:9573", "127.0.0.1:9583"]
-    StoneJobLimit = 64
-    [StoneNodeCfg.PieceConfig]
-        Shards = 0
-        [StoneNodeCfg.PieceConfig.Store]
->>>>>>> cdf4537e
-            Storage = "file"
-            BucketURL = "./data/primary_payload_data"
-            MaxRetries = 5
-            TestMode = true
-<<<<<<< HEAD
-            #AccessKey = "ACCESSKEY"
-            #SecretKey = "SECRETKEY"
-            #SessionToken = "SESSIONTOKEN"
-            #NoSignRequest = false
-            #TlsInsecureSkipVerify = false
-    [UploaderCfg.MetaLevelDBConfig]
-        Path = "./data/meta"
-        NameSpace = "bnb-sp"
-        Cache = 4096
-        FileHandles = 1000
-        ReadOnly = false
-
-[StoneHubCfg]
-StorageProvider = "bnb-sp"
-Address = "127.0.0.1:9333"
-JobDBType = "memory"
-MetaDBType = "leveldb"
-[StoneHubCfg.MetaDB]
-    Path = "./data/meta"
-    NameSpace = "bnb-sp"
-    Cache = 4096
-    FileHandles = 1000
-    ReadOnly = false
-
-[DownloaderCfg]
-    Address = "127.0.0.1:9233"
-    [DownloaderCfg.PieceStoreConfig]
-        Shards = 0
-        [DownloaderCfg.PieceStoreConfig.Store]
-            Storage = "file"
-            BucketURL = "./data/primary_payload_data"
-            MaxRetries = 5
-            TestMode = true
-            #AccessKey = "ACCESSKEY"
-            #SecretKey = "SECRETKEY"
-            #SessionToken = "SESSIONTOKEN"
-            #NoSignRequest = false
-            #TlsInsecureSkipVerify = false
-
-
-[StoneHubCfg]
-    StorageProvider = "bnb-sp"
-    Address = "127.0.0.1:9333"
-    JobDBType = "memory"
-    MetaDBType = "leveldb"
-    [StoneHubCfg.MetaLevelDBConfig]
-        Path = "./data/meta"
-        NameSpace = "bnb-sp"
-        Cache = 4096
-        FileHandles = 1000
-        ReadOnly = false
-
-
 [StoneNodeCfg]
     StorageProvider = "gnfd-test-sp"
     Address = "127.0.0.1:9433"
@@ -157,9 +64,6 @@
             MaxRetries = 5
             TestMode = true
 
-=======
-
->>>>>>> cdf4537e
 [SyncerCfg]
     StorageProvider = "gnfd-test-sp"
     Address = "127.0.0.1:9533"
