Service = [
    "Gateway", "Uploader", "Downloader", "StoneHub", "StoneNode", "Syncer",
]

[GatewayCfg]
    Address = "127.0.0.1:9033"
    Domain = "gnfd.nodereal.com"
    UploaderServiceAddress = "127.0.0.1:9133"
    DownloaderServiceAddress = "127.0.0.1:9233"

[UploaderCfg]
    StorageProvider = "gnfd-test-sp"
    Address = "127.0.0.1:9133"
    StoneHubServiceAddress = "127.0.0.1:9333"
    MetaDBType = "leveldb"
    [UploaderCfg.PieceStoreConfig]
        Shards = 0
        [UploaderCfg.PieceStoreConfig.Store]
            Storage = "file"
            BucketURL = "./data/primary_payload_data"
            MaxRetries = 5
            TestMode = true
    [UploaderCfg.MetaLevelDBConfig]
        Path = "./data/meta"
        NameSpace = "bnb-sp"
        Cache = 4096
        FileHandles = 1000
        ReadOnly = false

[DownloaderCfg]
    Address = "127.0.0.1:9233"
    [DownloaderCfg.PieceStoreConfig]
        Shards = 0
        [DownloaderCfg.PieceStoreConfig.Store]
            Storage = "file"
            BucketURL = "./data/primary_payload_data"
            MaxRetries = 5
            TestMode = true
<<<<<<< HEAD
=======

[StoneHubCfg]
    StorageProvider = "gnfd-test-sp"
    Address = "127.0.0.1:9333"
    JobDBType = "memory"
    MetaDBType = "leveldb"
    [StoneHubCfg.MetaLevelDBConfig]
        Path = "./data/meta"
        NameSpace = "bnb-sp"
        Cache = 4096
        FileHandles = 1000
        ReadOnly = false
>>>>>>> cdf4537e

[StoneHubCfg]
    StorageProvider = "gnfd-test-sp"
    Address = "127.0.0.1:9333"
    JobDBType = "memory"
    MetaDBType = "leveldb"
    [StoneHubCfg.MetaLevelDBConfig]
        Path = "./data/meta"
        NameSpace = "bnb-sp"
        Cache = 4096
        FileHandles = 1000
        ReadOnly = false

[StoneNodeCfg]
    StorageProvider = "gnfd-test-sp"
    Address = "127.0.0.1:9433"
    StoneHubServiceAddress = "127.0.0.1:9333"
    SyncerServiceAddress = ["127.0.0.1:9593", "127.0.0.1:9543", "127.0.0.1:9553", "127.0.0.1:9563", "127.0.0.1:9573", "127.0.0.1:9583"]
    StoneJobLimit = 64
    [StoneNodeCfg.PieceConfig]
        Shards = 0
        [StoneNodeCfg.PieceConfig.Store]
            Storage = "file"
            BucketURL = "./data/primary_payload_data"
            MaxRetries = 5
            TestMode = true

[SyncerCfg]
    StorageProvider = "gnfd-test-sp"
    Address = "127.0.0.1:9533"
    MetaDBType = "leveldb"
    [SyncerCfg.PieceConfig.Store]
        Storage = "file"
        BucketURL = "./data/secondary_payload_data"
        MaxRetries = 5
        TestMode = true
    [SyncerCfg.MetaLevelDBConfig]
        Path = "./data/meta"
        NameSpace = "bnb-sp"
        Cache = 4096
        FileHandles = 1000
        ReadOnly = false<|MERGE_RESOLUTION|>--- conflicted
+++ resolved
@@ -36,8 +36,6 @@
             BucketURL = "./data/primary_payload_data"
             MaxRetries = 5
             TestMode = true
-<<<<<<< HEAD
-=======
 
 [StoneHubCfg]
     StorageProvider = "gnfd-test-sp"
@@ -50,19 +48,7 @@
         Cache = 4096
         FileHandles = 1000
         ReadOnly = false
->>>>>>> cdf4537e
 
-[StoneHubCfg]
-    StorageProvider = "gnfd-test-sp"
-    Address = "127.0.0.1:9333"
-    JobDBType = "memory"
-    MetaDBType = "leveldb"
-    [StoneHubCfg.MetaLevelDBConfig]
-        Path = "./data/meta"
-        NameSpace = "bnb-sp"
-        Cache = 4096
-        FileHandles = 1000
-        ReadOnly = false
 
 [StoneNodeCfg]
     StorageProvider = "gnfd-test-sp"
