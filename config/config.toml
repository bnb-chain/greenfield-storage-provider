Service = [
    "Gateway", "Uploader", "Downloader", "StoneHub", "StoneNode", "Syncer",
]

[GatewayCfg]
    Address = "127.0.0.1:9033"
    Domain = "gnfd.nodereal.com"
    UploaderServiceAddress = "127.0.0.1:9133"
    DownloaderServiceAddress = "127.0.0.1:9233"
<<<<<<< HEAD


[DownloaderCfg]
Address = "127.0.0.1:9233"
[DownloaderCfg.PieceStoreConfig]
Shards = 0
[DownloaderCfg.PieceStoreConfig.Store]
Storage = "file"
BucketURL = "./data/primary_payload_data"
MaxRetries = 5
TestMode = true
#AccessKey = "ACCESSKEY"
#SecretKey = "SECRETKEY"
#SessionToken = "SESSIONTOKEN"
#NoSignRequest = false
#TlsInsecureSkipVerify = false

[UploaderCfg]
    StorageProvider = "gnfd-test-sp"
=======

[UploaderCfg]
    StorageProvider = "bnb-sp"
>>>>>>> 08e5391a
    Address = "127.0.0.1:9133"
    StoneHubServiceAddress = "127.0.0.1:9333"
    MetaDBType = "leveldb"
    [UploaderCfg.PieceStoreConfig]
        Shards = 0
        [UploaderCfg.PieceStoreConfig.Store]
            Storage = "file"
            BucketURL = "./data/primary_payload_data"
            MaxRetries = 5
            TestMode = true
<<<<<<< HEAD
            #AccessKey = "ACCESSKEY"
            #SecretKey = "SECRETKEY"
            #SessionToken = "SESSIONTOKEN"
            #NoSignRequest = false
            #TlsInsecureSkipVerify = false
=======
>>>>>>> 08e5391a
    [UploaderCfg.MetaLevelDBConfig]
        Path = "./data/meta"
        NameSpace = "bnb-sp"
        Cache = 4096
        FileHandles = 1000
        ReadOnly = false

<<<<<<< HEAD
[StoneHubCfg]
StorageProvider = "bnb-sp"
Address = "127.0.0.1:9333"
JobDBType = "memory"
MetaDBType = "leveldb"
[StoneHubCfg.MetaDB]
    Path = "./data/meta"
    NameSpace = "bnb-sp"
    Cache = 4096
    FileHandles = 1000
    ReadOnly = false

=======
>>>>>>> 08e5391a
[DownloaderCfg]
    Address = "127.0.0.1:9233"
    [DownloaderCfg.PieceStoreConfig]
        Shards = 0
        [DownloaderCfg.PieceStoreConfig.Store]
            Storage = "file"
            BucketURL = "./data/primary_payload_data"
            MaxRetries = 5
            TestMode = true
<<<<<<< HEAD
            #AccessKey = "ACCESSKEY"
            #SecretKey = "SECRETKEY"
            #SessionToken = "SESSIONTOKEN"
            #NoSignRequest = false
            #TlsInsecureSkipVerify = false


[StoneHubCfg]
    StorageProvider = "gnfd-test-sp"
    Address = "127.0.0.1:9333"
    JobDBType = "memory"
    MetaDBType = "leveldb"
    [StoneHubCfg.MetaLevelDBConfig]
        Path = "./data/meta"
        NameSpace = "bnb-sp"
        Cache = 4096
        FileHandles = 1000
        ReadOnly = false


[StoneNodeCfg]
    StorageProvider = "gnfd-test-sp"
=======

[StoneHubCfg]
    StorageProvider = "bnb-sp"
    Address = "127.0.0.1:9333"
    JobDBType = "memory"
    MetaDBType = "leveldb"
    [StoneHubCfg.MetaLevelDBConfig]
        Path = "./data/meta"
        NameSpace = "bnb-sp"
        Cache = 4096
        FileHandles = 1000
        ReadOnly = false


[StoneNodeCfg]
    StorageProvider = "bnb-sp"
>>>>>>> 08e5391a
    Address = "127.0.0.1:9433"
    StoneHubServiceAddress = "127.0.0.1:9333"
    SyncerServiceAddress = ["127.0.0.1:9593", "127.0.0.1:9543", "127.0.0.1:9553", "127.0.0.1:9563", "127.0.0.1:9573", "127.0.0.1:9583"]
    StoneJobLimit = 64
    [StoneNodeCfg.PieceConfig]
        Shards = 0
        [StoneNodeCfg.PieceConfig.Store]
            Storage = "file"
            BucketURL = "./data/primary_payload_data"
            MaxRetries = 5
            TestMode = true

[SyncerCfg]
<<<<<<< HEAD
    StorageProvider = "gnfd-test-sp"
=======
    StorageProvider = "bnb-sp"
>>>>>>> 08e5391a
    Address = "127.0.0.1:9533"
    MetaDBType = "leveldb"
    [SyncerCfg.PieceConfig.Store]
        Storage = "file"
        BucketURL = "./data/secondary_payload_data"
        MaxRetries = 5
        TestMode = true
    [SyncerCfg.MetaLevelDBConfig]
        Path = "./data/meta"
        NameSpace = "bnb-sp"
        Cache = 4096
        FileHandles = 1000
        ReadOnly = false<|MERGE_RESOLUTION|>--- conflicted
+++ resolved
@@ -7,31 +7,9 @@
     Domain = "gnfd.nodereal.com"
     UploaderServiceAddress = "127.0.0.1:9133"
     DownloaderServiceAddress = "127.0.0.1:9233"
-<<<<<<< HEAD
-
-
-[DownloaderCfg]
-Address = "127.0.0.1:9233"
-[DownloaderCfg.PieceStoreConfig]
-Shards = 0
-[DownloaderCfg.PieceStoreConfig.Store]
-Storage = "file"
-BucketURL = "./data/primary_payload_data"
-MaxRetries = 5
-TestMode = true
-#AccessKey = "ACCESSKEY"
-#SecretKey = "SECRETKEY"
-#SessionToken = "SESSIONTOKEN"
-#NoSignRequest = false
-#TlsInsecureSkipVerify = false
 
 [UploaderCfg]
     StorageProvider = "gnfd-test-sp"
-=======
-
-[UploaderCfg]
-    StorageProvider = "bnb-sp"
->>>>>>> 08e5391a
     Address = "127.0.0.1:9133"
     StoneHubServiceAddress = "127.0.0.1:9333"
     MetaDBType = "leveldb"
@@ -42,14 +20,6 @@
             BucketURL = "./data/primary_payload_data"
             MaxRetries = 5
             TestMode = true
-<<<<<<< HEAD
-            #AccessKey = "ACCESSKEY"
-            #SecretKey = "SECRETKEY"
-            #SessionToken = "SESSIONTOKEN"
-            #NoSignRequest = false
-            #TlsInsecureSkipVerify = false
-=======
->>>>>>> 08e5391a
     [UploaderCfg.MetaLevelDBConfig]
         Path = "./data/meta"
         NameSpace = "bnb-sp"
@@ -57,21 +27,6 @@
         FileHandles = 1000
         ReadOnly = false
 
-<<<<<<< HEAD
-[StoneHubCfg]
-StorageProvider = "bnb-sp"
-Address = "127.0.0.1:9333"
-JobDBType = "memory"
-MetaDBType = "leveldb"
-[StoneHubCfg.MetaDB]
-    Path = "./data/meta"
-    NameSpace = "bnb-sp"
-    Cache = 4096
-    FileHandles = 1000
-    ReadOnly = false
-
-=======
->>>>>>> 08e5391a
 [DownloaderCfg]
     Address = "127.0.0.1:9233"
     [DownloaderCfg.PieceStoreConfig]
@@ -81,13 +36,6 @@
             BucketURL = "./data/primary_payload_data"
             MaxRetries = 5
             TestMode = true
-<<<<<<< HEAD
-            #AccessKey = "ACCESSKEY"
-            #SecretKey = "SECRETKEY"
-            #SessionToken = "SESSIONTOKEN"
-            #NoSignRequest = false
-            #TlsInsecureSkipVerify = false
-
 
 [StoneHubCfg]
     StorageProvider = "gnfd-test-sp"
@@ -104,24 +52,6 @@
 
 [StoneNodeCfg]
     StorageProvider = "gnfd-test-sp"
-=======
-
-[StoneHubCfg]
-    StorageProvider = "bnb-sp"
-    Address = "127.0.0.1:9333"
-    JobDBType = "memory"
-    MetaDBType = "leveldb"
-    [StoneHubCfg.MetaLevelDBConfig]
-        Path = "./data/meta"
-        NameSpace = "bnb-sp"
-        Cache = 4096
-        FileHandles = 1000
-        ReadOnly = false
-
-
-[StoneNodeCfg]
-    StorageProvider = "bnb-sp"
->>>>>>> 08e5391a
     Address = "127.0.0.1:9433"
     StoneHubServiceAddress = "127.0.0.1:9333"
     SyncerServiceAddress = ["127.0.0.1:9593", "127.0.0.1:9543", "127.0.0.1:9553", "127.0.0.1:9563", "127.0.0.1:9573", "127.0.0.1:9583"]
@@ -135,11 +65,7 @@
             TestMode = true
 
 [SyncerCfg]
-<<<<<<< HEAD
     StorageProvider = "gnfd-test-sp"
-=======
-    StorageProvider = "bnb-sp"
->>>>>>> 08e5391a
     Address = "127.0.0.1:9533"
     MetaDBType = "leveldb"
     [SyncerCfg.PieceConfig.Store]
