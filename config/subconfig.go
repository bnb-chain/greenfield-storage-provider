--- conflicted
+++ resolved
@@ -3,10 +3,7 @@
 import (
 	"fmt"
 
-<<<<<<< HEAD
-=======
 	"github.com/bnb-chain/greenfield-storage-provider/service/p2p"
->>>>>>> 28bed3eb
 	tomlconfig "github.com/forbole/juno/v4/cmd/migrate/toml"
 	databaseconfig "github.com/forbole/juno/v4/database/config"
 	loggingconfig "github.com/forbole/juno/v4/log/config"
@@ -243,8 +240,6 @@
 			Level: "debug",
 		},
 	}, nil
-<<<<<<< HEAD
-=======
 }
 
 // MakeP2PServiceConfig make p2p service config from StorageProviderConfig
@@ -265,5 +260,4 @@
 		return nil, fmt.Errorf("missing signer gRPC address configuration for p2p service")
 	}
 	return pCfg, nil
->>>>>>> 28bed3eb
 }