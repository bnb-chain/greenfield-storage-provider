--- conflicted
+++ resolved
@@ -71,7 +71,13 @@
 	} else {
 		return nil, fmt.Errorf("missing metadata gPRC address configuration for gateway service")
 	}
-<<<<<<< HEAD
+
+	if _, ok := cfg.Endpoint[model.AuthService]; ok {
+		gCfg.AuthServiceAddress = cfg.Endpoint[model.AuthService]
+	} else {
+		return nil, fmt.Errorf("missing auth gPRC address configuration for gateway service")
+	}
+
 	if cfg.RateLimiter != nil {
 		defaultMap := make(map[string]gateway.MemoryLimiterConfig)
 		for _, c := range cfg.RateLimiter.Default {
@@ -100,12 +106,6 @@
 			ApiLimits:       apiLimitsMap,
 			HttpLimitConfig: cfg.RateLimiter.HttpLimitConfig,
 		}
-=======
-	if _, ok := cfg.Endpoint[model.AuthService]; ok {
-		gCfg.AuthServiceAddress = cfg.Endpoint[model.AuthService]
-	} else {
-		return nil, fmt.Errorf("missing auth gPRC address configuration for gateway service")
->>>>>>> 46f99c92
 	}
 	return gCfg, nil
 }
