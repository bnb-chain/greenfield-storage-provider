package utils

import (
	"github.com/bnb-chain/greenfield-storage-provider/config"
	"github.com/urfave/cli/v2"

	"github.com/bnb-chain/greenfield-storage-provider/model"
)

const (
	ConfigCategory   = "SP CONFIG"
	LoggingCategory  = "LOGGING AND DEBUGGING"
	MetricsCategory  = "METRICS AND STATS"
	DatabaseCategory = "DATABASE"
)

var (
	ConfigFileFlag = &cli.StringFlag{
		Name:     "config",
		Category: ConfigCategory,
		Aliases:  []string{"c"},
		Usage:    "Config file path for uploading to db",
		Value:    "./config.toml",
	}
	ConfigRemoteFlag = &cli.BoolFlag{
<<<<<<< HEAD
		Name:     "configremote",
		Category: ConfigCategory,
		Usage: "Flag load config from remote db, if 'configremote' be set, the db.user, " +
			"db.password and db.address flags are needed, otherwise use default the value",
=======
		Name: "config.remote",
		Usage: "Flag load config from remote db,if 'config.remote' be set, the db.user, " +
			"db.password and db.address flags are needed, otherwise use the default value",
>>>>>>> 28bed3eb
	}
	ServerFlag = &cli.StringFlag{
		Name:     "server",
		Category: ConfigCategory,
		Aliases:  []string{"service", "svc"},
		Usage:    "Services to be started list, e.g. -server gateway, uploader, receiver...",
	}

	// database flags
	DBUserFlag = &cli.StringFlag{
		Name:     "db.user",
		Category: DatabaseCategory,
		Usage:    "DB user name",
		EnvVars:  []string{model.SpDBUser},
	}
	DBPasswordFlag = &cli.StringFlag{
		Name:     "db.password",
		Category: DatabaseCategory,
		Usage:    "DB user password",
		EnvVars:  []string{model.SpDBPasswd},
	}
	DBAddressFlag = &cli.StringFlag{
		Name:     "db.address",
		Category: DatabaseCategory,
		Usage:    "DB listen address",
		EnvVars:  []string{model.SpDBAddress},
		Value:    config.DefaultSQLDBConfig.Address,
	}
	DBDatabaseFlag = &cli.StringFlag{
		Name:     "db.database",
		Category: DatabaseCategory,
		Usage:    "DB database name",
		EnvVars:  []string{model.SpDBDataBase},
		Value:    config.DefaultSQLDBConfig.Database,
	}

	// log flags
	LogLevelFlag = &cli.StringFlag{
		Name:     "log.level",
		Category: LoggingCategory,
		Usage:    "log level",
		Value:    "info",
	}
	LogPathFlag = &cli.StringFlag{
		Name:     "log.path",
		Category: LoggingCategory,
		Usage:    "log output file path",
		Value:    config.DefaultLogConfig.Path,
	}
	LogStdOutputFlag = &cli.BoolFlag{
		Name:     "log.std",
		Category: LoggingCategory,
		Usage:    "log output standard io",
	}

	// Metrics flags
	MetricsEnabledFlag = &cli.BoolFlag{
		Name:     "metrics",
		Category: MetricsCategory,
		Usage:    "Enable metrics collection and reporting",
		Value:    config.DefaultMetricsConfig.Enabled,
	}
	MetricsHTTPFlag = &cli.StringFlag{
		Name:     "metrics.addr",
		Category: MetricsCategory,
		Usage:    "Enable stand-alone metrics HTTP server listening address",
		Value:    config.DefaultMetricsConfig.HTTPAddress,
	}
)

// Merge merges the given flag slices.
func Merge(groups ...[]cli.Flag) []cli.Flag {
	var ret []cli.Flag
	for _, group := range groups {
		ret = append(ret, group...)
	}
	return ret
}<|MERGE_RESOLUTION|>--- conflicted
+++ resolved
@@ -23,16 +23,10 @@
 		Value:    "./config.toml",
 	}
 	ConfigRemoteFlag = &cli.BoolFlag{
-<<<<<<< HEAD
-		Name:     "configremote",
+		Name:     "config.remote",
 		Category: ConfigCategory,
-		Usage: "Flag load config from remote db, if 'configremote' be set, the db.user, " +
-			"db.password and db.address flags are needed, otherwise use default the value",
-=======
-		Name: "config.remote",
 		Usage: "Flag load config from remote db,if 'config.remote' be set, the db.user, " +
 			"db.password and db.address flags are needed, otherwise use the default value",
->>>>>>> 28bed3eb
 	}
 	ServerFlag = &cli.StringFlag{
 		Name:     "server",
