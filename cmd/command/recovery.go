--- conflicted
+++ resolved
@@ -5,10 +5,11 @@
 	"fmt"
 	"time"
 
+	"github.com/urfave/cli/v2"
+
 	"github.com/bnb-chain/greenfield-storage-provider/base/types/gfsptask"
 	"github.com/bnb-chain/greenfield-storage-provider/cmd/utils"
 	coretask "github.com/bnb-chain/greenfield-storage-provider/core/task"
-	"github.com/urfave/cli/v2"
 )
 
 var bucketFlag = &cli.StringFlag{
@@ -59,17 +60,10 @@
 	}
 
 	// TODO: refine it
-<<<<<<< HEAD
 	// bucketInfo, err := chain.QueryBucketInfo(context.Background(), bucketName)
 	// if err != nil {
 	//	return err
 	// }
-=======
-	//bucketInfo, err := chain.QueryBucketInfo(context.Background(), bucketName)
-	//if err != nil {
-	//	return err
-	//}
->>>>>>> 9e8de546
 
 	storageParams, err := chain.QueryStorageParams(context.Background())
 	if err != nil {
@@ -80,31 +74,18 @@
 
 	// TODO: refine it
 	isSecondarySP := true
-<<<<<<< HEAD
 	// if strings.EqualFold(bucketInfo.PrimarySpAddress, cfg.SpAccount.SpOperatorAddress) {
 	//	replicateIdx = -1
 	// }
 	//
 	// var isSecondarySP bool
 	// for i, addr := range objectInfo.GetSecondarySpAddresses() {
-=======
-	//if strings.EqualFold(bucketInfo.PrimarySpAddress, cfg.SpAccount.SpOperatorAddress) {
-	//	replicateIdx = -1
-	//}
-	//
-	//var isSecondarySP bool
-	//for i, addr := range objectInfo.GetSecondarySpAddresses() {
->>>>>>> 9e8de546
 	//	if strings.EqualFold(addr, cfg.SpAccount.SpOperatorAddress) {
 	//		replicateIdx = i
 	//		isSecondarySP = true
 	//		break
 	//	}
-<<<<<<< HEAD
 	// }
-=======
-	//}
->>>>>>> 9e8de546
 	if replicateIdx != -1 && !isSecondarySP {
 		return fmt.Errorf(" it is not primary SP nor secondarySP of the object, pls choose the right SP")
 	}
