package command

<<<<<<< HEAD
//
//import (
//	"errors"
//
//	"github.com/bnb-chain/greenfield-storage-provider/cmd/utils"
//	virtualgrouptypes "github.com/bnb-chain/greenfield/x/virtualgroup/types"
//	"github.com/urfave/cli/v2"
//)
//
//const swapInCommands = "SwapIn Commands"
//
//var gvgIDFlag = &cli.Uint64Flag{
//	Name:     "gvg",
//	Usage:    "gvg id",
//	Aliases:  []string{"gvg"},
//	Required: true,
//}
//
//var vgfIDFlag = &cli.Uint64Flag{
//	Name:     "vgf",
//	Usage:    "",
//	Aliases:  []string{"vgf"},
//	Required: true,
//}
//
//var targetSPIDFlag = &cli.Uint64Flag{
//	Name:     "targetSP",
//	Usage:    "target sp",
//	Aliases:  []string{"sp"},
//	Required: true,
//}
//
//var SwapInCmd = &cli.Command{
//	Action: SwapInAction,
//	Name:   "swap in",
//	Usage:  "Successor swap in GVG/VGF",
//	Flags: []cli.Flag{
//		utils.ConfigFileFlag,
//		gvgIDFlag,
//		vgfIDFlag,
//		targetSPIDFlag,
//	},
//	Category:    swapInCommands,
//	Description: ``,
//}
//
//var RecoverGVGCmd = &cli.Command{
//	Action: RecoverGVGAction,
//	Name:   "swap in",
//	Usage:  "Successor swap in GVG/VGF",
//	Flags: []cli.Flag{
//		utils.ConfigFileFlag,
//		gvgIDFlag,
//	},
//	Category:    swapInCommands,
//	Description: ``,
//}
//
//var RecoverVGFCmd = &cli.Command{
//	Action: RecoverVGFAction,
//	Name:   "recover-vgf",
//	Usage:  "recover objects in vgf",
//	Flags: []cli.Flag{
//		utils.ConfigFileFlag,
//		vgfIDFlag,
//	},
//	Category:    swapInCommands,
//	Description: ``,
//}
//
////var CompleteSwapInCmd = &cli.Command{
////	Action: CompleteSwapInAction,
////	Name:   "complete swap in",
////	Usage:  "complete swap in",
////	Flags: []cli.Flag{
////		utils.ConfigFileFlag,
////		gvgIDFlag,
////		vgfIDFlag,
////	},
////	Category:    swapInCommands,
////	Description: ``,
////}
//
//func SwapInAction(ctx *cli.Context) error {
//	cfg, err := utils.MakeConfig(ctx)
//	if err != nil {
//		return err
//	}
//
//	targetSpID := ctx.Uint64(targetSPIDFlag.Name)
//	gvgID := ctx.Uint64(gvgIDFlag.Name)
//	gvgfID := ctx.Uint64(gvgIDFlag.Name)
//
//	reserveSwapIn := &virtualgrouptypes.MsgReserveSwapIn{
//		TargetSpId:                 uint32(targetSpID),
//		GlobalVirtualGroupFamilyId: uint32(gvgfID),
//		GlobalVirtualGroupId:       uint32(gvgID),
//		StorageProvider:            cfg.SpAccount.SpOperatorAddress,
//	}
//
//	spClient := utils.MakeGfSpClient(cfg)
//	_, err = spClient.ReserveSwapIn(ctx.Context, reserveSwapIn)
//	return err
//}
//
////func CompleteSwapInAction(ctx *cli.Context) error {
////	cfg, err := utils.MakeConfig(ctx)
////	if err != nil {
////		return err
////	}
////
////	gvgID := ctx.Uint64(gvgIDFlag.Name)
////	gvgfID := ctx.Uint64(gvgIDFlag.Name)
////
////	completeSwapIn := &virtualgrouptypes.MsgCompleteSwapIn{
////		GlobalVirtualGroupFamilyId: uint32(gvgfID),
////		GlobalVirtualGroupId:       uint32(gvgID),
////		StorageProvider:            cfg.SpAccount.SpOperatorAddress,
////	}
////
////	spClient := utils.MakeGfSpClient(cfg)
////	_, err = spClient.(ctx.Context, completeSwapIn)
////	return err
////}
//
//func RecoverGVGAction(ctx *cli.Context) error {
//	cfg, err := utils.MakeConfig(ctx)
//	if err != nil {
//		return err
//	}
//
//	// get client
//	chainClient, err := utils.MakeGnfd(cfg)
//	if err != nil {
//		return err
//	}
//	spClient := utils.MakeGfSpClient(cfg)
//
//	// check swapIn info
//	sp, err := chainClient.QuerySP(ctx.Context, cfg.SpAccount.SpOperatorAddress)
//	if err != nil {
//		return err
//	}
//	gvgID := ctx.Uint64(gvgIDFlag.Name)
//	swapInInfo, err := chainClient.QuerySwapInInfo(ctx.Context, 0, uint32(gvgID))
//	if err != nil {
//		return err
//	}
//	if swapInInfo.GetSuccessorSpId() != sp.GetId() {
//		return errors.New("sp is not successor sp")
//	}
//
//	// trigger
//	//return spClient.TriggerRecoverForSuccessorSP(ctx.Context, 0, uint32(gvgID), swapInInfo.)
//}
//
//func RecoverVGFAction(ctx *cli.Context) error {
//	cfg, err := utils.MakeConfig(ctx)
//	if err != nil {
//		return err
//	}
//
//	// get client
//	chainClient, err := utils.MakeGnfd(cfg)
//	if err != nil {
//		return err
//	}
//	spClient := utils.MakeGfSpClient(cfg)
//
//	// check swapIn info
//	sp, err := chainClient.QuerySP(ctx.Context, cfg.SpAccount.SpOperatorAddress)
//	if err != nil {
//		return err
//	}
//	vgfID := ctx.Uint64(vgfIDFlag.Name)
//	swapInInfo, err := chainClient.QuerySwapInInfo(ctx.Context, uint32(vgfID), 0)
//	if err != nil {
//		return err
//	}
//	if swapInInfo.GetSuccessorSpId() != sp.GetId() {
//		return errors.New("sp is not successor sp")
//	}
//
//	// trigger
//	//return spClient.TriggerRecoverForSuccessorSP(ctx.Context, uint32(vgfID), 0, swapInInfo.TargetSpId)
//}
=======
import (
	"errors"

	"github.com/bnb-chain/greenfield-storage-provider/cmd/utils"
	virtualgrouptypes "github.com/bnb-chain/greenfield/x/virtualgroup/types"

	"github.com/urfave/cli/v2"
)

const swapInCommands = "SwapIn Commands"

var gvgIDFlag = &cli.Uint64Flag{
	Name:     "gvg",
	Usage:    "gvg id",
	Aliases:  []string{"gvg"},
	Required: true,
}

var vgfIDFlag = &cli.Uint64Flag{
	Name:     "vgf",
	Usage:    "",
	Aliases:  []string{"vgf"},
	Required: true,
}

var targetSPIDFlag = &cli.Uint64Flag{
	Name:     "targetSP",
	Usage:    "target sp",
	Aliases:  []string{"sp"},
	Required: true,
}

var SwapInCmd = &cli.Command{
	Action: SwapInAction,
	Name:   "swapIn",
	Usage:  "Successor swap in GVG/VGF",
	Flags: []cli.Flag{
		utils.ConfigFileFlag,
		gvgIDFlag,
		vgfIDFlag,
		targetSPIDFlag,
	},
	Category:    swapInCommands,
	Description: ``,
}

var RecoverGVGCmd = &cli.Command{
	Action: RecoverGVGAction,
	Name:   "recoverGVG",
	Usage:  "Successor swap in GVG/VGF",
	Flags: []cli.Flag{
		utils.ConfigFileFlag,
		gvgIDFlag,
	},
	Category:    swapInCommands,
	Description: ``,
}

var RecoverVGFCmd = &cli.Command{
	Action: RecoverVGFAction,
	Name:   "recover-vgf",
	Usage:  "recover objects in vgf",
	Flags: []cli.Flag{
		utils.ConfigFileFlag,
		vgfIDFlag,
	},
	Category:    swapInCommands,
	Description: ``,
}

var CompleteSwapInCmd = &cli.Command{
	Action: CompleteSwapInAction,
	Name:   "completeSwapIn",
	Usage:  "complete swap in",
	Flags: []cli.Flag{
		utils.ConfigFileFlag,
		gvgIDFlag,
		vgfIDFlag,
	},
	Category:    swapInCommands,
	Description: ``,
}

func SwapInAction(ctx *cli.Context) error {
	cfg, err := utils.MakeConfig(ctx)
	if err != nil {
		return err
	}

	targetSpID := ctx.Uint64(targetSPIDFlag.Name)
	gvgID := ctx.Uint64(gvgIDFlag.Name)
	gvgfID := ctx.Uint64(gvgIDFlag.Name)

	reserveSwapIn := &virtualgrouptypes.MsgReserveSwapIn{
		TargetSpId:                 uint32(targetSpID),
		GlobalVirtualGroupFamilyId: uint32(gvgfID),
		GlobalVirtualGroupId:       uint32(gvgID),
		StorageProvider:            cfg.SpAccount.SpOperatorAddress,
	}

	spClient := utils.MakeGfSpClient(cfg)
	_, err = spClient.ReserveSwapIn(ctx.Context, reserveSwapIn)
	return err
}

func CompleteSwapInAction(ctx *cli.Context) error {
	cfg, err := utils.MakeConfig(ctx)
	if err != nil {
		return err
	}

	gvgID := ctx.Uint64(gvgIDFlag.Name)
	gvgfID := ctx.Uint64(gvgIDFlag.Name)

	completeSwapIn := &virtualgrouptypes.MsgCompleteSwapIn{
		GlobalVirtualGroupFamilyId: uint32(gvgfID),
		GlobalVirtualGroupId:       uint32(gvgID),
		StorageProvider:            cfg.SpAccount.SpOperatorAddress,
	}

	spClient := utils.MakeGfSpClient(cfg)
	_, err = spClient.CompleteSwapIn(ctx.Context, completeSwapIn)
	return err
}

func RecoverGVGAction(ctx *cli.Context) error {
	cfg, err := utils.MakeConfig(ctx)
	if err != nil {
		return err
	}

	// get client
	chainClient, err := utils.MakeGnfd(cfg)
	if err != nil {
		return err
	}
	spClient := utils.MakeGfSpClient(cfg)

	// check swapIn info
	sp, err := chainClient.QuerySP(ctx.Context, cfg.SpAccount.SpOperatorAddress)
	if err != nil {
		return err
	}
	gvgID := ctx.Uint64(gvgIDFlag.Name)
	swapInInfo, err := chainClient.QuerySwapInInfo(ctx.Context, 0, uint32(gvgID))
	if err != nil {
		return err
	}
	if swapInInfo.GetSuccessorSpId() != sp.GetId() {
		return errors.New("sp is not successor sp")
	}

	//get replicateIndex
	gvgInfo, err := spClient.GetGlobalVirtualGroupByGvgID(ctx.Context, uint32(gvgID))
	if err != nil {
		return err
	}
	vgfId := gvgInfo.GetFamilyId()
	vgfInfo, err := spClient.GetVirtualGroupFamily(ctx.Context, vgfId)
	if err != nil {
		return err
	}
	var replicateIndex int32
	for idx, gvg := range vgfInfo.GetGlobalVirtualGroupIds() {
		if uint64(gvg) == gvgID {
			replicateIndex = int32(idx - 1)
			break
		}
	}
	// trigger
	return spClient.TriggerRecoverForSuccessorSP(ctx.Context, 0, uint32(gvgID), replicateIndex)
}

func RecoverVGFAction(ctx *cli.Context) error {
	cfg, err := utils.MakeConfig(ctx)
	if err != nil {
		return err
	}

	// get client
	chainClient, err := utils.MakeGnfd(cfg)
	if err != nil {
		return err
	}
	spClient := utils.MakeGfSpClient(cfg)

	// check swapIn info
	sp, err := chainClient.QuerySP(ctx.Context, cfg.SpAccount.SpOperatorAddress)
	if err != nil {
		return err
	}
	vgfID := ctx.Uint64(vgfIDFlag.Name)
	swapInInfo, err := chainClient.QuerySwapInInfo(ctx.Context, uint32(vgfID), 0)
	if err != nil {
		return err
	}
	if swapInInfo.GetSuccessorSpId() != sp.GetId() {
		return errors.New("sp is not successor sp")
	}

	// trigger
	return spClient.TriggerRecoverForSuccessorSP(ctx.Context, uint32(vgfID), 0, -1)
}
>>>>>>> 329bdd6a
<|MERGE_RESOLUTION|>--- conflicted
+++ resolved
@@ -1,193 +1,5 @@
 package command
 
-<<<<<<< HEAD
-//
-//import (
-//	"errors"
-//
-//	"github.com/bnb-chain/greenfield-storage-provider/cmd/utils"
-//	virtualgrouptypes "github.com/bnb-chain/greenfield/x/virtualgroup/types"
-//	"github.com/urfave/cli/v2"
-//)
-//
-//const swapInCommands = "SwapIn Commands"
-//
-//var gvgIDFlag = &cli.Uint64Flag{
-//	Name:     "gvg",
-//	Usage:    "gvg id",
-//	Aliases:  []string{"gvg"},
-//	Required: true,
-//}
-//
-//var vgfIDFlag = &cli.Uint64Flag{
-//	Name:     "vgf",
-//	Usage:    "",
-//	Aliases:  []string{"vgf"},
-//	Required: true,
-//}
-//
-//var targetSPIDFlag = &cli.Uint64Flag{
-//	Name:     "targetSP",
-//	Usage:    "target sp",
-//	Aliases:  []string{"sp"},
-//	Required: true,
-//}
-//
-//var SwapInCmd = &cli.Command{
-//	Action: SwapInAction,
-//	Name:   "swap in",
-//	Usage:  "Successor swap in GVG/VGF",
-//	Flags: []cli.Flag{
-//		utils.ConfigFileFlag,
-//		gvgIDFlag,
-//		vgfIDFlag,
-//		targetSPIDFlag,
-//	},
-//	Category:    swapInCommands,
-//	Description: ``,
-//}
-//
-//var RecoverGVGCmd = &cli.Command{
-//	Action: RecoverGVGAction,
-//	Name:   "swap in",
-//	Usage:  "Successor swap in GVG/VGF",
-//	Flags: []cli.Flag{
-//		utils.ConfigFileFlag,
-//		gvgIDFlag,
-//	},
-//	Category:    swapInCommands,
-//	Description: ``,
-//}
-//
-//var RecoverVGFCmd = &cli.Command{
-//	Action: RecoverVGFAction,
-//	Name:   "recover-vgf",
-//	Usage:  "recover objects in vgf",
-//	Flags: []cli.Flag{
-//		utils.ConfigFileFlag,
-//		vgfIDFlag,
-//	},
-//	Category:    swapInCommands,
-//	Description: ``,
-//}
-//
-////var CompleteSwapInCmd = &cli.Command{
-////	Action: CompleteSwapInAction,
-////	Name:   "complete swap in",
-////	Usage:  "complete swap in",
-////	Flags: []cli.Flag{
-////		utils.ConfigFileFlag,
-////		gvgIDFlag,
-////		vgfIDFlag,
-////	},
-////	Category:    swapInCommands,
-////	Description: ``,
-////}
-//
-//func SwapInAction(ctx *cli.Context) error {
-//	cfg, err := utils.MakeConfig(ctx)
-//	if err != nil {
-//		return err
-//	}
-//
-//	targetSpID := ctx.Uint64(targetSPIDFlag.Name)
-//	gvgID := ctx.Uint64(gvgIDFlag.Name)
-//	gvgfID := ctx.Uint64(gvgIDFlag.Name)
-//
-//	reserveSwapIn := &virtualgrouptypes.MsgReserveSwapIn{
-//		TargetSpId:                 uint32(targetSpID),
-//		GlobalVirtualGroupFamilyId: uint32(gvgfID),
-//		GlobalVirtualGroupId:       uint32(gvgID),
-//		StorageProvider:            cfg.SpAccount.SpOperatorAddress,
-//	}
-//
-//	spClient := utils.MakeGfSpClient(cfg)
-//	_, err = spClient.ReserveSwapIn(ctx.Context, reserveSwapIn)
-//	return err
-//}
-//
-////func CompleteSwapInAction(ctx *cli.Context) error {
-////	cfg, err := utils.MakeConfig(ctx)
-////	if err != nil {
-////		return err
-////	}
-////
-////	gvgID := ctx.Uint64(gvgIDFlag.Name)
-////	gvgfID := ctx.Uint64(gvgIDFlag.Name)
-////
-////	completeSwapIn := &virtualgrouptypes.MsgCompleteSwapIn{
-////		GlobalVirtualGroupFamilyId: uint32(gvgfID),
-////		GlobalVirtualGroupId:       uint32(gvgID),
-////		StorageProvider:            cfg.SpAccount.SpOperatorAddress,
-////	}
-////
-////	spClient := utils.MakeGfSpClient(cfg)
-////	_, err = spClient.(ctx.Context, completeSwapIn)
-////	return err
-////}
-//
-//func RecoverGVGAction(ctx *cli.Context) error {
-//	cfg, err := utils.MakeConfig(ctx)
-//	if err != nil {
-//		return err
-//	}
-//
-//	// get client
-//	chainClient, err := utils.MakeGnfd(cfg)
-//	if err != nil {
-//		return err
-//	}
-//	spClient := utils.MakeGfSpClient(cfg)
-//
-//	// check swapIn info
-//	sp, err := chainClient.QuerySP(ctx.Context, cfg.SpAccount.SpOperatorAddress)
-//	if err != nil {
-//		return err
-//	}
-//	gvgID := ctx.Uint64(gvgIDFlag.Name)
-//	swapInInfo, err := chainClient.QuerySwapInInfo(ctx.Context, 0, uint32(gvgID))
-//	if err != nil {
-//		return err
-//	}
-//	if swapInInfo.GetSuccessorSpId() != sp.GetId() {
-//		return errors.New("sp is not successor sp")
-//	}
-//
-//	// trigger
-//	//return spClient.TriggerRecoverForSuccessorSP(ctx.Context, 0, uint32(gvgID), swapInInfo.)
-//}
-//
-//func RecoverVGFAction(ctx *cli.Context) error {
-//	cfg, err := utils.MakeConfig(ctx)
-//	if err != nil {
-//		return err
-//	}
-//
-//	// get client
-//	chainClient, err := utils.MakeGnfd(cfg)
-//	if err != nil {
-//		return err
-//	}
-//	spClient := utils.MakeGfSpClient(cfg)
-//
-//	// check swapIn info
-//	sp, err := chainClient.QuerySP(ctx.Context, cfg.SpAccount.SpOperatorAddress)
-//	if err != nil {
-//		return err
-//	}
-//	vgfID := ctx.Uint64(vgfIDFlag.Name)
-//	swapInInfo, err := chainClient.QuerySwapInInfo(ctx.Context, uint32(vgfID), 0)
-//	if err != nil {
-//		return err
-//	}
-//	if swapInInfo.GetSuccessorSpId() != sp.GetId() {
-//		return errors.New("sp is not successor sp")
-//	}
-//
-//	// trigger
-//	//return spClient.TriggerRecoverForSuccessorSP(ctx.Context, uint32(vgfID), 0, swapInInfo.TargetSpId)
-//}
-=======
 import (
 	"errors"
 
@@ -390,5 +202,4 @@
 
 	// trigger
 	return spClient.TriggerRecoverForSuccessorSP(ctx.Context, uint32(vgfID), 0, -1)
-}
->>>>>>> 329bdd6a
+}