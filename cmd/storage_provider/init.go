--- conflicted
+++ resolved
@@ -221,8 +221,6 @@
 		if err != nil {
 			return nil, err
 		}
-<<<<<<< HEAD
-=======
 	case model.StopServingService:
 		ssCfg, err := cfg.MakeStopServingServiceConfig()
 		if err != nil {
@@ -232,8 +230,6 @@
 		if err != nil {
 			return nil, err
 		}
-
->>>>>>> 53126276
 	default:
 		log.Errorw("unknown service", "service", serviceName)
 		return nil, fmt.Errorf("unknown service: %s", serviceName)
