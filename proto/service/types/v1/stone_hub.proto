--- conflicted
+++ resolved
@@ -16,57 +16,33 @@
   ErrMessage err_message = 3;
 }
 
-<<<<<<< HEAD
 message StoneHubServiceSetObjectCreateHeightRequest {
   string trace_id = 1;
-=======
-message StoneHubServiceSetObjectCreateInfoRequest {
-  uint64 trace_id = 1;
->>>>>>> 9b1c78fb
   bytes tx_hash = 2;
   uint64 tx_height = 3;
   uint64 object_id = 4;
 }
 
-<<<<<<< HEAD
 message StoneHubServiceSetObjectCreateHeightResponse {
   string trace_id = 1;
-=======
-message StoneHubServiceSetSetObjectCreateInfoResponse {
-  uint64 trace_id = 1;
->>>>>>> 9b1c78fb
   ErrMessage err_message = 2;
 }
 
 message StorageProviderSealInfo {
-<<<<<<< HEAD
   string storage_provider_id = 1;// 一个 storage_provider_id 只写同一个ec的数据
   uint32 piece_idx = 2; // ec1
   repeated bytes piece_checksum = 3; // 六个ec1的checksum
   bytes integrity_hash = 4; // 各个Piece的checksum之和，十六进制相加
   bytes signature = 5; // 签名
-=======
-  string storage_provider_id = 1;
-  uint32 piece_idx = 2;
-  repeated bytes piece_check_sum = 3;
-  bytes integrity_hash = 4;
-  bytes signature = 5;
->>>>>>> 9b1c78fb
 }
 
 message PieceJob {
   string bucket_name = 1;
   string object_name = 2;
   bytes tx_hash = 3;
-<<<<<<< HEAD
   string object_id = 4;
   uint64 payload_size = 5;
   repeated uint32 target_idx = 6; // 传过来的Piece有多个，[0,1,2,3,4,5]，当0和3成功，其余出错时，可以利用target_idx进行重试，只重试出错的Piece
-=======
-  uint64 object_id = 4;
-  uint64 payload_size = 5;
-  repeated uint32 target_idx = 6;
->>>>>>> 9b1c78fb
   pkg.types.v1.RedundancyType redundancy_type = 7;
   StorageProviderSealInfo storage_provider_seal_info = 8;
 }
