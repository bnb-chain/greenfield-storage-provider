syntax = "proto3";
package base.types.gfsptask;

import "base/types/gfsperrors/error.proto";
import "greenfield/sp/types.proto";
import "greenfield/storage/params.proto";
import "greenfield/storage/tx.proto";
import "greenfield/storage/types.proto";
import "greenfield/virtualgroup/types.proto";

option go_package = "github.com/bnb-chain/greenfield-storage-provider/base/types/gfsptask";

message GfSpTask {
  string address = 1;
  int64 create_time = 2;
  int64 update_time = 3;
  int64 timeout = 4;
  int32 task_priority = 5;
  int64 retry = 6;
  int64 max_retry = 7;
  string user_address = 8;
  string logs = 9;
  base.types.gfsperrors.GfSpError err = 10;
}

message GfSpCreateBucketApprovalTask {
  GfSpTask task = 1;
  greenfield.storage.MsgCreateBucket create_bucket_info = 2;
}

message GfSpMigrateBucketApprovalTask {
  GfSpTask task = 1;
  greenfield.storage.MsgMigrateBucket migrate_bucket_info = 2;
}

message GfSpCreateObjectApprovalTask {
  GfSpTask task = 1;
  greenfield.storage.MsgCreateObject create_object_info = 2;
}

message GfSpReplicatePieceApprovalTask {
  GfSpTask task = 1;
  greenfield.storage.ObjectInfo object_info = 2;
  greenfield.storage.Params storage_params = 3;
  string ask_sp_operator_address = 4;
  bytes ask_signature = 5;
  string approved_sp_endpoint = 6;
  string approved_sp_operator_address = 7;
  bytes approved_signature = 8;
  string approved_sp_approval_address = 9;
  uint64 expired_height = 10;
}

message GfSpUploadObjectTask {
  GfSpTask task = 1;
  uint32 virtual_group_family_id = 2;
  greenfield.storage.ObjectInfo object_info = 3;
  greenfield.storage.Params storage_params = 4;
}

message GfSpResumableUploadObjectTask {
  GfSpTask task = 1;
  greenfield.storage.ObjectInfo object_info = 2;
  greenfield.storage.Params storage_params = 3;
  uint64 offset = 4;
  uint64 length = 5;
  bool completed = 6;
  uint32 virtual_group_family_id = 7;
}

message GfSpReplicatePieceTask {
  GfSpTask task = 1;
  greenfield.storage.ObjectInfo object_info = 2;
  greenfield.storage.Params storage_params = 3;
  repeated string secondary_addresses = 4;
  repeated bytes secondary_signatures = 5;
  bool sealed = 6;
  uint32 global_virtual_group_id = 7;
  repeated string secondary_endpoints = 8;
<<<<<<< HEAD
  int32 not_available_sp_idx = 9;
  // repeated greenfield.sp.StorageProvider secondary_sps = 8;
=======
>>>>>>> af5f39ed
}

message GfSpRecoverPieceTask {
  GfSpTask task = 1;
  greenfield.storage.ObjectInfo object_info = 2;
  greenfield.storage.Params storage_params = 3;
  uint32 segment_idx = 5;
  int32 ec_idx = 6;
  uint64 piece_size = 7;
  bytes signature = 8;
  bool recovered = 9;
}

message GfSpReceivePieceTask {
  GfSpTask task = 1;
  greenfield.storage.ObjectInfo object_info = 2;
  greenfield.storage.Params storage_params = 3;
  uint32 segment_idx = 4;
  int32 redundancy_idx = 5;
  int64 piece_size = 6;
  bytes piece_checksum = 7;
  bytes signature = 8;
  bool sealed = 9;
  bool finished = 10;
  uint32 global_virtual_group_id = 11;
  bool bucket_migration = 12;
}

message GfSpSealObjectTask {
  GfSpTask task = 1;
  greenfield.storage.ObjectInfo object_info = 2;
  greenfield.storage.Params storage_params = 3;
  repeated string secondary_addresses = 4;
  repeated bytes secondary_signatures = 5;
  uint32 global_virtual_group_id = 6;
  repeated string secondary_endpoints = 7;
}

message GfSpDownloadObjectTask {
  GfSpTask task = 1;
  greenfield.storage.ObjectInfo object_info = 2;
  greenfield.storage.BucketInfo bucket_info = 3;
  greenfield.storage.Params storage_params = 4;
  int64 low = 5;
  int64 high = 6;
}

message GfSpDownloadPieceTask {
  GfSpTask task = 1;
  greenfield.storage.ObjectInfo object_info = 2;
  greenfield.storage.BucketInfo bucket_info = 3;
  greenfield.storage.Params storage_params = 4;
  bool enable_check = 5; // check read quota, only in first piece
  uint64 total_size = 6;
  string piece_key = 7;
  uint64 piece_offset = 8;
  uint64 piece_length = 9;
}

message GfSpChallengePieceTask {
  GfSpTask task = 1;
  greenfield.storage.ObjectInfo object_info = 2;
  greenfield.storage.BucketInfo bucket_info = 3;
  greenfield.storage.Params storage_params = 4;
  uint32 segment_idx = 5;
  int32 redundancy_idx = 6;
  bytes integrity_hash = 7;
  repeated bytes piece_hash = 8;
  int64 piece_data_size = 9;
}

message GfSpGCObjectTask {
  GfSpTask task = 1;
  uint64 start_block_number = 2;
  uint64 end_block_number = 3;
  uint64 current_block_number = 4;
  uint64 last_deleted_object_id = 5;
  bool running = 6;
}

message GfSpGCZombiePieceTask {
  GfSpTask task = 1;
  uint64 object_id = 2;
  uint64 delete_count = 3;
  bool running = 4;
}

message GfSpGCMetaTask {
  GfSpTask task = 1;
  uint64 current_idx = 2;
  uint64 delete_count = 3;
  bool running = 4;
}

message GfSpMigrateGVGTask {
  GfSpTask task = 1;
  uint64 bucket_id = 2;
  greenfield.virtualgroup.GlobalVirtualGroup src_gvg = 3;
  greenfield.virtualgroup.GlobalVirtualGroup dest_gvg = 4;
  int32 redundancy_idx = 5;
  greenfield.sp.StorageProvider src_sp = 6;
  uint64 last_migrated_object_id = 7;
  bool finished = 8;
}

message GfSpMigratePieceTask {
  GfSpTask task = 1;
  greenfield.storage.ObjectInfo object_info = 2;
  greenfield.storage.Params storage_params = 3;
  string src_sp_endpoint = 4;
  uint32 segment_idx = 5;
  int32 redundancy_idx = 6;
  bytes signature = 7;
}<|MERGE_RESOLUTION|>--- conflicted
+++ resolved
@@ -77,11 +77,7 @@
   bool sealed = 6;
   uint32 global_virtual_group_id = 7;
   repeated string secondary_endpoints = 8;
-<<<<<<< HEAD
   int32 not_available_sp_idx = 9;
-  // repeated greenfield.sp.StorageProvider secondary_sps = 8;
-=======
->>>>>>> af5f39ed
 }
 
 message GfSpRecoverPieceTask {
