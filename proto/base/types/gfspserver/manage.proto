syntax = "proto3";
package base.types.gfspserver;

import "base/types/gfsperrors/error.proto";
import "base/types/gfsplimit/limit.proto";
import "base/types/gfsptask/task.proto";

option go_package = "github.com/bnb-chain/greenfield-storage-provider/base/types/gfspserver";

message GfSpBeginTaskRequest {
  oneof request {
    base.types.gfsptask.GfSpUploadObjectTask upload_object_task = 1;
    base.types.gfsptask.GfSpResumableUploadObjectTask resumable_upload_object_task = 2;
  }
}

message GfSpBeginTaskResponse {
  base.types.gfsperrors.GfSpError err = 1;
}

message GfSpAskTaskRequest {
  base.types.gfsplimit.GfSpLimit node_limit = 1;
}

message GfSpAskTaskResponse {
  base.types.gfsperrors.GfSpError err = 1;
  oneof response {
    base.types.gfsptask.GfSpReplicatePieceTask replicate_piece_task = 2;
    base.types.gfsptask.GfSpSealObjectTask seal_object_task = 3;
    base.types.gfsptask.GfSpReceivePieceTask receive_piece_task = 4;
    base.types.gfsptask.GfSpGCObjectTask gc_object_task = 5;
    base.types.gfsptask.GfSpGCZombiePieceTask gc_zombie_piece_task = 6;
    base.types.gfsptask.GfSpGCMetaTask gc_meta_task = 7;
<<<<<<< HEAD
    base.types.gfsptask.GfSpMigratePieceTask migrate_piece_task = 9;
=======
    base.types.gfsptask.GfSpRecoverPieceTask recover_piece_task = 8;
>>>>>>> 3add7b40
  }
}

message GfSpReportTaskRequest {
  oneof request {
    base.types.gfsptask.GfSpUploadObjectTask upload_object_task = 1;
    base.types.gfsptask.GfSpReplicatePieceTask replicate_piece_task = 2;
    base.types.gfsptask.GfSpSealObjectTask seal_object_task = 3;
    base.types.gfsptask.GfSpGCObjectTask gc_object_task = 4;
    base.types.gfsptask.GfSpGCZombiePieceTask gc_zombie_piece_task = 5;
    base.types.gfsptask.GfSpGCMetaTask gc_meta_task = 6;
    base.types.gfsptask.GfSpDownloadObjectTask download_object_task = 7;
    base.types.gfsptask.GfSpChallengePieceTask challenge_piece_task = 8;
    base.types.gfsptask.GfSpReceivePieceTask receive_piece_task = 9;
<<<<<<< HEAD
    base.types.gfsptask.GfSpMigratePieceTask migrate_piece_task = 12;
=======
    base.types.gfsptask.GfSpResumableUploadObjectTask resumable_upload_object_task = 10;
    base.types.gfsptask.GfSpRecoverPieceTask recover_piece_task = 11;
>>>>>>> 3add7b40
  }
}

message GfSpReportTaskResponse {
  base.types.gfsperrors.GfSpError err = 1;
}

message GfSpPickVirtualGroupFamilyRequest {
  base.types.gfsptask.GfSpCreateBucketApprovalTask create_bucket_approval_task = 1;
}

message GfSpPickVirtualGroupFamilyResponse {
  base.types.gfsperrors.GfSpError err = 1;
  uint32 vgf_id = 2;
}

service GfSpManageService {
  rpc GfSpBeginTask(GfSpBeginTaskRequest) returns (GfSpBeginTaskResponse) {}
  rpc GfSpAskTask(GfSpAskTaskRequest) returns (GfSpAskTaskResponse) {}
  rpc GfSpReportTask(GfSpReportTaskRequest) returns (GfSpReportTaskResponse) {}
  rpc GfSpPickVirtualGroupFamily(GfSpPickVirtualGroupFamilyRequest) returns (GfSpPickVirtualGroupFamilyResponse) {}
}<|MERGE_RESOLUTION|>--- conflicted
+++ resolved
@@ -31,11 +31,8 @@
     base.types.gfsptask.GfSpGCObjectTask gc_object_task = 5;
     base.types.gfsptask.GfSpGCZombiePieceTask gc_zombie_piece_task = 6;
     base.types.gfsptask.GfSpGCMetaTask gc_meta_task = 7;
-<<<<<<< HEAD
+    base.types.gfsptask.GfSpRecoverPieceTask recover_piece_task = 8;
     base.types.gfsptask.GfSpMigratePieceTask migrate_piece_task = 9;
-=======
-    base.types.gfsptask.GfSpRecoverPieceTask recover_piece_task = 8;
->>>>>>> 3add7b40
   }
 }
 
@@ -50,12 +47,9 @@
     base.types.gfsptask.GfSpDownloadObjectTask download_object_task = 7;
     base.types.gfsptask.GfSpChallengePieceTask challenge_piece_task = 8;
     base.types.gfsptask.GfSpReceivePieceTask receive_piece_task = 9;
-<<<<<<< HEAD
-    base.types.gfsptask.GfSpMigratePieceTask migrate_piece_task = 12;
-=======
     base.types.gfsptask.GfSpResumableUploadObjectTask resumable_upload_object_task = 10;
     base.types.gfsptask.GfSpRecoverPieceTask recover_piece_task = 11;
->>>>>>> 3add7b40
+    base.types.gfsptask.GfSpMigratePieceTask migrate_piece_task = 12;
   }
 }
 
