syntax = "proto3";
package base.types.gfspserver;

import "base/types/gfsperrors/error.proto";
import "base/types/gfspp2p/p2p.proto";
import "base/types/gfsptask/task.proto";
import "cosmos/base/v1beta1/coin.proto";
import "greenfield/storage/tx.proto";

option go_package = "github.com/bnb-chain/greenfield-storage-provider/base/types/gfspserver";

message GfSpSignSecondaryBls {
  uint64 object_id = 1;
  uint32 global_virtual_group_id = 2;
  repeated bytes checksums = 3;
}

// TODO: use chain MsgCreateGlobalVirtualGroup replace it.
message GfSpCreateGlobalVirtualGroup {
  uint32 virtual_group_family_id = 1;
  string primary_sp_address = 2;
  repeated uint32 secondary_sp_ids = 3;
  cosmos.base.v1beta1.Coin deposit = 4;
}

message GfSpSignRequest {
  oneof request {
    greenfield.storage.MsgCreateBucket create_bucket_info = 1;
<<<<<<< HEAD
    // TODO: modify to MsgMigrateBucket.
    greenfield.storage.MsgCreateBucket migrate_bucket_info = 2;
    greenfield.storage.MsgCreateObject create_object_info = 3;
    greenfield.storage.MsgSealObject seal_object_info = 4;
    greenfield.storage.MsgDiscontinueBucket discontinue_bucket_info = 5;
    GfSpSignSecondaryBls sign_secondary_bls = 6;
    base.types.gfspp2p.GfSpPing ping_msg = 7;
    base.types.gfspp2p.GfSpPong pong_msg = 8;
    base.types.gfsptask.GfSpReplicatePieceApprovalTask gfsp_replicate_piece_approval_task = 9;
    base.types.gfsptask.GfSpReceivePieceTask gfsp_receive_piece_task = 10;
    greenfield.storage.MsgRejectSealObject reject_object_info = 11;
    GfSpCreateGlobalVirtualGroup create_global_virtual_group = 12;
=======
    greenfield.storage.MsgCreateObject create_object_info = 2;
    greenfield.storage.MsgSealObject seal_object_info = 3;
    greenfield.storage.MsgDiscontinueBucket discontinue_bucket_info = 4;
    GfSpSignIntegrityHash sign_integrity = 5;
    base.types.gfspp2p.GfSpPing ping_msg = 6;
    base.types.gfspp2p.GfSpPong pong_msg = 7;
    base.types.gfsptask.GfSpReplicatePieceApprovalTask gfsp_replicate_piece_approval_task = 8;
    base.types.gfsptask.GfSpReceivePieceTask gfsp_receive_piece_task = 9;
    greenfield.storage.MsgRejectSealObject reject_object_info = 10;
    base.types.gfsptask.GfSpRecoverPieceTask gfsp_recover_piece_task = 11;
>>>>>>> cb16e319
  }
}

message GfSpSignResponse {
  base.types.gfsperrors.GfSpError err = 1;
  bytes signature = 2;
}

service GfSpSignService {
  rpc GfSpSign(GfSpSignRequest) returns (GfSpSignResponse) {}
}<|MERGE_RESOLUTION|>--- conflicted
+++ resolved
@@ -26,7 +26,6 @@
 message GfSpSignRequest {
   oneof request {
     greenfield.storage.MsgCreateBucket create_bucket_info = 1;
-<<<<<<< HEAD
     // TODO: modify to MsgMigrateBucket.
     greenfield.storage.MsgCreateBucket migrate_bucket_info = 2;
     greenfield.storage.MsgCreateObject create_object_info = 3;
@@ -37,20 +36,9 @@
     base.types.gfspp2p.GfSpPong pong_msg = 8;
     base.types.gfsptask.GfSpReplicatePieceApprovalTask gfsp_replicate_piece_approval_task = 9;
     base.types.gfsptask.GfSpReceivePieceTask gfsp_receive_piece_task = 10;
-    greenfield.storage.MsgRejectSealObject reject_object_info = 11;
-    GfSpCreateGlobalVirtualGroup create_global_virtual_group = 12;
-=======
-    greenfield.storage.MsgCreateObject create_object_info = 2;
-    greenfield.storage.MsgSealObject seal_object_info = 3;
-    greenfield.storage.MsgDiscontinueBucket discontinue_bucket_info = 4;
-    GfSpSignIntegrityHash sign_integrity = 5;
-    base.types.gfspp2p.GfSpPing ping_msg = 6;
-    base.types.gfspp2p.GfSpPong pong_msg = 7;
-    base.types.gfsptask.GfSpReplicatePieceApprovalTask gfsp_replicate_piece_approval_task = 8;
-    base.types.gfsptask.GfSpReceivePieceTask gfsp_receive_piece_task = 9;
-    greenfield.storage.MsgRejectSealObject reject_object_info = 10;
     base.types.gfsptask.GfSpRecoverPieceTask gfsp_recover_piece_task = 11;
->>>>>>> cb16e319
+    greenfield.storage.MsgRejectSealObject reject_object_info = 12;
+    GfSpCreateGlobalVirtualGroup create_global_virtual_group = 13;
   }
 }
 
