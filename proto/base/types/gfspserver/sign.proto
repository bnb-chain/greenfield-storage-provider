syntax = "proto3";
package base.types.gfspserver;

import "base/types/gfsperrors/error.proto";
import "base/types/gfspp2p/p2p.proto";
import "base/types/gfsptask/task.proto";
import "cosmos/base/v1beta1/coin.proto";
import "greenfield/storage/tx.proto";

option go_package = "github.com/bnb-chain/greenfield-storage-provider/base/types/gfspserver";

message GfSpSignSecondaryBls {
  uint64 object_id = 1;
  uint32 global_virtual_group_id = 2;
  repeated bytes checksums = 3;
}

// TODO: use chain MsgCreateGlobalVirtualGroup replace it.
message GfSpCreateGlobalVirtualGroup {
  uint32 virtual_group_family_id = 1;
  string primary_sp_address = 2;
  repeated uint32 secondary_sp_ids = 3;
  cosmos.base.v1beta1.Coin deposit = 4;
}

message GfSpSignRequest {
  oneof request {
    greenfield.storage.MsgCreateBucket create_bucket_info = 1;
    // TODO: modify to MsgMigrateBucket.
    greenfield.storage.MsgCreateBucket migrate_bucket_info = 2;
    greenfield.storage.MsgCreateObject create_object_info = 3;
    greenfield.storage.MsgSealObject seal_object_info = 4;
    greenfield.storage.MsgDiscontinueBucket discontinue_bucket_info = 5;
    GfSpSignSecondaryBls sign_secondary_bls = 6;
    base.types.gfspp2p.GfSpPing ping_msg = 7;
    base.types.gfspp2p.GfSpPong pong_msg = 8;
    base.types.gfsptask.GfSpReplicatePieceApprovalTask gfsp_replicate_piece_approval_task = 9;
    base.types.gfsptask.GfSpReceivePieceTask gfsp_receive_piece_task = 10;
    base.types.gfsptask.GfSpRecoverPieceTask gfsp_recover_piece_task = 11;
    greenfield.storage.MsgRejectSealObject reject_object_info = 12;
    GfSpCreateGlobalVirtualGroup create_global_virtual_group = 13;
  }
}

message GfSpSignResponse {
  base.types.gfsperrors.GfSpError err = 1;
  bytes signature = 2;
<<<<<<< HEAD
=======
  bytes integrity_hash = 3;
  string tx_hash = 4;
>>>>>>> ab84b7f7
}

service GfSpSignService {
  rpc GfSpSign(GfSpSignRequest) returns (GfSpSignResponse) {}
}<|MERGE_RESOLUTION|>--- conflicted
+++ resolved
@@ -45,11 +45,7 @@
 message GfSpSignResponse {
   base.types.gfsperrors.GfSpError err = 1;
   bytes signature = 2;
-<<<<<<< HEAD
-=======
-  bytes integrity_hash = 3;
-  string tx_hash = 4;
->>>>>>> ab84b7f7
+  string tx_hash = 3;
 }
 
 service GfSpSignService {
