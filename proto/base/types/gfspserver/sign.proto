--- conflicted
+++ resolved
@@ -44,15 +44,10 @@
     greenfield.storage.MsgCompleteMigrateBucket complete_migrate_bucket = 15;
     greenfield.storage.SecondarySpMigrationBucketSignDoc sign_secondary_sp_migration_bucket = 16;
     greenfield.virtualgroup.MsgSwapOut swap_out = 17;
-<<<<<<< HEAD
+    greenfield.virtualgroup.MsgSwapOut sign_swap_out = 18;
     greenfield.virtualgroup.MsgCompleteSwapOut complete_swap_out = 19;
     greenfield.virtualgroup.MsgStorageProviderExit sp_exit = 20;
     greenfield.virtualgroup.MsgCompleteStorageProviderExit complete_sp_exit = 21;
-=======
-    greenfield.virtualgroup.MsgSwapOut sign_swap_out = 18;
-    greenfield.virtualgroup.MsgCompleteSwapOut complete_swap_out = 19;
-    greenfield.virtualgroup.MsgCompleteStorageProviderExit complete_sp_exit = 20;
->>>>>>> 547c1a43
   }
 }
 
