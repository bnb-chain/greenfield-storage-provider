package manager

import (
	"context"
	"errors"
	"sync/atomic"
	"time"

	"github.com/bnb-chain/greenfield-storage-provider/model"
	gnfd "github.com/bnb-chain/greenfield-storage-provider/pkg/greenfield"
	"github.com/bnb-chain/greenfield-storage-provider/pkg/lifecycle"
	"github.com/bnb-chain/greenfield-storage-provider/pkg/log"
	"github.com/bnb-chain/greenfield-storage-provider/store/sqldb"
)

var _ lifecycle.Service = &Manager{}

var (
	// RefreshSPInfoAndStorageParamsTimer define the period of refresh sp info and storage params
	RefreshSPInfoAndStorageParamsTimer = 5 * 60
)

// Manager module is responsible for implementing internal management functions.
// Currently, it supports periodic update of sp info list and storage params information in spdb.
// TODO::support gc and configuration management, etc.
type Manager struct {
<<<<<<< HEAD
	cfg     *ManagerConfig
	running atomic.Value
=======
	config  *ManagerConfig
	running atomic.Bool
>>>>>>> b45031d0
	stopCh  chan struct{}
	chain   *gnfd.Greenfield
	spDB    sqldb.SPDB
}

// NewManagerService returns an instance of manager
func NewManagerService(cfg *ManagerConfig) (*Manager, error) {
	var (
		manager *Manager
		err     error
	)

	manager = &Manager{
		config: cfg,
	}
	if manager.chain, err = gnfd.NewGreenfield(cfg.ChainConfig); err != nil {
		log.Errorw("failed to create chain client", "error", err)
		return nil, err
	}
	if manager.spDB, err = sqldb.NewSpDB(cfg.SpDBConfig); err != nil {
		log.Errorw("failed to create spdb client", "error", err)
		return nil, err
	}

	return manager, nil
}

// Name return the manager service name
func (m *Manager) Name() string {
	return model.ManagerService
}

// Start function start background goroutine to execute refresh sp meta
func (m *Manager) Start(ctx context.Context) error {
	if m.running.Swap(true) == true {
		return errors.New("manager has already started")
	}

	// start background task
	go m.eventLoop()
	return nil
}

// eventLoop background goroutine, responsible for refreshing sp info and storage params
func (m *Manager) eventLoop() {
	m.refreshSPInfoAndStorageParams()
	refreshSPInfoAndStorageParamsTicker := time.NewTicker(time.Duration(RefreshSPInfoAndStorageParamsTimer) * time.Second)
	for {
		select {
		case <-refreshSPInfoAndStorageParamsTicker.C:
			go m.refreshSPInfoAndStorageParams()
		case <-m.stopCh:
			return
		}
	}
}

// refreshSPInfoAndStorageParams fetch sp info and storage params from chain and update to spdb
func (m *Manager) refreshSPInfoAndStorageParams() {
	spInfoList, err := m.chain.QuerySPInfo(context.Background())
	if err != nil {
		log.Errorw("failed to query sp info", "error", err)
		return
	}
	if err = m.spDB.UpdateAllSp(spInfoList); err != nil {
		log.Errorw("failed to update sp info", "error", err)
		return
	}
	for _, spInfo := range spInfoList {
		if spInfo.OperatorAddress == m.config.SpOperatorAddress {
			if err = m.spDB.SetOwnSpInfo(spInfo); err != nil {
				log.Errorw("failed to set own sp info", "error", err)
				return
			}
		}
	}
	log.Infow("succeed to refresh sp info", "sp_info", spInfoList)
	storageParams, err := m.chain.QueryStorageParams(context.Background())
	if err != nil {
		log.Errorw("failed to query storage params", "error", err)
		return
	}
	if err = m.spDB.SetStorageParams(storageParams); err != nil {
		log.Errorw("failed to update storage params", "error", err)
		return
	}
	log.Infow("succeed to refresh storage params", "params", storageParams)
}

// Stop manager background goroutine
func (m *Manager) Stop(ctx context.Context) error {
	if m.running.Swap(false) == false {
		return errors.New("manager has already stop")
	}
	close(m.stopCh)
	return nil
}<|MERGE_RESOLUTION|>--- conflicted
+++ resolved
@@ -24,13 +24,8 @@
 // Currently, it supports periodic update of sp info list and storage params information in spdb.
 // TODO::support gc and configuration management, etc.
 type Manager struct {
-<<<<<<< HEAD
-	cfg     *ManagerConfig
+	config  *ManagerConfig
 	running atomic.Value
-=======
-	config  *ManagerConfig
-	running atomic.Bool
->>>>>>> b45031d0
 	stopCh  chan struct{}
 	chain   *gnfd.Greenfield
 	spDB    sqldb.SPDB
