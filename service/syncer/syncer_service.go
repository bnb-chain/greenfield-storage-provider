package syncer

import (
	"context"
	"io"

	merrors "github.com/bnb-chain/greenfield-storage-provider/model/errors"
	"github.com/bnb-chain/greenfield-storage-provider/model/piecestore"
	ptypes "github.com/bnb-chain/greenfield-storage-provider/pkg/types/v1"
	stypes "github.com/bnb-chain/greenfield-storage-provider/service/types/v1"
	"github.com/bnb-chain/greenfield-storage-provider/store/metadb"
	"github.com/bnb-chain/greenfield-storage-provider/util/hash"
	"github.com/bnb-chain/greenfield-storage-provider/util/log"
)

const segmentPieceIndex = 9999

// SyncPiece syncs piece data to secondary storage provider
func (s *Syncer) SyncPiece(stream stypes.SyncerService_SyncPieceServer) error {
	var count uint32
	var integrityMeta *metadb.IntegrityMeta
	var spID string
	var value []byte
	pieceHash := make([][]byte, 0)
	//defer func() {
	//	if err != nil && err != io.EOF {
	//		log.Info("entry defer func")
	//		err = stream.SendAndClose(&service.SyncerServiceSyncPieceResponse{
	//			ErrMessage: &service.ErrMessage{
	//				ErrCode: service.ErrCode_ERR_CODE_ERROR,
	//				ErrMsg:  err.Error(),
	//			},
	//		})
	//	}
	//}()

	for {
		req, err := stream.Recv()
		if err == io.EOF {
			if count != integrityMeta.PieceCount {
				log.Errorw("syncer service received piece count is wrong")
				return merrors.ErrReceivedPieceCount
			}

			integrityMeta.PieceHash = pieceHash
			sealInfo := generateSealInfo(spID, integrityMeta)
			integrityMeta.IntegrityHash = sealInfo.GetIntegrityHash()
			if err := s.setIntegrityMeta(s.metaDB, integrityMeta); err != nil {
				return err
			}
			resp := &stypes.SyncerServiceSyncPieceResponse{
				TraceId:         req.GetTraceId(),
				SecondarySpInfo: sealInfo,
				ErrMessage: &stypes.ErrMessage{
					ErrCode: stypes.ErrCode_ERR_CODE_SUCCESS_UNSPECIFIED,
					ErrMsg:  "success",
				},
			}
			ctx := log.Context(context.Background(), resp)
			log.CtxInfow(ctx, "receive piece data success", "integrity_hash", sealInfo.GetIntegrityHash())
			return stream.SendAndClose(resp)
		}
		if err != nil {
			log.Errorw("stream recv failed", "error", err)
			return err
		}
		count++
		spID = req.GetSyncerInfo().GetStorageProviderId()
		integrityMeta, value, err = s.handlePieceData(req, count)
		if err != nil {
			return err
		}
		pieceHash = append(pieceHash, hash.GenerateChecksum(value))
	}
}

func (s *Syncer) setIntegrityMeta(db metadb.MetaDB, meta *metadb.IntegrityMeta) error {
	if err := db.SetIntegrityMeta(meta); err != nil {
		log.Errorw("set integrity meta error", "error", err)
		return err
	}
	return nil
}

<<<<<<< HEAD
func generateSealInfo(spID string, integrityMeta *metadb.IntegrityMeta) *stypesv1pb.StorageProviderSealInfo {
	pieceHash := integrityMeta.PieceHash
	integrityHash := hash.GenerateIntegrityHash(pieceHash)
	resp := &stypesv1pb.StorageProviderSealInfo{
=======
func generateSealInfo(spID string, integrityMeta *metadb.IntegrityMeta) *stypes.StorageProviderSealInfo {
	//keys := util.GenericSortedKeys(integrityMeta.PieceHash)
	pieceChecksumList := make([][]byte, 0)
	// var integrityHash []byte
	//for _, key := range keys {
	//	value := integrityMeta.PieceHash[key]
	//	pieceChecksumList = append(pieceChecksumList, value)
	//}
	integrityHash := hash.GenerateIntegrityHash(pieceChecksumList)
	resp := &stypes.StorageProviderSealInfo{
>>>>>>> bc9157b7
		StorageProviderId: spID,
		PieceIdx:          integrityMeta.PieceIdx,
		PieceChecksum:     pieceHash,
		IntegrityHash:     integrityHash,
		Signature:         nil, // TODO(mock)
	}
	return resp
}

<<<<<<< HEAD
func (s *Syncer) handlePieceData(req *stypesv1pb.SyncerServiceSyncPieceRequest, count uint32) (*metadb.IntegrityMeta, []byte, error) {
=======
func (s *Syncer) handlePieceData(req *stypes.SyncerServiceSyncPieceRequest) (*metadb.IntegrityMeta, string, []byte, error) {
	if len(req.GetPieceData()) != 1 {
		return nil, "", nil, errors.New("the length of piece data map is not equal to 1")
	}

>>>>>>> bc9157b7
	redundancyType := req.GetSyncerInfo().GetRedundancyType()
	objectID := req.GetSyncerInfo().GetObjectId()
	integrityMeta := &metadb.IntegrityMeta{
		ObjectID:       objectID,
		PieceCount:     req.GetSyncerInfo().GetPieceCount(),
		IsPrimary:      false,
		RedundancyType: redundancyType,
	}
	key, pieceIndex, err := encodePieceKey(redundancyType, objectID, count, req.GetSyncerInfo().GetPieceIndex())
	if err != nil {
		return nil, nil, err
	}
	// put piece data into piece store
	value := req.GetPieceData()
	if err = s.store.PutPiece(key, value); err != nil {
		log.Errorw("put piece failed", "error", err)
		return nil, nil, err
	}
	integrityMeta.PieceIdx = pieceIndex
	return integrityMeta, value, nil
}

<<<<<<< HEAD
func encodePieceKey(redundancyType ptypesv1pb.RedundancyType, objectID uint64, segmentIndex, pieceIndex uint32) (
	string, uint32, error) {
	switch redundancyType {
	case ptypesv1pb.RedundancyType_REDUNDANCY_TYPE_REPLICA_TYPE, ptypesv1pb.RedundancyType_REDUNDANCY_TYPE_INLINE_TYPE:
		return piecestore.EncodeSegmentPieceKey(objectID, segmentIndex), segmentIndex, nil
	case ptypesv1pb.RedundancyType_REDUNDANCY_TYPE_EC_TYPE_UNSPECIFIED:
		return piecestore.EncodeECPieceKey(objectID, segmentIndex, pieceIndex), pieceIndex, nil
	default:
		return "", 0, merrors.ErrRedundancyType
=======
func parsePieceIndex(redundancyType ptypes.RedundancyType, key string) (uint32, error) {
	var (
		err        error
		pieceIndex uint32
	)
	switch redundancyType {
	case ptypes.RedundancyType_REDUNDANCY_TYPE_REPLICA_TYPE, ptypes.RedundancyType_REDUNDANCY_TYPE_INLINE_TYPE:
		_, pieceIndex, err = piecestore.DecodeSegmentPieceKey(key)
	default: // ec type
		_, _, pieceIndex, err = piecestore.DecodeECPieceKey(key)
	}
	if err != nil {
		log.Errorw("decode piece key failed", "error", err)
		return 0, err
>>>>>>> bc9157b7
	}
}<|MERGE_RESOLUTION|>--- conflicted
+++ resolved
@@ -82,23 +82,10 @@
 	return nil
 }
 
-<<<<<<< HEAD
-func generateSealInfo(spID string, integrityMeta *metadb.IntegrityMeta) *stypesv1pb.StorageProviderSealInfo {
+func generateSealInfo(spID string, integrityMeta *metadb.IntegrityMeta) *stypes.StorageProviderSealInfo {
 	pieceHash := integrityMeta.PieceHash
 	integrityHash := hash.GenerateIntegrityHash(pieceHash)
-	resp := &stypesv1pb.StorageProviderSealInfo{
-=======
-func generateSealInfo(spID string, integrityMeta *metadb.IntegrityMeta) *stypes.StorageProviderSealInfo {
-	//keys := util.GenericSortedKeys(integrityMeta.PieceHash)
-	pieceChecksumList := make([][]byte, 0)
-	// var integrityHash []byte
-	//for _, key := range keys {
-	//	value := integrityMeta.PieceHash[key]
-	//	pieceChecksumList = append(pieceChecksumList, value)
-	//}
-	integrityHash := hash.GenerateIntegrityHash(pieceChecksumList)
 	resp := &stypes.StorageProviderSealInfo{
->>>>>>> bc9157b7
 		StorageProviderId: spID,
 		PieceIdx:          integrityMeta.PieceIdx,
 		PieceChecksum:     pieceHash,
@@ -108,15 +95,7 @@
 	return resp
 }
 
-<<<<<<< HEAD
-func (s *Syncer) handlePieceData(req *stypesv1pb.SyncerServiceSyncPieceRequest, count uint32) (*metadb.IntegrityMeta, []byte, error) {
-=======
-func (s *Syncer) handlePieceData(req *stypes.SyncerServiceSyncPieceRequest) (*metadb.IntegrityMeta, string, []byte, error) {
-	if len(req.GetPieceData()) != 1 {
-		return nil, "", nil, errors.New("the length of piece data map is not equal to 1")
-	}
-
->>>>>>> bc9157b7
+func (s *Syncer) handlePieceData(req *stypes.SyncerServiceSyncPieceRequest, count uint32) (*metadb.IntegrityMeta, []byte, error) {
 	redundancyType := req.GetSyncerInfo().GetRedundancyType()
 	objectID := req.GetSyncerInfo().GetObjectId()
 	integrityMeta := &metadb.IntegrityMeta{
@@ -139,31 +118,14 @@
 	return integrityMeta, value, nil
 }
 
-<<<<<<< HEAD
-func encodePieceKey(redundancyType ptypesv1pb.RedundancyType, objectID uint64, segmentIndex, pieceIndex uint32) (
+func encodePieceKey(redundancyType ptypes.RedundancyType, objectID uint64, segmentIndex, pieceIndex uint32) (
 	string, uint32, error) {
 	switch redundancyType {
-	case ptypesv1pb.RedundancyType_REDUNDANCY_TYPE_REPLICA_TYPE, ptypesv1pb.RedundancyType_REDUNDANCY_TYPE_INLINE_TYPE:
+	case ptypes.RedundancyType_REDUNDANCY_TYPE_REPLICA_TYPE, ptypes.RedundancyType_REDUNDANCY_TYPE_INLINE_TYPE:
 		return piecestore.EncodeSegmentPieceKey(objectID, segmentIndex), segmentIndex, nil
-	case ptypesv1pb.RedundancyType_REDUNDANCY_TYPE_EC_TYPE_UNSPECIFIED:
+	case ptypes.RedundancyType_REDUNDANCY_TYPE_EC_TYPE_UNSPECIFIED:
 		return piecestore.EncodeECPieceKey(objectID, segmentIndex, pieceIndex), pieceIndex, nil
 	default:
 		return "", 0, merrors.ErrRedundancyType
-=======
-func parsePieceIndex(redundancyType ptypes.RedundancyType, key string) (uint32, error) {
-	var (
-		err        error
-		pieceIndex uint32
-	)
-	switch redundancyType {
-	case ptypes.RedundancyType_REDUNDANCY_TYPE_REPLICA_TYPE, ptypes.RedundancyType_REDUNDANCY_TYPE_INLINE_TYPE:
-		_, pieceIndex, err = piecestore.DecodeSegmentPieceKey(key)
-	default: // ec type
-		_, _, pieceIndex, err = piecestore.DecodeECPieceKey(key)
-	}
-	if err != nil {
-		log.Errorw("decode piece key failed", "error", err)
-		return 0, err
->>>>>>> bc9157b7
 	}
 }