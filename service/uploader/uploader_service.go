package uploader

import (
	"bytes"
	"context"
	"io"
	"math"

	"github.com/bnb-chain/greenfield-common/go/hash"
	merrors "github.com/bnb-chain/greenfield-storage-provider/model/errors"
	errorstypes "github.com/bnb-chain/greenfield-storage-provider/pkg/errors/types"
	"github.com/bnb-chain/greenfield-storage-provider/pkg/log"
	payloadstream "github.com/bnb-chain/greenfield-storage-provider/pkg/stream"
	servicetypes "github.com/bnb-chain/greenfield-storage-provider/service/types"
	"github.com/bnb-chain/greenfield-storage-provider/service/uploader/types"
	"github.com/bnb-chain/greenfield-storage-provider/store/sqldb"
	storagetypes "github.com/bnb-chain/greenfield/x/storage/types"
)

var _ types.UploaderServiceServer = &Uploader{}

// PutObject upload an object payload data with object info.
func (uploader *Uploader) PutObject(stream types.UploaderService_PutObjectServer) (err error) {
	var (
		isInited          bool
		pieceChecksumList [][]byte
		objectID          uint64
		objectInfo        *storagetypes.ObjectInfo
		params            *storagetypes.Params
		req               *types.PutObjectRequest
		resp              = &types.PutObjectResponse{}
		pstream           = payloadstream.NewAsyncPayloadStream()
		ctx, cancel       = context.WithCancel(context.Background())
		errCh             = make(chan error)
	)

	defer func() {
		defer cancel()
		if err != nil {
			if isInited {
				uploader.spDB.UpdateJobState(objectID, servicetypes.JobState_JOB_STATE_UPLOAD_OBJECT_ERROR)
			}
			log.CtxErrorw(ctx, "failed to put object", "error", err)
			return
		}
		if err = uploader.signIntegrityHash(ctx, objectID, objectInfo.GetChecksums()[0], pieceChecksumList); err != nil {
			return
		}
		if err = uploader.taskNode.ReplicateObject(ctx, objectInfo); err != nil {
			log.CtxErrorw(ctx, "failed to notify task node to replicate object", "error", err)
			uploader.spDB.UpdateJobState(objectID, servicetypes.JobState_JOB_STATE_REPLICATE_OBJECT_ERROR)
			return
		}
		err = stream.SendAndClose(resp)
		pstream.Close()
		log.CtxInfow(ctx, "succeed to put object", "error", err)
	}()
<<<<<<< HEAD
	params, err = uploader.spDB.GetStorageParams()
	if err != nil {
		return err
=======
	if params, err = uploader.spDB.GetStorageParams(); err != nil {
		log.Errorw("failed to get storage params", "error", err)
		return
>>>>>>> 038843ec
	}

	// read payload from gRPC stream
	go func() {
		for {
			req, err = stream.Recv()
			if err == io.EOF {
				pstream.StreamClose()
				return
			}
			if err != nil {
				log.CtxErrorw(ctx, "receive payload exception", "error", err)
				pstream.StreamCloseWithError(err)
				errCh <- err
				return
			}
			if !isInited {
				if req.GetObjectInfo() == nil {
					errCh <- errorstypes.Error(merrors.DanglingPointerErrCode, merrors.ErrDanglingPointer.Error())
					return
				}
				objectInfo = req.GetObjectInfo()
				if int(params.GetRedundantDataChunkNum()+params.GetRedundantParityChunkNum()+1) !=
					len(objectInfo.GetChecksums()) {
					errCh <- errorstypes.Error(merrors.UploaderMismatchChecksumNumErrCode, merrors.ErrMismatchChecksumNum.Error())
				}
				objectID = objectInfo.Id.Uint64()
				ctx = log.WithValue(ctx, "object_id", objectInfo.Id.String())
				pstream.InitAsyncPayloadStream(
					objectID,
					storagetypes.REDUNDANCY_REPLICA_TYPE,
					params.GetMaxSegmentSize(),
					math.MaxUint32, /*useless*/
				)
				uploader.spDB.CreateUploadJob(objectInfo)
				uploader.spDB.UpdateJobState(objectID, servicetypes.JobState_JOB_STATE_UPLOAD_OBJECT_DOING)
				isInited = true
			}
			pstream.StreamWrite(req.GetPayload())
		}
	}()

	// read payload from stream, the payload is spilt to pieces by piece size
	for {
		select {
		case entry, ok := <-pstream.AsyncStreamRead():
			if !ok { // has finished
				return nil
			}
			log.CtxDebugw(ctx, "get piece entry from stream", "piece_key", entry.PieceKey(),
				"piece_len", len(entry.Data()), "error", entry.Error())
			if entry.Error() != nil {
				err = entry.Error()
				return errorstypes.Error(merrors.PayloadStreamErrCode, entry.Error().Error())
			}
			pieceChecksumList = append(pieceChecksumList, hash.GenerateChecksum(entry.Data()))
			if err = uploader.pieceStore.PutPiece(entry.PieceKey(), entry.Data()); err != nil {
				return err
			}
		case err = <-errCh:
			return err
		}
	}
}

func (uploader *Uploader) signIntegrityHash(ctx context.Context, objectID uint64, rootHash []byte, pieceChecksumList [][]byte) (err error) {
	defer func() {
		if err != nil {
			log.CtxErrorw(ctx, "failed to sign the integrity hash", "error", err)
			uploader.spDB.UpdateJobState(objectID, servicetypes.JobState_JOB_STATE_UPLOAD_OBJECT_ERROR)
			return
		}
		uploader.spDB.UpdateJobState(objectID, servicetypes.JobState_JOB_STATE_UPLOAD_OBJECT_DONE)
		log.CtxInfow(ctx, "succeed to sign the integrity hash", "error", err)
	}()
<<<<<<< HEAD
	integrityMeta.IntegrityHash, integrityMeta.Signature, err = uploader.signer.SignIntegrityHash(ctx, objectID, checksum)
	if err != nil {
		return errorstypes.Error(merrors.SignerSignIntegrityHashErrCode, err.Error())
=======

	integrityMeta := &sqldb.IntegrityMeta{ObjectID: objectID, Checksum: pieceChecksumList}
	if integrityMeta.IntegrityHash, integrityMeta.Signature, err =
		uploader.signer.SignIntegrityHash(ctx, objectID, pieceChecksumList); err != nil {
		return
>>>>>>> 038843ec
	}
	if !bytes.Equal(rootHash, integrityMeta.IntegrityHash) {
		return errorstypes.Error(merrors.MismatchIntegrityHashErrCode, merrors.ErrMismatchIntegrityHash.Error())
	}
<<<<<<< HEAD
	err = uploader.spDB.SetObjectIntegrity(integrityMeta)
	if err != nil {
		return err
=======
	if err = uploader.spDB.SetObjectIntegrity(integrityMeta); err != nil {
		return
>>>>>>> 038843ec
	}
	return nil
}

func (uploader *Uploader) QueryUploadProgress(ctx context.Context, req *types.QueryUploadProgressRequest) (
	resp *types.QueryUploadProgressResponse, err error) {
	ctx = log.Context(ctx, req)
	defer func() {
		log.CtxDebugw(ctx, "query upload progress", "request", req, "response", resp, "error", err)
	}()

	job, err := uploader.spDB.GetJobByObjectID(req.GetObjectId())
	if err != nil {
		return nil, merrors.InnerErrorToGRPCError(err)
	}
	return &types.QueryUploadProgressResponse{
		State: job.JobState,
	}, nil
}

// QueryPuttingObject query an uploading object with object id from cache
func (uploader *Uploader) QueryPuttingObject(ctx context.Context, req *types.QueryPuttingObjectRequest) (
	resp *types.QueryPuttingObjectResponse, err error) {
	ctx = log.Context(ctx, req)
	defer func() {
		log.CtxDebugw(ctx, "query putting object", "request", req, "response", resp, "error", err)
	}()

	val, ok := uploader.cache.Get(req.GetObjectId())
	if !ok {
		return nil, errorstypes.Error(merrors.CacheMissedErrCode, merrors.ErrCacheMiss.Error())
	}
	resp.PieceInfo = val.(*servicetypes.PieceInfo)
	return resp, nil
}<|MERGE_RESOLUTION|>--- conflicted
+++ resolved
@@ -7,6 +7,7 @@
 	"math"
 
 	"github.com/bnb-chain/greenfield-common/go/hash"
+
 	merrors "github.com/bnb-chain/greenfield-storage-provider/model/errors"
 	errorstypes "github.com/bnb-chain/greenfield-storage-provider/pkg/errors/types"
 	"github.com/bnb-chain/greenfield-storage-provider/pkg/log"
@@ -55,15 +56,9 @@
 		pstream.Close()
 		log.CtxInfow(ctx, "succeed to put object", "error", err)
 	}()
-<<<<<<< HEAD
-	params, err = uploader.spDB.GetStorageParams()
-	if err != nil {
-		return err
-=======
 	if params, err = uploader.spDB.GetStorageParams(); err != nil {
 		log.Errorw("failed to get storage params", "error", err)
-		return
->>>>>>> 038843ec
+		return err
 	}
 
 	// read payload from gRPC stream
@@ -139,31 +134,20 @@
 		uploader.spDB.UpdateJobState(objectID, servicetypes.JobState_JOB_STATE_UPLOAD_OBJECT_DONE)
 		log.CtxInfow(ctx, "succeed to sign the integrity hash", "error", err)
 	}()
-<<<<<<< HEAD
-	integrityMeta.IntegrityHash, integrityMeta.Signature, err = uploader.signer.SignIntegrityHash(ctx, objectID, checksum)
-	if err != nil {
-		return errorstypes.Error(merrors.SignerSignIntegrityHashErrCode, err.Error())
-=======
 
 	integrityMeta := &sqldb.IntegrityMeta{ObjectID: objectID, Checksum: pieceChecksumList}
 	if integrityMeta.IntegrityHash, integrityMeta.Signature, err =
 		uploader.signer.SignIntegrityHash(ctx, objectID, pieceChecksumList); err != nil {
 		return
->>>>>>> 038843ec
 	}
 	if !bytes.Equal(rootHash, integrityMeta.IntegrityHash) {
-		return errorstypes.Error(merrors.MismatchIntegrityHashErrCode, merrors.ErrMismatchIntegrityHash.Error())
+		err = merrors.ErrMismatchIntegrityHash
+		return
 	}
-<<<<<<< HEAD
-	err = uploader.spDB.SetObjectIntegrity(integrityMeta)
-	if err != nil {
-		return err
-=======
 	if err = uploader.spDB.SetObjectIntegrity(integrityMeta); err != nil {
 		return
->>>>>>> 038843ec
 	}
-	return nil
+	return
 }
 
 func (uploader *Uploader) QueryUploadProgress(ctx context.Context, req *types.QueryUploadProgressRequest) (
