package uploader

import (
	"context"
	"io"
	"math"

	"github.com/bnb-chain/greenfield-common/go/hash"
	storagetypes "github.com/bnb-chain/greenfield/x/storage/types"

	merrors "github.com/bnb-chain/greenfield-storage-provider/model/errors"
	"github.com/bnb-chain/greenfield-storage-provider/pkg/log"
	payloadstream "github.com/bnb-chain/greenfield-storage-provider/pkg/stream"
	servicetypes "github.com/bnb-chain/greenfield-storage-provider/service/types"
	"github.com/bnb-chain/greenfield-storage-provider/service/uploader/types"
	"github.com/bnb-chain/greenfield-storage-provider/store/sqldb"
)

var _ types.UploaderServiceServer = &Uploader{}

<<<<<<< HEAD
// UploadObject upload an object payload data with object info.
func (uploader *Uploader) UploadObject(stream types.UploaderService_UploadObjectServer) (err error) {
	var (
		resp          types.UploadObjectResponse
=======
// PutObject upload an object payload data with object info.
func (uploader *Uploader) PutObject(stream types.UploaderService_PutObjectServer) (err error) {
	var (
		resp          types.PutObjectResponse
>>>>>>> 85ded70c
		pstream       = payloadstream.NewAsyncPayloadStream()
		traceInfo     = &servicetypes.SegmentInfo{}
		checksum      [][]byte
		integrityMeta = &sqldb.IntegrityMeta{}
		errCh         = make(chan error, 10)
	)
<<<<<<< HEAD
	defer func(resp *types.UploadObjectResponse, err error) {
=======
	defer func(resp *types.PutObjectResponse, err error) {
>>>>>>> 85ded70c
		if err != nil {
			log.Errorw("failed to replicate payload", "err", err)
			uploader.spDB.UpdateJobState(traceInfo.GetObjectInfo().Id.Uint64(),
				servicetypes.JobState_JOB_STATE_UPLOAD_OBJECT_ERROR)
			return
		}
		integrityHash, signature, err := uploader.signer.SignIntegrityHash(context.Background(), checksum)
		if err != nil {
			log.Errorw("failed to sign integrity hash", "err", err)
			uploader.spDB.UpdateJobState(traceInfo.GetObjectInfo().Id.Uint64(),
				servicetypes.JobState_JOB_STATE_UPLOAD_OBJECT_ERROR)
			return
		}
		integrityMeta.Checksum = checksum
		integrityMeta.IntegrityHash = integrityHash
		integrityMeta.Signature = signature
		err = uploader.spDB.SetObjectIntegrity(integrityMeta)
		if err != nil {
			log.Errorw("failed to write integrity hash to db", "error", err)
			uploader.spDB.UpdateJobState(traceInfo.GetObjectInfo().Id.Uint64(),
				servicetypes.JobState_JOB_STATE_UPLOAD_OBJECT_ERROR)
			return
		}
		traceInfo.IntegrityHash = integrityHash
		traceInfo.Signature = signature
		uploader.cache.Add(traceInfo.ObjectInfo.Id.Uint64(), traceInfo)
		err = uploader.stone.ReplicateObject(context.Background(), traceInfo.GetObjectInfo())
		if err != nil {
			log.Errorw("failed to notify stone node to replicate object", "error", err)
			uploader.spDB.UpdateJobState(traceInfo.GetObjectInfo().Id.Uint64(),
				servicetypes.JobState_JOB_STATE_REPLICATE_OBJECT_ERROR)
			return
		}
		err = stream.SendAndClose(resp)
		pstream.Close()
		uploader.spDB.UpdateJobState(traceInfo.GetObjectInfo().Id.Uint64(),
			servicetypes.JobState_JOB_STATE_UPLOAD_OBJECT_DONE)
		log.Infow("finish to upload payload", "error", err)
	}(&resp, err)
	params, err := uploader.spDB.GetStorageParams()
	if err != nil {
		return
	}
	segmentSize := params.GetMaxSegmentSize()

	// read payload from gRPC stream
	go func() {
		init := true
		for {
			req, err := stream.Recv()
			if err == io.EOF {
				pstream.StreamClose()
				return
			}
			if err != nil {
				log.Debugw("receive payload exception", "error", err)
				pstream.StreamCloseWithError(err)
				errCh <- err
				return
			}
			if init {
				pstream.InitAsyncPayloadStream(
					req.GetObjectInfo().Id.Uint64(),
					math.MaxUint32,
					segmentSize,
					storagetypes.REDUNDANCY_REPLICA_TYPE)
				integrityMeta.ObjectID = req.GetObjectInfo().Id.Uint64()
				traceInfo.ObjectInfo = req.GetObjectInfo()
				uploader.cache.Add(req.GetObjectInfo().Id.Uint64(), traceInfo)
				uploader.spDB.CreateUploadJob(req.GetObjectInfo())
				uploader.spDB.UpdateJobState(traceInfo.GetObjectInfo().Id.Uint64(),
					servicetypes.JobState_JOB_STATE_UPLOAD_OBJECT_DOING)
				init = false
			}
			pstream.StreamWrite(req.GetPayload())
		}
	}()

	// read payload from stream, the payload is spilt to segment size
	for {
		select {
		case entry := <-pstream.AsyncStreamRead():
			log.Debugw("read segment from stream", "segment_key", entry.Key(), "error", entry.Error())
			if entry.Error() == io.EOF {
				errCh <- nil
				return
			}
			if entry.Error() != nil {
				errCh <- entry.Error()
				return
			}
			checksum = append(checksum, hash.GenerateChecksum(entry.Data()))
			traceInfo.Checksum = checksum
			traceInfo.Completed++
			uploader.cache.Add(entry.ID(), traceInfo)
			go func() {
				if err := uploader.pieceStore.PutSegment(entry.Key(), entry.Data()); err != nil {
					errCh <- err
				}
			}()
		case err = <-errCh:
			return
		}
	}
}

<<<<<<< HEAD
// QueryUploadingObject query an uploading object with object id from cache
func (uploader *Uploader) QueryUploadingObject(ctx context.Context, req *types.QueryUploadingObjectRequest) (
	resp *types.QueryUploadingObjectResponse, err error) {
	ctx = log.Context(ctx, req)
	objectID := req.GetObjectId()
	log.CtxDebugw(ctx, "query uploading object", "objectID", objectID)
=======
// QueryPuttingObject query an uploading object with object id from cache
func (uploader *Uploader) QueryPuttingObject(ctx context.Context, req *types.QueryPuttingObjectRequest) (
	resp *types.QueryPuttingObjectResponse, err error) {
	ctx = log.Context(ctx, req)
	objectID := req.GetObjectId()
	log.CtxDebugw(ctx, "query putting object", "objectID", objectID)
>>>>>>> 85ded70c
	val, ok := uploader.cache.Get(objectID)
	if !ok {
		err = merrors.ErrCacheMiss
		return
	}
	resp.SegmentInfo = val.(*servicetypes.SegmentInfo)
	return
}<|MERGE_RESOLUTION|>--- conflicted
+++ resolved
@@ -18,28 +18,17 @@
 
 var _ types.UploaderServiceServer = &Uploader{}
 
-<<<<<<< HEAD
-// UploadObject upload an object payload data with object info.
-func (uploader *Uploader) UploadObject(stream types.UploaderService_UploadObjectServer) (err error) {
-	var (
-		resp          types.UploadObjectResponse
-=======
 // PutObject upload an object payload data with object info.
 func (uploader *Uploader) PutObject(stream types.UploaderService_PutObjectServer) (err error) {
 	var (
 		resp          types.PutObjectResponse
->>>>>>> 85ded70c
 		pstream       = payloadstream.NewAsyncPayloadStream()
 		traceInfo     = &servicetypes.SegmentInfo{}
 		checksum      [][]byte
 		integrityMeta = &sqldb.IntegrityMeta{}
 		errCh         = make(chan error, 10)
 	)
-<<<<<<< HEAD
-	defer func(resp *types.UploadObjectResponse, err error) {
-=======
 	defer func(resp *types.PutObjectResponse, err error) {
->>>>>>> 85ded70c
 		if err != nil {
 			log.Errorw("failed to replicate payload", "err", err)
 			uploader.spDB.UpdateJobState(traceInfo.GetObjectInfo().Id.Uint64(),
@@ -146,21 +135,12 @@
 	}
 }
 
-<<<<<<< HEAD
-// QueryUploadingObject query an uploading object with object id from cache
-func (uploader *Uploader) QueryUploadingObject(ctx context.Context, req *types.QueryUploadingObjectRequest) (
-	resp *types.QueryUploadingObjectResponse, err error) {
-	ctx = log.Context(ctx, req)
-	objectID := req.GetObjectId()
-	log.CtxDebugw(ctx, "query uploading object", "objectID", objectID)
-=======
 // QueryPuttingObject query an uploading object with object id from cache
 func (uploader *Uploader) QueryPuttingObject(ctx context.Context, req *types.QueryPuttingObjectRequest) (
 	resp *types.QueryPuttingObjectResponse, err error) {
 	ctx = log.Context(ctx, req)
 	objectID := req.GetObjectId()
 	log.CtxDebugw(ctx, "query putting object", "objectID", objectID)
->>>>>>> 85ded70c
 	val, ok := uploader.cache.Get(objectID)
 	if !ok {
 		err = merrors.ErrCacheMiss
