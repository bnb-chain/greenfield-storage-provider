--- conflicted
+++ resolved
@@ -249,13 +249,8 @@
 		}
 	}()
 
-<<<<<<< HEAD
-	resp = &stypes.UploaderServiceGetAuthenticationResponse{TraceId: req.TraceId}
+	resp = &stypes.UploaderServiceGetApprovalResponse{TraceId: req.TraceId}
 	meta := &spdb.UploadPayloadAskingMeta{
-=======
-	resp = &stypes.UploaderServiceGetApprovalResponse{TraceId: req.TraceId}
-	meta := &metadb.UploadPayloadAskingMeta{
->>>>>>> 8b0dd860
 		BucketName: req.Bucket,
 		ObjectName: req.Object,
 		Timeout:    time.Now().Add(1 * time.Hour).Unix(),
