--- conflicted
+++ resolved
@@ -131,13 +131,8 @@
 					// has uploaded, and skip.
 					return
 				}
-<<<<<<< HEAD
-				pieceKey := piecestore.EncodeSegmentPieceKey(jm.objectID, segPiece.Index)
-				if err := ui.uploader.store.putPiece(pieceKey, segPiece.PieceData); err != nil {
-=======
 				pieceKey := piecestore.EncodeSegmentPieceKey(jm.objectID, int(segPiece.Index))
 				if err := ui.uploader.store.PutPiece(pieceKey, segPiece.PieceData); err != nil {
->>>>>>> 03cb17ba
 					errChan <- err
 					return
 				}
