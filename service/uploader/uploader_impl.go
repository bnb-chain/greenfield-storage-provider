--- conflicted
+++ resolved
@@ -98,13 +98,8 @@
 					// has uploaded, and skip.
 					return
 				}
-<<<<<<< HEAD
-				pieceKey := piecestore.EncodeSegmentPieceKey(jm.objectID, uint64(piece.Index))
-				if err := ui.uploader.store.putPiece(pieceKey, piece.PieceData); err != nil {
-=======
-				pieceKey := piecestore.EncodeSegmentPieceKey(jm.objectID, int(segPiece.Index))
+				pieceKey := piecestore.EncodeSegmentPieceKey(jm.objectID, segPiece.Index)
 				if err := ui.uploader.store.putPiece(pieceKey, segPiece.PieceData); err != nil {
->>>>>>> 231e1d93
 					errChan <- err
 					return
 				}
