--- conflicted
+++ resolved
@@ -102,13 +102,8 @@
 }
 
 // Start implement the lifecycle interface
-<<<<<<< HEAD
-func (g *Gateway) Start(ctx context.Context) error {
+func (gateway *Gateway) Start(ctx context.Context) error {
 	if g.running.Swap(true) == true {
-=======
-func (gateway *Gateway) Start(ctx context.Context) error {
-	if gateway.running.Swap(true) {
->>>>>>> b45031d0
 		return errors.New("gateway has started")
 	}
 	go gateway.serve()
@@ -131,13 +126,8 @@
 }
 
 // Stop implement the lifecycle interface
-<<<<<<< HEAD
-func (g *Gateway) Stop(ctx context.Context) error {
-	if g.running.Swap(false) == false {
-=======
 func (gateway *Gateway) Stop(ctx context.Context) error {
-	if !gateway.running.Swap(false) {
->>>>>>> b45031d0
+	if gateway.running.Swap(false) == false {
 		return errors.New("gateway has stopped")
 	}
 	var errs []error
