package gateway

import (
	"context"
	"errors"
	"fmt"
	"net/http"
	"sync/atomic"

	"github.com/bnb-chain/greenfield-storage-provider/service/client"
<<<<<<< HEAD
=======
	dclient "github.com/bnb-chain/greenfield-storage-provider/service/downloader/client"
	uclient "github.com/bnb-chain/greenfield-storage-provider/service/uploader/client"

>>>>>>> 034ea61e
	"github.com/gorilla/mux"

	"github.com/bnb-chain/greenfield-storage-provider/model"
	"github.com/bnb-chain/greenfield-storage-provider/util/log"
)

// Gateway is the primary entry point of SP.
type Gateway struct {
	config  *GatewayConfig
	name    string
	running atomic.Bool

<<<<<<< HEAD
	httpServer        *http.Server
	uploadProcessor   *uploadProcessor
	downloadProcessor *downloadProcessor
	syncer            client.SyncerAPI
	chain             *chainClient
	retriever         *retrieverClient
=======
	httpServer *http.Server
	uploader   *uclient.UploaderClient
	downloader *dclient.DownloaderClient
	challenge  *client.ChallengeClient

	// mock
	chain     *chainClient
	retriever *retrieverClient
>>>>>>> 034ea61e
}

// NewGatewayService return the gateway instance
func NewGatewayService(cfg *GatewayConfig) (*Gateway, error) {
	var (
		err error
		g   *Gateway
	)

	g = &Gateway{
		config: cfg,
		name:   model.GatewayService,
	}
	if g.uploader, err = uclient.NewUploaderClient(g.config.UploaderServiceAddress); err != nil {
		log.Warnw("failed to uploader client", "err", err)
		return nil, err
	}
	if g.downloader, err = dclient.NewDownloaderClient(g.config.DownloaderServiceAddress); err != nil {
		log.Warnw("failed to downloader client", "err", err)
		return nil, err
	}
	if g.challenge, err = client.NewChallengeClient(g.config.ChallengeServiceAddress); err != nil {
		log.Warnw("failed to challenge client", "err", err)
		return nil, err
	}
	if g.syncer, err = client.NewSyncerClient(g.config.SyncerServiceAddress); err != nil {
		log.Errorw("stone node inits syncer client failed", "error", err)
		return nil, err
	}
	if g.chain, err = newChainClient(g.config.ChainConfig); err != nil {
		log.Warnw("failed to create chain client", "err", err)
		return nil, err
	}
	g.retriever = newRetrieverClient()
	log.Debugw("gateway succeed to init")
	return g, nil
}

// Name implement the lifecycle interface
func (g *Gateway) Name() string {
	return g.name
}

// Start implement the lifecycle interface
func (g *Gateway) Start(ctx context.Context) error {
	if g.running.Swap(true) {
		return errors.New("gateway has started")
	}
	go g.Serve()
	log.Debug("gateway succeed to start")
	return nil
}

// Serve starts http service.
func (g *Gateway) Serve() {
	router := mux.NewRouter().SkipClean(true)
	g.registerHandler(router)
	server := &http.Server{
		Addr:    g.config.Address,
		Handler: router,
	}
	g.httpServer = server
	if err := server.ListenAndServe(); err != nil {
		log.Errorw("failed to listen", "err", err)
		return
	}
}

// Stop implement the lifecycle interface
func (g *Gateway) Stop(ctx context.Context) error {
	if !g.running.Swap(false) {
		return errors.New("gateway has stopped")
	}
	var errs []error
	if err := g.httpServer.Shutdown(ctx); err != nil {
		errs = append(errs, err)
	}
	if errs != nil {
		return fmt.Errorf("%v", errs)
	}
	log.Debug("gateway succeed to stop")
	return nil
}<|MERGE_RESOLUTION|>--- conflicted
+++ resolved
@@ -8,12 +8,9 @@
 	"sync/atomic"
 
 	"github.com/bnb-chain/greenfield-storage-provider/service/client"
-<<<<<<< HEAD
-=======
 	dclient "github.com/bnb-chain/greenfield-storage-provider/service/downloader/client"
 	uclient "github.com/bnb-chain/greenfield-storage-provider/service/uploader/client"
 
->>>>>>> 034ea61e
 	"github.com/gorilla/mux"
 
 	"github.com/bnb-chain/greenfield-storage-provider/model"
@@ -26,23 +23,15 @@
 	name    string
 	running atomic.Bool
 
-<<<<<<< HEAD
-	httpServer        *http.Server
-	uploadProcessor   *uploadProcessor
-	downloadProcessor *downloadProcessor
-	syncer            client.SyncerAPI
-	chain             *chainClient
-	retriever         *retrieverClient
-=======
 	httpServer *http.Server
 	uploader   *uclient.UploaderClient
 	downloader *dclient.DownloaderClient
 	challenge  *client.ChallengeClient
+	syncer     client.SyncerAPI
 
 	// mock
 	chain     *chainClient
 	retriever *retrieverClient
->>>>>>> 034ea61e
 }
 
 // NewGatewayService return the gateway instance
