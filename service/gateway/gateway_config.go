package gateway

import (
	gnfd "github.com/bnb-chain/greenfield-storage-provider/pkg/greenfield"
)

// GatewayConfig defines gateway service config
type GatewayConfig struct {
	SpOperatorAddress        string
	HTTPAddress              string
	Domain                   string
	ChainConfig              *gnfd.GreenfieldChainConfig
	UploaderServiceAddress   string
	DownloaderServiceAddress string
	SignerServiceAddress     string
	ChallengeServiceAddress  string
	ReceiverServiceAddress   string
	MetadataServiceAddress   string
<<<<<<< HEAD
	ApiLimiterConfig         *ApiLimiterConfig
=======
	AuthServiceAddress       string
>>>>>>> 46f99c92
}<|MERGE_RESOLUTION|>--- conflicted
+++ resolved
@@ -16,9 +16,6 @@
 	ChallengeServiceAddress  string
 	ReceiverServiceAddress   string
 	MetadataServiceAddress   string
-<<<<<<< HEAD
+	AuthServiceAddress       string
 	ApiLimiterConfig         *ApiLimiterConfig
-=======
-	AuthServiceAddress       string
->>>>>>> 46f99c92
 }