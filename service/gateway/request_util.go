package gateway

import (
	"context"
	"encoding/hex"
	"fmt"
	"net/http"
	"strings"
	"time"

	commonhttp "github.com/bnb-chain/greenfield-common/go/http"
	signer "github.com/bnb-chain/greenfield-go-sdk/keys/signer"
<<<<<<< HEAD
=======
	paymenttypes "github.com/bnb-chain/greenfield/x/payment/types"
>>>>>>> 85ded70c
	storagetypes "github.com/bnb-chain/greenfield/x/storage/types"
	sdk "github.com/cosmos/cosmos-sdk/types"
	"github.com/ethereum/go-ethereum/crypto/secp256k1"
	"github.com/gorilla/mux"

	"github.com/bnb-chain/greenfield-storage-provider/model"
	"github.com/bnb-chain/greenfield-storage-provider/model/errors"
	"github.com/bnb-chain/greenfield-storage-provider/pkg/log"
	"github.com/bnb-chain/greenfield-storage-provider/util"
)

// requestContext is a request context.
type requestContext struct {
	requestID  string
	bucketName string
	objectName string
	request    *http.Request
	startTime  time.Time
	vars       map[string]string
<<<<<<< HEAD
	// for auth v2 test
	skipAuth bool
	// objectInfo is queried from the greenfield blockchain
=======
	// TODO: for auth v2 test, remove it in the future
	skipAuth   bool
	bucketInfo *storagetypes.BucketInfo
>>>>>>> 85ded70c
	objectInfo *storagetypes.ObjectInfo
	// accountID is used to provide authentication to the sp
	accountID string
}

// newRequestContext return a request context.
func newRequestContext(r *http.Request) *requestContext {
	vars := mux.Vars(r)
	return &requestContext{
		requestID:  util.GenerateRequestID(),
		bucketName: vars["bucket"],
		objectName: vars["object"],
		accountID:  vars["account_id"],
		request:    r,
		startTime:  time.Now(),
		vars:       vars,
	}
}

// generateRequestDetail is used to log print detailed info.
func (reqContext *requestContext) generateRequestDetail() string {
	var headerToString = func(header http.Header) string {
		var sb = strings.Builder{}
		for k := range header {
			if k == model.GnfdObjectInfoHeader || k == model.GnfdUnsignedApprovalMsgHeader {
				continue
			}
			if sb.Len() != 0 {
				sb.WriteString(",")
			}
			sb.WriteString(fmt.Sprintf("%v:[%v]", k, header.Get(k)))
		}
		return "{" + sb.String() + "}"
	}
	var getRequestIP = func(r *http.Request) string {
		IPAddress := r.Header.Get("X-Real-Ip")
		if IPAddress == "" {
			IPAddress = r.Header.Get("X-Forwarded-For")
		}
		if IPAddress == "" {
			IPAddress = r.RemoteAddr
		}
		if ok := strings.Contains(IPAddress, ":"); ok {
			IPAddress = strings.Split(IPAddress, ":")[0]
		}
		return IPAddress
	}
	return fmt.Sprintf("requestID(%v) host(%v) method(%v) url(%v) header(%v) remote(%v) cost(%v)",
		reqContext.requestID, reqContext.request.Host, reqContext.request.Method,
		reqContext.request.URL.String(), headerToString(reqContext.request.Header),
		getRequestIP(reqContext.request), time.Since(reqContext.startTime))
}

// signaturePrefix return supported Authorization prefix
func signaturePrefix(version, algorithm string) string {
	return version + " " + algorithm + ","
}

// verifySign used to verify request signature, return nil if check succeed
func (reqContext *requestContext) verifySignature() (sdk.AccAddress, error) {
	requestSignature := reqContext.request.Header.Get(model.GnfdAuthorizationHeader)
	v1SignaturePrefix := signaturePrefix(model.SignTypeV1, model.SignAlgorithm)
	if strings.HasPrefix(requestSignature, v1SignaturePrefix) {
		return reqContext.verifySignatureV1(requestSignature[len(v1SignaturePrefix):])
	}
	v2SignaturePrefix := signaturePrefix(model.SignTypeV2, model.SignAlgorithm)
	if strings.HasPrefix(requestSignature, v2SignaturePrefix) {
		return reqContext.verifySignatureV2(requestSignature[len(v2SignaturePrefix):])
	}
	return nil, errors.ErrUnsupportedSignType
}

// verifySignatureV1 used to verify request type v1 signature, return (address, nil) if check succeed
func (reqContext *requestContext) verifySignatureV1(requestSignature string) (sdk.AccAddress, error) {
	var (
		signedMsg string
		signature []byte
		err       error
	)
	requestSignature = strings.ReplaceAll(requestSignature, " ", "")
	signatureItems := strings.Split(requestSignature, ",")
	if len(signatureItems) < 2 {
		return nil, errors.ErrAuthorizationFormat
	}
	for _, item := range signatureItems {
		pair := strings.Split(item, "=")
		if len(pair) != 2 {
			return nil, errors.ErrAuthorizationFormat
		}
		switch pair[0] {
		case model.SignedMsg:
			signedMsg = pair[1]
		case model.Signature:
			if signature, err = hex.DecodeString(pair[1]); err != nil {
				return nil, err
			}
		default:
			return nil, errors.ErrAuthorizationFormat
		}
	}

	// check request integrity
	realMsgToSign := commonhttp.GetMsgToSign(reqContext.request)
	if hex.EncodeToString(realMsgToSign) != signedMsg {
		log.Errorw("failed to check signed msg")
		return nil, errors.ErrRequestConsistent
	}

	// check signature consistent
	addr, pk, err := signer.RecoverAddr(realMsgToSign, signature)
	if err != nil {
		log.Errorw("failed to recover address")
		return nil, errors.ErrSignatureConsistent
	}
	if !secp256k1.VerifySignature(pk.Bytes(), realMsgToSign, signature[:len(signature)-1]) {
		log.Errorw("failed to verify signature")
		return nil, errors.ErrSignatureConsistent
	}
	return addr, nil
}

// verifySignatureV2 used to verify request type v2 signature, return (address, nil) if check succeed
func (reqContext *requestContext) verifySignatureV2(requestSignature string) (sdk.AccAddress, error) {
	var (
		signature []byte
		err       error
	)
	requestSignature = strings.ReplaceAll(requestSignature, " ", "")
	signatureItems := strings.Split(requestSignature, ",")
	if len(signatureItems) < 1 {
		return nil, errors.ErrAuthorizationFormat
	}
	for _, item := range signatureItems {
		pair := strings.Split(item, "=")
		if len(pair) != 2 {
			return nil, errors.ErrAuthorizationFormat
		}
		switch pair[0] {
		case model.Signature:
			if signature, err = hex.DecodeString(pair[1]); err != nil {
				return sdk.AccAddress{}, err
			}
		default:
			return nil, errors.ErrAuthorizationFormat
		}
	}
	_ = signature
	// TODO: parse metamask signature and check timeout
	reqContext.skipAuth = true
	return sdk.AccAddress{}, nil
}

func parseRange(rangeStr string) (bool, int64, int64) {
	if rangeStr == "" {
		return false, -1, -1
	}
	rangeStr = strings.ToLower(rangeStr)
	rangeStr = strings.ReplaceAll(rangeStr, " ", "")
	if !strings.HasPrefix(rangeStr, "bytes=") {
		return false, -1, -1
	}
	rangeStr = rangeStr[len("bytes="):]
	if strings.HasSuffix(rangeStr, "-") {
		rangeStr = rangeStr[:len(rangeStr)-1]
		rangeStart, err := util.StringToUint64(rangeStr)
		if err != nil {
			return false, -1, -1
		}
		return true, int64(rangeStart), -1
	}
	pair := strings.Split(rangeStr, "-")
	if len(pair) == 2 {
		rangeStart, err := util.StringToUint64(pair[0])
		if err != nil {
			return false, -1, -1
		}
		rangeEnd, err := util.StringToUint64(pair[1])
		if err != nil {
			return false, -1, -1
		}
		return true, int64(rangeStart), int64(rangeEnd)
	}
	return false, -1, -1
}

// TODO: can be optimized by retriever
// checkAuthorization check addr authorization
func (g *Gateway) checkAuthorization(reqContext *requestContext, addr sdk.AccAddress) error {
	var (
		err          error
		accountExist bool
	)
	if reqContext.skipAuth {
		return nil
	}
	accountExist, err = g.chain.HasAccount(context.Background(), addr.String())
	if err != nil {
		log.Errorw("failed to check account on chain", "address", addr.String(), "error", err)
		return err
	}
	if !accountExist {
		log.Errorw("account is not exist", "address", addr.String(), "error", err)
<<<<<<< HEAD
		return fmt.Errorf("account is not exist")
=======
		return errors.ErrNoPermission
>>>>>>> 85ded70c
	}

	switch mux.CurrentRoute(reqContext.request).GetName() {
	case putObjectRouterName:
<<<<<<< HEAD
		reqContext.objectInfo, err = g.chain.QueryObjectInfo(context.Background(),
			reqContext.bucketName, reqContext.objectName)
		if err != nil || reqContext.objectInfo == nil {
			log.Errorw("failed to query object info on chain",
				"bucket_name", reqContext.bucketName, "object_name", reqContext.objectName, "error", err)
			return err
		}
		if reqContext.objectInfo.GetObjectStatus() != storagetypes.OBJECT_STATUS_INIT {
			log.Errorw("failed to auth due to object status is not init",
				"object_status", reqContext.objectInfo.GetObjectStatus())
			return fmt.Errorf("account has no permission")
		}
		if reqContext.objectInfo.GetOwner() != addr.String() {
			log.Errorw("failed to auth due to account is not equal to object owner",
				"object_status", reqContext.objectInfo.GetObjectStatus())
			return fmt.Errorf("account has no permission")
=======
		if reqContext.bucketInfo, reqContext.objectInfo, err = g.chain.QueryBucketInfoAndObjectInfo(
			context.Background(), reqContext.bucketName, reqContext.objectName); err != nil {
			log.Errorw("failed to query bucket info and object info on chain",
				"bucket_name", reqContext.bucketName, "object_name", reqContext.objectName, "error", err)
			return err
		}
		if reqContext.objectInfo.GetObjectStatus() != storagetypes.OBJECT_STATUS_CREATED {
			log.Errorw("failed to auth due to object status is not created",
				"object_status", reqContext.objectInfo.GetObjectStatus())
			return errors.ErrCheckObjectCreated
		}
		if reqContext.objectInfo.GetOwner() != addr.String() {
			log.Errorw("failed to auth due to account is not equal to object owner",
				"object_owner", reqContext.objectInfo.GetOwner(),
				"request_address", addr.String())
			return errors.ErrNoPermission
		}
		if reqContext.bucketInfo.GetPrimarySpAddress() != g.config.SpOperatorAddress {
			log.Errorw("failed to auth due to bucket primary sp is not equal to current sp",
				"bucket_primary_sp", reqContext.bucketInfo.GetPrimarySpAddress(),
				"current_sp", g.config.SpOperatorAddress)
			return errors.ErrNoPermission
>>>>>>> 85ded70c
		}
		// TODO: check SP operator address and account payment

	case getObjectRouterName:
<<<<<<< HEAD
		_, bucketExist, isServiceStatus, tokenEnough, isSpBucket, bucketID, readQuota, ownObj, err := g.chain.AuthDownloadObjectWithAccount(
			context.Background(),
			reqContext.bucketName,
			reqContext.objectName,
			addr.String(),
			g.config.SpOperatorAddress)
		if err != nil {
			log.Errorw("failed to auth download",
				"bucket_name", reqContext.bucketName, "object_name", reqContext.objectName,
				"address", addr.String(), "error", err)
			return err
		}
		if !bucketExist || !isServiceStatus || !tokenEnough || !isSpBucket || !ownObj {
			log.Errorw("failed to auth download",
				"bucket_name", reqContext.bucketName, "object_name", reqContext.objectName,
				"address", addr.String(), "error", err)
			return fmt.Errorf("account has no permission")
=======
		if reqContext.bucketInfo, reqContext.objectInfo, err = g.chain.QueryBucketInfoAndObjectInfo(
			context.Background(), reqContext.bucketName, reqContext.objectName); err != nil {
			log.Errorw("failed to query bucket info and object info on chain",
				"bucket_name", reqContext.bucketName, "object_name", reqContext.objectName, "error", err)
			return err
		}
		if reqContext.objectInfo.GetObjectStatus() != storagetypes.OBJECT_STATUS_SEALED {
			log.Errorw("object is not sealed",
				"status", reqContext.objectInfo.GetObjectStatus())
			return errors.ErrCheckObjectSealed
		}
		if reqContext.objectInfo.GetOwner() != addr.String() {
			log.Errorw("failed to auth due to account is not equal to object owner",
				"object_owner", reqContext.objectInfo.GetOwner(),
				"request_address", addr.String())
			return errors.ErrNoPermission
		}
		if reqContext.bucketInfo.GetPrimarySpAddress() != g.config.SpOperatorAddress {
			log.Errorw("failed to auth due to bucket primary sp is not equal to current sp",
				"bucket_primary_sp", reqContext.bucketInfo.GetPrimarySpAddress(),
				"current_sp", g.config.SpOperatorAddress)
			return errors.ErrNoPermission
		}
		streamRecord, err := g.chain.QueryStreamRecord(context.Background(), reqContext.bucketInfo.PaymentAddress)
		if err != nil {
			log.Errorw("failed to check billing", "error", err)
			return err
		}
		if streamRecord.Status != paymenttypes.STREAM_ACCOUNT_STATUS_ACTIVE {
			log.Errorw("failed to check payment due to account status is not active", "status", streamRecord.Status)
			return errors.ErrCheckPaymentAccountActive
>>>>>>> 85ded70c
		}
	}
	return nil
}<|MERGE_RESOLUTION|>--- conflicted
+++ resolved
@@ -10,10 +10,7 @@
 
 	commonhttp "github.com/bnb-chain/greenfield-common/go/http"
 	signer "github.com/bnb-chain/greenfield-go-sdk/keys/signer"
-<<<<<<< HEAD
-=======
 	paymenttypes "github.com/bnb-chain/greenfield/x/payment/types"
->>>>>>> 85ded70c
 	storagetypes "github.com/bnb-chain/greenfield/x/storage/types"
 	sdk "github.com/cosmos/cosmos-sdk/types"
 	"github.com/ethereum/go-ethereum/crypto/secp256k1"
@@ -33,15 +30,9 @@
 	request    *http.Request
 	startTime  time.Time
 	vars       map[string]string
-<<<<<<< HEAD
-	// for auth v2 test
-	skipAuth bool
-	// objectInfo is queried from the greenfield blockchain
-=======
 	// TODO: for auth v2 test, remove it in the future
 	skipAuth   bool
 	bucketInfo *storagetypes.BucketInfo
->>>>>>> 85ded70c
 	objectInfo *storagetypes.ObjectInfo
 	// accountID is used to provide authentication to the sp
 	accountID string
@@ -244,33 +235,11 @@
 	}
 	if !accountExist {
 		log.Errorw("account is not exist", "address", addr.String(), "error", err)
-<<<<<<< HEAD
-		return fmt.Errorf("account is not exist")
-=======
 		return errors.ErrNoPermission
->>>>>>> 85ded70c
 	}
 
 	switch mux.CurrentRoute(reqContext.request).GetName() {
 	case putObjectRouterName:
-<<<<<<< HEAD
-		reqContext.objectInfo, err = g.chain.QueryObjectInfo(context.Background(),
-			reqContext.bucketName, reqContext.objectName)
-		if err != nil || reqContext.objectInfo == nil {
-			log.Errorw("failed to query object info on chain",
-				"bucket_name", reqContext.bucketName, "object_name", reqContext.objectName, "error", err)
-			return err
-		}
-		if reqContext.objectInfo.GetObjectStatus() != storagetypes.OBJECT_STATUS_INIT {
-			log.Errorw("failed to auth due to object status is not init",
-				"object_status", reqContext.objectInfo.GetObjectStatus())
-			return fmt.Errorf("account has no permission")
-		}
-		if reqContext.objectInfo.GetOwner() != addr.String() {
-			log.Errorw("failed to auth due to account is not equal to object owner",
-				"object_status", reqContext.objectInfo.GetObjectStatus())
-			return fmt.Errorf("account has no permission")
-=======
 		if reqContext.bucketInfo, reqContext.objectInfo, err = g.chain.QueryBucketInfoAndObjectInfo(
 			context.Background(), reqContext.bucketName, reqContext.objectName); err != nil {
 			log.Errorw("failed to query bucket info and object info on chain",
@@ -293,30 +262,9 @@
 				"bucket_primary_sp", reqContext.bucketInfo.GetPrimarySpAddress(),
 				"current_sp", g.config.SpOperatorAddress)
 			return errors.ErrNoPermission
->>>>>>> 85ded70c
-		}
-		// TODO: check SP operator address and account payment
+		}
 
 	case getObjectRouterName:
-<<<<<<< HEAD
-		_, bucketExist, isServiceStatus, tokenEnough, isSpBucket, bucketID, readQuota, ownObj, err := g.chain.AuthDownloadObjectWithAccount(
-			context.Background(),
-			reqContext.bucketName,
-			reqContext.objectName,
-			addr.String(),
-			g.config.SpOperatorAddress)
-		if err != nil {
-			log.Errorw("failed to auth download",
-				"bucket_name", reqContext.bucketName, "object_name", reqContext.objectName,
-				"address", addr.String(), "error", err)
-			return err
-		}
-		if !bucketExist || !isServiceStatus || !tokenEnough || !isSpBucket || !ownObj {
-			log.Errorw("failed to auth download",
-				"bucket_name", reqContext.bucketName, "object_name", reqContext.objectName,
-				"address", addr.String(), "error", err)
-			return fmt.Errorf("account has no permission")
-=======
 		if reqContext.bucketInfo, reqContext.objectInfo, err = g.chain.QueryBucketInfoAndObjectInfo(
 			context.Background(), reqContext.bucketName, reqContext.objectName); err != nil {
 			log.Errorw("failed to query bucket info and object info on chain",
@@ -348,7 +296,6 @@
 		if streamRecord.Status != paymenttypes.STREAM_ACCOUNT_STATUS_ACTIVE {
 			log.Errorw("failed to check payment due to account status is not active", "status", streamRecord.Status)
 			return errors.ErrCheckPaymentAccountActive
->>>>>>> 85ded70c
 		}
 	}
 	return nil
