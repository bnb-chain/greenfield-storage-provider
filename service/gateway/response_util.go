package gateway

import (
	"encoding/xml"
	"net/http"

	"github.com/bnb-chain/greenfield-storage-provider/model"
	"github.com/bnb-chain/greenfield-storage-provider/util"
)

// errorDescription describe error info.
type errorDescription struct {
	errorCode    string
	errorMessage string
	statusCode   int
}

// refer: https://docs.aws.amazon.com/AmazonS3/latest/API/ErrorResponses.html
var (
	// 4xx
	InvalidHeader         = &errorDescription{errorCode: "InvalidHeader", errorMessage: "The headers maybe is invalid.", statusCode: http.StatusBadRequest}
	InvalidBucketName     = &errorDescription{errorCode: "InvalidBucketName", errorMessage: "The specified bucket is not valid.", statusCode: http.StatusBadRequest}
	InvalidKey            = &errorDescription{errorCode: "InvalidKey", errorMessage: "Object key is Illegal", statusCode: http.StatusBadRequest}
	InvalidTxHash         = &errorDescription{errorCode: "InvalidTxHash", errorMessage: "transaction hash is Illegal", statusCode: http.StatusBadRequest}
<<<<<<< HEAD
	InvalidPayload        = &errorDescription{errorCode: "InvalidPayload", errorMessage: "payload is empty", statusCode: http.StatusBadRequest}
=======
	InvalidPayload        = &errorDescription{errorCode: "InvalidPaload", errorMessage: "payload is empty", statusCode: http.StatusBadRequest}
	InvalidRange          = &errorDescription{errorCode: "InvalidRange", errorMessage: "range is invalid", statusCode: http.StatusBadRequest}
>>>>>>> 034ea61e
	UnauthorizedAccess    = &errorDescription{errorCode: "UnauthorizedAccess", errorMessage: "UnauthorizedAccess", statusCode: http.StatusUnauthorized}
	AccessDenied          = &errorDescription{errorCode: "AccessDenied", errorMessage: "Access Denied", statusCode: http.StatusForbidden}
	SignatureDoesNotMatch = &errorDescription{errorCode: "SignatureDoesNotMatch", errorMessage: "SignatureDoesNotMatch", statusCode: http.StatusForbidden}
	NoSuchKey             = &errorDescription{errorCode: "NoSuchKey", errorMessage: "The specified key does not exist.", statusCode: http.StatusNotFound}
	ObjectTxNotFound      = &errorDescription{errorCode: "ObjectTxNotFound", errorMessage: "The specified object tx does not exist.", statusCode: http.StatusNotFound}
	BucketAlreadyExists   = &errorDescription{errorCode: "CreateBucketFailed", errorMessage: "Duplicate bucket name.", statusCode: http.StatusConflict}
	ObjectAlreadyExists   = &errorDescription{errorCode: "PutObjectFailed", errorMessage: "Duplicate object name.", statusCode: http.StatusConflict}
	// 5xx
	InternalError = &errorDescription{errorCode: "InternalError", errorMessage: "Internal Server Error", statusCode: http.StatusInternalServerError}
)

// errorResponse is used to error response xml.
func (desc *errorDescription) errorResponse(w http.ResponseWriter, reqCtx *requestContext) error {
	var (
		xmlBody []byte
		err     error
	)

	var xmlInfo = struct {
		XMLName   xml.Name `xml:"Error"`
		Code      string   `xml:"Code"`
		Message   string   `xml:"Message"`
		RequestId string   `xml:"RequestId"`
	}{
		Code:      desc.errorCode,
		Message:   desc.errorMessage,
		RequestId: reqCtx.requestID,
	}
	if xmlBody, err = xml.Marshal(&xmlInfo); err != nil {
		return err
	}

	w.WriteHeader(desc.statusCode)
	w.Header().Set(model.ContentTypeHeader, model.ContentTypeXMLHeaderValue)
	if _, err = w.Write(xmlBody); err != nil {
		return err
	}
	return nil
}

func generateContentRangeHeader(w http.ResponseWriter, start int64, end int64) {
	if end < 0 {
		w.Header().Set(model.ContentLengthHeader, "bytes "+util.Uint64ToHeader(uint64(start))+"-")
	} else {
		w.Header().Set(model.ContentLengthHeader, "bytes "+util.Uint64ToHeader(uint64(start))+"-"+util.Uint64ToHeader(uint64(end)))
	}
}<|MERGE_RESOLUTION|>--- conflicted
+++ resolved
@@ -22,12 +22,8 @@
 	InvalidBucketName     = &errorDescription{errorCode: "InvalidBucketName", errorMessage: "The specified bucket is not valid.", statusCode: http.StatusBadRequest}
 	InvalidKey            = &errorDescription{errorCode: "InvalidKey", errorMessage: "Object key is Illegal", statusCode: http.StatusBadRequest}
 	InvalidTxHash         = &errorDescription{errorCode: "InvalidTxHash", errorMessage: "transaction hash is Illegal", statusCode: http.StatusBadRequest}
-<<<<<<< HEAD
 	InvalidPayload        = &errorDescription{errorCode: "InvalidPayload", errorMessage: "payload is empty", statusCode: http.StatusBadRequest}
-=======
-	InvalidPayload        = &errorDescription{errorCode: "InvalidPaload", errorMessage: "payload is empty", statusCode: http.StatusBadRequest}
 	InvalidRange          = &errorDescription{errorCode: "InvalidRange", errorMessage: "range is invalid", statusCode: http.StatusBadRequest}
->>>>>>> 034ea61e
 	UnauthorizedAccess    = &errorDescription{errorCode: "UnauthorizedAccess", errorMessage: "UnauthorizedAccess", statusCode: http.StatusUnauthorized}
 	AccessDenied          = &errorDescription{errorCode: "AccessDenied", errorMessage: "Access Denied", statusCode: http.StatusForbidden}
 	SignatureDoesNotMatch = &errorDescription{errorCode: "SignatureDoesNotMatch", errorMessage: "SignatureDoesNotMatch", statusCode: http.StatusForbidden}
