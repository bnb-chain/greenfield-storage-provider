package gateway

import (
	"context"
	"encoding/hex"
	"io"
	"net/http"

	"github.com/bnb-chain/greenfield/x/storage/types"

	"github.com/bnb-chain/greenfield-storage-provider/model"
	"github.com/bnb-chain/greenfield-storage-provider/pkg/log"
	syncertypes "github.com/bnb-chain/greenfield-storage-provider/service/syncer/types"
	"github.com/bnb-chain/greenfield-storage-provider/util"
)

func (g *Gateway) syncPieceHandler(w http.ResponseWriter, r *http.Request) {
	var (
		err                    error
		errDescription         *errorDescription
		reqContext             *requestContext
		objectInfo             = types.ObjectInfo{}
<<<<<<< HEAD
		replicateIdx           uint32
		segmentSize            uint64
		size                   int
		readN                  int
		buf                    = make([]byte, model.StreamBufSize)
=======
		replicaIdx             uint32
		segmentSize            uint64
		size                   int
		readN                  int
		buf                    = make([]byte, model.DefaultStreamBufSize)
>>>>>>> 85ded70c
		integrityHash          []byte
		integrityHashSignature []byte
	)

	reqContext = newRequestContext(r)
	defer func() {
		if errDescription != nil {
			_ = errDescription.errorResponse(w, reqContext)
		}
		if errDescription != nil && errDescription.statusCode == http.StatusOK {
			log.Errorf("action(%v) statusCode(%v) %v", syncPieceRouterName, errDescription.statusCode, reqContext.generateRequestDetail())
		} else {
			log.Infof("action(%v) statusCode(200) %v", syncPieceRouterName, reqContext.generateRequestDetail())
		}
	}()

	if g.syncer == nil {
		log.Errorw("failed to sync data due to not config syncer")
		errDescription = NotExistComponentError
		return
	}

	objectInfoMsg, err := hex.DecodeString(r.Header.Get(model.GnfdObjectInfoHeader))
	if err != nil {
		log.Errorw("failed to parse object info header", "object_info", r.Header.Get(model.GnfdObjectInfoHeader))
		errDescription = InvalidHeader
		return
	}
	if types.ModuleCdc.UnmarshalJSON(objectInfoMsg, &objectInfo) != nil {
		log.Errorw("failed to unmarshal object info header", "object_info", r.Header.Get(model.GnfdObjectInfoHeader))
		errDescription = InvalidHeader
		return
	}
<<<<<<< HEAD
	if replicateIdx, err = util.StringToUint32(r.Header.Get(model.GnfdReplicateIdxHeader)); err != nil {
		log.Errorw("failed to parse replicate_idx header", "replicate_idx", r.Header.Get(model.GnfdReplicateIdxHeader))
=======
	if replicaIdx, err = util.StringToUint32(r.Header.Get(model.GnfdReplicaIdxHeader)); err != nil {
		log.Errorw("failed to parse replica_idx header", "replica_idx", r.Header.Get(model.GnfdReplicaIdxHeader))
>>>>>>> 85ded70c
		errDescription = InvalidHeader
		return
	}
	if segmentSize, err = util.StringToUint64(r.Header.Get(model.GnfdSegmentSizeHeader)); err != nil {
		log.Errorw("failed to parse segment_size header", "segment_size", r.Header.Get(model.GnfdSegmentSizeHeader))
		errDescription = InvalidHeader
		return
	}

	stream, err := g.syncer.SyncObject(context.Background())
	if err != nil {
		log.Errorw("failed to sync piece", "error", err)
		errDescription = InternalError
		return
	}
	for {
		readN, err = r.Body.Read(buf)
		if err != nil && err != io.EOF {
			log.Errorw("failed to sync piece due to reader error", "error", err)
			errDescription = InternalError
			return
		}
		if readN > 0 {
			if err = stream.Send(&syncertypes.SyncObjectRequest{
<<<<<<< HEAD
				ObjectInfo:    &objectInfo,
				ReplicateIdx:  replicateIdx,
				SegmentSize:   segmentSize,
				ReplicateData: buf[:readN],
=======
				ObjectInfo:  &objectInfo,
				ReplicaIdx:  replicaIdx,
				SegmentSize: segmentSize,
				ReplicaData: buf[:readN],
>>>>>>> 85ded70c
			}); err != nil {
				log.Errorw("failed to send stream", "error", err)
				errDescription = InternalError
				return
			}
			size += readN
		}
		if err == io.EOF {
			if size == 0 {
				log.Errorw("failed to sync piece due to payload is empty")
				errDescription = InvalidPayload
				return
			}
			resp, err := stream.CloseAndRecv()
			if err != nil {
				log.Errorw("failed to sync piece due to stream close", "error", err)
				errDescription = InternalError
				return
			}
			integrityHash = resp.GetIntegrityHash()
			integrityHashSignature = resp.GetSignature()
			// succeed to sync piece
			break
		}
	}

	w.Header().Set(model.GnfdIntegrityHashHeader, hex.EncodeToString(integrityHash))
	w.Header().Set(model.GnfdIntegrityHashSignatureHeader, hex.EncodeToString(integrityHashSignature))
}<|MERGE_RESOLUTION|>--- conflicted
+++ resolved
@@ -20,19 +20,11 @@
 		errDescription         *errorDescription
 		reqContext             *requestContext
 		objectInfo             = types.ObjectInfo{}
-<<<<<<< HEAD
-		replicateIdx           uint32
-		segmentSize            uint64
-		size                   int
-		readN                  int
-		buf                    = make([]byte, model.StreamBufSize)
-=======
 		replicaIdx             uint32
 		segmentSize            uint64
 		size                   int
 		readN                  int
 		buf                    = make([]byte, model.DefaultStreamBufSize)
->>>>>>> 85ded70c
 		integrityHash          []byte
 		integrityHashSignature []byte
 	)
@@ -66,13 +58,8 @@
 		errDescription = InvalidHeader
 		return
 	}
-<<<<<<< HEAD
-	if replicateIdx, err = util.StringToUint32(r.Header.Get(model.GnfdReplicateIdxHeader)); err != nil {
-		log.Errorw("failed to parse replicate_idx header", "replicate_idx", r.Header.Get(model.GnfdReplicateIdxHeader))
-=======
 	if replicaIdx, err = util.StringToUint32(r.Header.Get(model.GnfdReplicaIdxHeader)); err != nil {
 		log.Errorw("failed to parse replica_idx header", "replica_idx", r.Header.Get(model.GnfdReplicaIdxHeader))
->>>>>>> 85ded70c
 		errDescription = InvalidHeader
 		return
 	}
@@ -97,17 +84,10 @@
 		}
 		if readN > 0 {
 			if err = stream.Send(&syncertypes.SyncObjectRequest{
-<<<<<<< HEAD
-				ObjectInfo:    &objectInfo,
-				ReplicateIdx:  replicateIdx,
-				SegmentSize:   segmentSize,
-				ReplicateData: buf[:readN],
-=======
 				ObjectInfo:  &objectInfo,
 				ReplicaIdx:  replicaIdx,
 				SegmentSize: segmentSize,
 				ReplicaData: buf[:readN],
->>>>>>> 85ded70c
 			}); err != nil {
 				log.Errorw("failed to send stream", "error", err)
 				errDescription = InternalError
