--- conflicted
+++ resolved
@@ -7,11 +7,7 @@
 	"io"
 	"net/http"
 
-<<<<<<< HEAD
-	storagetypes "github.com/bnb-chain/greenfield/x/storage/types"
-=======
 	"github.com/bnb-chain/greenfield/types/s3util"
->>>>>>> 85ded70c
 	sdk "github.com/cosmos/cosmos-sdk/types"
 
 	"github.com/bnb-chain/greenfield-storage-provider/model"
@@ -54,20 +50,12 @@
 		return
 	}
 
-<<<<<<< HEAD
-	if err = storagetypes.CheckValidBucketName(reqContext.bucketName); err != nil {
-=======
 	if err = s3util.CheckValidBucketName(reqContext.bucketName); err != nil {
->>>>>>> 85ded70c
 		log.Errorw("failed to check bucket name", "bucket_name", reqContext.bucketName, "error", err)
 		errDescription = InvalidBucketName
 		return
 	}
-<<<<<<< HEAD
-	if err = storagetypes.CheckValidObjectName(reqContext.objectName); err != nil {
-=======
 	if err = s3util.CheckValidObjectName(reqContext.objectName); err != nil {
->>>>>>> 85ded70c
 		log.Errorw("failed to check object name", "object_name", reqContext.objectName, "error", err)
 		errDescription = InvalidKey
 		return
@@ -75,20 +63,12 @@
 
 	if addr, err = reqContext.verifySignature(); err != nil {
 		log.Errorw("failed to verify signature", "error", err)
-<<<<<<< HEAD
-		errDescription = SignatureNotMatch
-=======
-		errDescription = makeErrorDescription(err)
->>>>>>> 85ded70c
+		errDescription = makeErrorDescription(err)
 		return
 	}
 	if err = g.checkAuthorization(reqContext, addr); err != nil {
 		log.Errorw("failed to check authorization", "error", err)
-<<<<<<< HEAD
-		errDescription = UnauthorizedAccess
-=======
-		errDescription = makeErrorDescription(err)
->>>>>>> 85ded70c
+		errDescription = makeErrorDescription(err)
 		return
 	}
 
@@ -99,14 +79,6 @@
 		return
 	}
 
-<<<<<<< HEAD
-	req := &types.DownloaderObjectRequest{
-		BucketName: reqContext.bucketName,
-		ObjectName: reqContext.objectName,
-		IsRange:    isRange,
-		RangeStart: rangeStart,
-		RangeEnd:   rangeEnd,
-=======
 	req := &types.GetObjectRequest{
 		BucketInfo:  reqContext.bucketInfo,
 		ObjectInfo:  reqContext.objectInfo,
@@ -114,17 +86,12 @@
 		IsRange:     isRange,
 		RangeStart:  rangeStart,
 		RangeEnd:    rangeEnd,
->>>>>>> 85ded70c
 	}
 	ctx := log.Context(context.Background(), req)
 	stream, err := g.downloader.GetObject(ctx, req)
 	if err != nil {
 		log.Errorf("failed to get object", "error", err)
-<<<<<<< HEAD
-		errDescription = InternalError
-=======
-		errDescription = makeErrorDescription(err)
->>>>>>> 85ded70c
+		errDescription = makeErrorDescription(err)
 		return
 	}
 	for {
@@ -134,18 +101,10 @@
 		}
 		if err != nil {
 			log.Errorw("failed to read stream", "error", err)
-<<<<<<< HEAD
-			errDescription = InternalError
-			return
-		}
-
-		// TODO: check error resp.code
-=======
 			errDescription = makeErrorDescription(err)
 			return
 		}
 
->>>>>>> 85ded70c
 		if readN = len(resp.Data); readN == 0 {
 			log.Errorw("failed to download due to return empty data", "response", resp)
 			continue
@@ -157,11 +116,7 @@
 		}
 		if writeN, err = w.Write(resp.Data); err != nil {
 			log.Errorw("failed to read stream", "error", err)
-<<<<<<< HEAD
-			errDescription = InternalError
-=======
 			errDescription = makeErrorDescription(err)
->>>>>>> 85ded70c
 			return
 		}
 		if readN != writeN {
@@ -183,13 +138,8 @@
 		addr           sdk.AccAddress
 		size           int
 		readN          int
-<<<<<<< HEAD
-		buf            = make([]byte, model.StreamBufSize)
-		hashBuf        = make([]byte, model.StreamBufSize)
-=======
 		buf            = make([]byte, model.DefaultStreamBufSize)
 		hashBuf        = make([]byte, model.DefaultStreamBufSize)
->>>>>>> 85ded70c
 		md5Hash        = md5.New()
 	)
 
@@ -211,20 +161,12 @@
 		return
 	}
 
-<<<<<<< HEAD
-	if err = storagetypes.CheckValidBucketName(reqContext.bucketName); err != nil {
-=======
 	if err = s3util.CheckValidBucketName(reqContext.bucketName); err != nil {
->>>>>>> 85ded70c
 		log.Errorw("failed to check bucket name", "bucket_name", reqContext.bucketName, "error", err)
 		errDescription = InvalidBucketName
 		return
 	}
-<<<<<<< HEAD
-	if err = storagetypes.CheckValidObjectName(reqContext.objectName); err != nil {
-=======
 	if err = s3util.CheckValidObjectName(reqContext.objectName); err != nil {
->>>>>>> 85ded70c
 		log.Errorw("failed to check object name", "object_name", reqContext.objectName, "error", err)
 		errDescription = InvalidKey
 		return
@@ -234,25 +176,11 @@
 
 	if addr, err = reqContext.verifySignature(); err != nil {
 		log.Errorw("failed to verify signature", "error", err)
-<<<<<<< HEAD
-		errDescription = SignatureNotMatch
-=======
-		errDescription = makeErrorDescription(err)
->>>>>>> 85ded70c
+		errDescription = makeErrorDescription(err)
 		return
 	}
 	if err = g.checkAuthorization(reqContext, addr); err != nil {
 		log.Errorw("failed to check authorization", "error", err)
-<<<<<<< HEAD
-		errDescription = UnauthorizedAccess
-		return
-	}
-
-	stream, err := g.uploader.UploadObject(context.Background())
-	if err != nil {
-		log.Errorf("failed to put object", "error", err)
-		errDescription = InternalError
-=======
 		errDescription = makeErrorDescription(err)
 		return
 	}
@@ -261,7 +189,6 @@
 	if err != nil {
 		log.Errorf("failed to put object", "error", err)
 		errDescription = makeErrorDescription(err)
->>>>>>> 85ded70c
 		return
 	}
 	for {
@@ -272,11 +199,7 @@
 			return
 		}
 		if readN > 0 {
-<<<<<<< HEAD
-			req := &uploadertypes.UploadObjectRequest{
-=======
 			req := &uploadertypes.PutObjectRequest{
->>>>>>> 85ded70c
 				ObjectInfo: reqContext.objectInfo,
 				Payload:    buf[:readN],
 			}
@@ -298,11 +221,7 @@
 			_, err = stream.CloseAndRecv()
 			if err != nil {
 				log.Errorw("failed to put object due to stream close", "error", err)
-<<<<<<< HEAD
-				errDescription = InternalError
-=======
 				errDescription = makeErrorDescription(err)
->>>>>>> 85ded70c
 				return
 			}
 			// succeed to put object
