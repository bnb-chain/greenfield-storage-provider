package gateway

import (
	"context"
	"crypto/md5"
	"io"
	"net/http"
	"net/url"

<<<<<<< HEAD
=======
	"github.com/bnb-chain/greenfield-storage-provider/util"
	"github.com/bnb-chain/greenfield/types/s3util"
	storagetypes "github.com/bnb-chain/greenfield/x/storage/types"
	sdk "github.com/cosmos/cosmos-sdk/types"

>>>>>>> e9dbddc1
	"github.com/bnb-chain/greenfield-storage-provider/model"
	merrors "github.com/bnb-chain/greenfield-storage-provider/model/errors"
	"github.com/bnb-chain/greenfield-storage-provider/pkg/log"
	localHttp "github.com/bnb-chain/greenfield-storage-provider/pkg/middleware/http"
	"github.com/bnb-chain/greenfield-storage-provider/service/downloader/types"
	metatypes "github.com/bnb-chain/greenfield-storage-provider/service/metadata/types"
	uploadertypes "github.com/bnb-chain/greenfield-storage-provider/service/uploader/types"
<<<<<<< HEAD
	"github.com/bnb-chain/greenfield-storage-provider/util"

	"github.com/bnb-chain/greenfield/types/s3util"
	storagetypes "github.com/bnb-chain/greenfield/x/storage/types"
	sdk "github.com/cosmos/cosmos-sdk/types"
=======
>>>>>>> e9dbddc1
)

// getObjectHandler handles the get object request
func (gateway *Gateway) getObjectHandler(w http.ResponseWriter, r *http.Request) {
	var (
		err            error
		errDescription *errorDescription
		reqContext     *requestContext
		addr           sdk.AccAddress
		isRange        bool
		rangeStart     int64
		rangeEnd       int64
		readN, writeN  int
		size           int
		statusCode     = http.StatusOK
		ctx, cancel    = context.WithCancel(context.Background())
	)

	reqContext = newRequestContext(r)
	defer func() {
		cancel()
		if errDescription != nil {
			statusCode = errDescription.statusCode
			_ = errDescription.errorResponse(w, reqContext)
		}
		if statusCode == http.StatusOK || statusCode == http.StatusPartialContent {
			log.Infof("action(%v) statusCode(%v) %v", getObjectRouterName, statusCode, reqContext.generateRequestDetail())
		} else {
			log.Errorf("action(%v) statusCode(%v) %v", getObjectRouterName, statusCode, reqContext.generateRequestDetail())
		}
	}()

	if gateway.downloader == nil {
		log.Error("failed to get object due to not config downloader")
		errDescription = NotExistComponentError
		return
	}

	if err = s3util.CheckValidBucketName(reqContext.bucketName); err != nil {
		log.Errorw("failed to check bucket name", "bucket_name", reqContext.bucketName, "error", err)
		errDescription = InvalidBucketName
		return
	}
	if err = s3util.CheckValidObjectName(reqContext.objectName); err != nil {
		log.Errorw("failed to check object name", "object_name", reqContext.objectName, "error", err)
		errDescription = InvalidKey
		return
	}

	if addr, err = gateway.verifySignature(reqContext); err != nil {
		log.Errorw("failed to verify signature", "error", err)
		errDescription = makeErrorDescription(err)
		return
	}
	if err = gateway.checkAuthorization(reqContext, addr); err != nil {
		log.Errorw("failed to check authorization", "error", err)
		errDescription = makeErrorDescription(err)
		return
	}

	isRange, rangeStart, rangeEnd = parseRange(reqContext.request.Header.Get(model.RangeHeader))
	if isRange && (rangeEnd < 0 || rangeEnd >= int64(reqContext.objectInfo.GetPayloadSize())) {
		rangeEnd = int64(reqContext.objectInfo.GetPayloadSize()) - 1
	}
	if isRange && (rangeStart < 0 || rangeEnd < 0 || rangeStart > rangeEnd) {
		errDescription = InvalidRange
		return
	}

	req := &types.GetObjectRequest{
		BucketInfo:  reqContext.bucketInfo,
		ObjectInfo:  reqContext.objectInfo,
		UserAddress: addr.String(),
		IsRange:     isRange,
		RangeStart:  uint64(rangeStart),
		RangeEnd:    uint64(rangeEnd),
	}
	stream, err := gateway.downloader.GetObject(ctx, req)
	if err != nil {
		log.Errorf("failed to get object", "error", err)
		errDescription = makeErrorDescription(err)
		return
	}
<<<<<<< HEAD
=======
	w.Header().Set(model.GnfdRequestIDHeader, reqContext.requestID)
	w.Header().Set(model.ContentTypeHeader, reqContext.objectInfo.GetContentType())
	if !isRange {
		w.Header().Set(model.ContentLengthHeader, util.Uint64ToString(reqContext.objectInfo.GetPayloadSize()))
	}
>>>>>>> e9dbddc1

	for {
		resp, err := stream.Recv()
		if err == io.EOF {
			break
		}
		if err != nil {
			log.Errorw("failed to read stream", "error", err)
			errDescription = makeErrorDescription(merrors.GRPCErrorToInnerError(err))
			return
		}
		// If it is limited, it will block
		if err := localHttp.BandWidthLimit.Limiter.Wait(ctx); err != nil {
			log.Errorw("failed to Wait bandwidth limiter", "err", err)
		}
		if readN = len(resp.Data); readN == 0 {
			log.Errorw("failed to get object due to return empty data", "response", resp)
			continue
		}
		if isRange {
			statusCode = http.StatusPartialContent
			w.WriteHeader(statusCode)
			makeContentRangeHeader(w, rangeStart, rangeEnd)
		}
		if writeN, err = w.Write(resp.Data); err != nil {
			log.Errorw("failed to read stream", "error", err)
			errDescription = makeErrorDescription(err)
			return
		}
		if readN != writeN {
			log.Errorw("failed to read stream", "error", err)
			errDescription = InternalError
			return
		}
		size = size + writeN
	}
}

// putObjectHandler handles the put object request
func (gateway *Gateway) putObjectHandler(w http.ResponseWriter, r *http.Request) {
	var (
		err            error
		errDescription *errorDescription
		reqContext     *requestContext
		addr           sdk.AccAddress
		size           int
		readN          int
		buf            = make([]byte, model.DefaultStreamBufSize)
		hashBuf        = make([]byte, model.DefaultStreamBufSize)
		md5Hash        = md5.New()
		ctx, cancel    = context.WithCancel(context.Background())
	)

	reqContext = newRequestContext(r)
	defer func() {
		cancel()
		if errDescription != nil {
			_ = errDescription.errorResponse(w, reqContext)
		}
		if errDescription != nil && errDescription.statusCode != http.StatusOK {
			log.Errorf("action(%v) statusCode(%v) %v", putObjectRouterName, errDescription.statusCode, reqContext.generateRequestDetail())
		} else {
			log.Infof("action(%v) statusCode(200) %v", putObjectRouterName, reqContext.generateRequestDetail())
		}
	}()

	if gateway.uploader == nil {
		log.Error("failed to put object due to not config uploader")
		errDescription = NotExistComponentError
		return
	}

	if err = s3util.CheckValidBucketName(reqContext.bucketName); err != nil {
		log.Errorw("failed to check bucket name", "bucket_name", reqContext.bucketName, "error", err)
		errDescription = InvalidBucketName
		return
	}
	if err = s3util.CheckValidObjectName(reqContext.objectName); err != nil {
		log.Errorw("failed to check object name", "object_name", reqContext.objectName, "error", err)
		errDescription = InvalidKey
		return
	}

	if addr, err = gateway.verifySignature(reqContext); err != nil {
		log.Errorw("failed to verify signature", "error", err)
		errDescription = makeErrorDescription(err)
		return
	}
	if err = gateway.checkAuthorization(reqContext, addr); err != nil {
		log.Errorw("failed to check authorization", "error", err)
		errDescription = makeErrorDescription(err)
		return
	}

	if reqContext.objectInfo.GetObjectStatus() != storagetypes.OBJECT_STATUS_CREATED {
		log.Errorw("failed to auth due to object status is not created",
			"object_status", reqContext.objectInfo.GetObjectStatus())
		err = merrors.ErrCheckObjectCreated
		errDescription = makeErrorDescription(err)
		return
	}

	stream, err := gateway.uploader.PutObject(ctx)
	if err != nil {
		log.Errorf("failed to put object", "error", err)
		errDescription = makeErrorDescription(err)
		return
	}
	w.Header().Set(model.GnfdRequestIDHeader, reqContext.requestID)
	// Greenfield has an integrity hash, so there is no need for an etag
	// w.Header().Set(model.ETagHeader, hex.EncodeToString(md5Hash.Sum(nil)))

	for {
		readN, err = r.Body.Read(buf)
		if err != nil && err != io.EOF {
			log.Errorw("failed to put object due to reader error", "error", err)
			errDescription = InternalError
			return
		}
		if readN > 0 {
			// If it is limited, it will block
			if err := localHttp.BandWidthLimit.Limiter.Wait(ctx); err != nil {
				log.Errorw("failed to Wait bandwidth limiter", "err", err)
			}
			req := &uploadertypes.PutObjectRequest{
				ObjectInfo: reqContext.objectInfo,
				Payload:    buf[:readN],
			}
			if err := stream.Send(req); err != nil {
				log.Errorw("failed to put object due to stream send error", "error", err)
				errDescription = InternalError
				return
			}
			size += readN
			copy(hashBuf, buf[:readN])
			md5Hash.Write(hashBuf[:readN])
		}
		if err == io.EOF {
			if size == 0 {
				log.Errorw("failed to put object due to payload is empty")
				errDescription = InvalidPayload
				return
			}
			_, err = stream.CloseAndRecv()
			if err != nil {
				log.Errorw("failed to put object due to stream close", "error", err)
				errDescription = makeErrorDescription(err)
				return
			}
			// succeed to put object
			break
		}
	}
}

// getObjectByUniversalEndpointHandler handles the get object request sent by universal endpoint
func (gateway *Gateway) getObjectByUniversalEndpointHandler(w http.ResponseWriter, r *http.Request, isDownload bool) {
	var (
		err            error
		errDescription *errorDescription
		reqContext     *requestContext
		addr           sdk.AccAddress
		isRange        bool
		rangeStart     int64
		rangeEnd       int64
		readN, writeN  int
		size           int
		statusCode     = http.StatusOK
		ctx, cancel    = context.WithCancel(context.Background())
		redirectUrl    string
	)

	reqContext = newRequestContext(r)
	defer func() {
		cancel()
		if errDescription != nil {
			statusCode = errDescription.statusCode
			_ = errDescription.errorResponse(w, reqContext)
		}

		var getObjectByUniversalEndpointName string
		if isDownload {
			getObjectByUniversalEndpointName = downloadObjectByUniversalEndpointName
		} else {
			getObjectByUniversalEndpointName = viewObjectByUniversalEndpointName
		}

		if statusCode == http.StatusOK || statusCode == http.StatusPartialContent {
			log.Infof("action(%v) statusCode(%v) %v", getObjectByUniversalEndpointName, statusCode, reqContext.generateRequestDetail())
		} else {
			log.Errorf("action(%v) statusCode(%v) %v", getObjectByUniversalEndpointName, statusCode, reqContext.generateRequestDetail())
		}
	}()

	if gateway.downloader == nil {
		log.Error("failed to get object by universal endpoint due to not config downloader")
		errDescription = NotExistComponentError
		return
	}

	escapedObjectName, err := url.PathUnescape(reqContext.objectName)
	if err != nil {
		log.Errorw("failed to unescape object name ", "object_name", reqContext.objectName, "error", err)
		errDescription = InvalidKey
		return
	}

	if err = s3util.CheckValidBucketName(reqContext.bucketName); err != nil {
		log.Errorw("failed to check bucket name", "bucket_name", reqContext.bucketName, "error", err)
		errDescription = InvalidBucketName
		return
	}
	if err = s3util.CheckValidObjectName(escapedObjectName); err != nil {
		log.Errorw("failed to check object name", "object_name", escapedObjectName, "error", err)
		errDescription = InvalidKey
		return
	}

	getBucketInfoReq := &metatypes.GetBucketByBucketNameRequest{
		BucketName: reqContext.bucketName,
		IsFullList: true,
	}

	getBucketInfoRes, err := gateway.metadata.GetBucketByBucketName(ctx, getBucketInfoReq)
	if err != nil || getBucketInfoRes == nil || getBucketInfoRes.GetBucket() == nil || getBucketInfoRes.GetBucket().GetBucketInfo() == nil {
		log.Errorw("failed to check bucket info", "bucket_name", reqContext.bucketName, "error", err)
		errDescription = InvalidKey
		return
	}

	bucketPrimarySpAddress := getBucketInfoRes.GetBucket().GetBucketInfo().GetPrimarySpAddress()

	//if bucket not in the current sp, 302 redirect to the sp that contains the bucket
	if bucketPrimarySpAddress != gateway.config.SpOperatorAddress {
		log.Debugw("primary sp address not matched ",
			"bucketPrimarySpAddress", bucketPrimarySpAddress, "gateway.config.SpOperatorAddress", gateway.config.SpOperatorAddress,
		)

		endpoint, err := gateway.downloader.GetEndpointBySpAddress(ctx, bucketPrimarySpAddress)

		if err != nil || endpoint == "" {
			log.Errorw("failed to get endpoint by address ", "sp_address", reqContext.bucketName, "error", err)
			errDescription = InvalidAddress
			return
		}

		if isDownload {
			redirectUrl = endpoint + "/download/" + reqContext.bucketName + "/" + reqContext.objectName
		} else {
			redirectUrl = endpoint + "/view/" + reqContext.bucketName + "/" + reqContext.objectName
		}

		log.Debugw("getting redirect url:", "redirectUrl", redirectUrl)

		http.Redirect(w, r, redirectUrl, 302)
		return
	}

	// In first phase, do not provide universal endpoint for private object
	getObjectInfoReq := &metatypes.GetObjectByObjectNameAndBucketNameRequest{
		ObjectName: escapedObjectName,
		BucketName: reqContext.bucketName,
		IsFullList: false,
	}

	getObjectInfoRes, err := gateway.metadata.GetObjectByObjectNameAndBucketName(ctx, getObjectInfoReq)
	if err != nil || getObjectInfoRes == nil || getObjectInfoRes.GetObject() == nil || getObjectInfoRes.GetObject().GetObjectInfo() == nil {
		log.Errorw("failed to check object info", "object_name", escapedObjectName, "error", err)
		errDescription = InvalidKey
		return
	}

	if getObjectInfoRes.GetObject().GetObjectInfo().GetObjectStatus() != storagetypes.OBJECT_STATUS_SEALED {
		log.Errorw("object is not sealed",
			"status", getObjectInfoRes.GetObject().GetObjectInfo().GetObjectStatus())
		errDescription = InvalidObjectState
		return
	}

	getObjectReq := &types.GetObjectRequest{
		BucketInfo:  getBucketInfoRes.GetBucket().GetBucketInfo(),
		ObjectInfo:  getObjectInfoRes.GetObject().GetObjectInfo(),
		UserAddress: addr.String(),
		IsRange:     isRange,
		RangeStart:  uint64(rangeStart),
		RangeEnd:    uint64(rangeEnd),
	}

	stream, err := gateway.downloader.GetObject(ctx, getObjectReq)
	if err != nil {
		log.Errorf("failed to get object", "error", err)
		errDescription = makeErrorDescription(err)
		return
	}

	if isDownload {
		w.Header().Set(model.ContentDispositionHeader, model.ContentDispositionAttachmentValue+"; filename=\""+escapedObjectName+"\"")
	} else {
		w.Header().Set(model.ContentDispositionHeader, model.ContentDispositionInlineValue)
	}
	w.Header().Set(model.GnfdRequestIDHeader, reqContext.requestID)

	for {
		resp, err := stream.Recv()
		if err == io.EOF {
			break
		}
		if err != nil {
			log.Errorw("failed to read stream", "error", err)
			errDescription = makeErrorDescription(merrors.GRPCErrorToInnerError(err))
			return
		}

		if readN = len(resp.Data); readN == 0 {
			log.Errorw("failed to get object due to return empty data", "response", resp)
			continue
		}
		if isRange {
			statusCode = http.StatusPartialContent
			w.WriteHeader(statusCode)
			makeContentRangeHeader(w, rangeStart, rangeEnd)
		}
		if writeN, err = w.Write(resp.Data); err != nil {
			log.Errorw("failed to read stream", "error", err)
			errDescription = makeErrorDescription(err)
			return
		}
		if readN != writeN {
			log.Errorw("failed to read stream", "error", err)
			errDescription = InternalError
			return
		}
		size = size + writeN
	}
}

// downloadObjectByUniversalEndpointHandler handles the download object request sent by universal endpoint
func (gateway *Gateway) downloadObjectByUniversalEndpointHandler(w http.ResponseWriter, r *http.Request) {
	gateway.getObjectByUniversalEndpointHandler(w, r, true)
}

// viewObjectByUniversalEndpointHandler handles the view object request sent by universal endpoint
func (gateway *Gateway) viewObjectByUniversalEndpointHandler(w http.ResponseWriter, r *http.Request) {
	gateway.getObjectByUniversalEndpointHandler(w, r, false)
}<|MERGE_RESOLUTION|>--- conflicted
+++ resolved
@@ -7,14 +7,11 @@
 	"net/http"
 	"net/url"
 
-<<<<<<< HEAD
-=======
 	"github.com/bnb-chain/greenfield-storage-provider/util"
 	"github.com/bnb-chain/greenfield/types/s3util"
 	storagetypes "github.com/bnb-chain/greenfield/x/storage/types"
 	sdk "github.com/cosmos/cosmos-sdk/types"
 
->>>>>>> e9dbddc1
 	"github.com/bnb-chain/greenfield-storage-provider/model"
 	merrors "github.com/bnb-chain/greenfield-storage-provider/model/errors"
 	"github.com/bnb-chain/greenfield-storage-provider/pkg/log"
@@ -22,14 +19,6 @@
 	"github.com/bnb-chain/greenfield-storage-provider/service/downloader/types"
 	metatypes "github.com/bnb-chain/greenfield-storage-provider/service/metadata/types"
 	uploadertypes "github.com/bnb-chain/greenfield-storage-provider/service/uploader/types"
-<<<<<<< HEAD
-	"github.com/bnb-chain/greenfield-storage-provider/util"
-
-	"github.com/bnb-chain/greenfield/types/s3util"
-	storagetypes "github.com/bnb-chain/greenfield/x/storage/types"
-	sdk "github.com/cosmos/cosmos-sdk/types"
-=======
->>>>>>> e9dbddc1
 )
 
 // getObjectHandler handles the get object request
@@ -113,14 +102,11 @@
 		errDescription = makeErrorDescription(err)
 		return
 	}
-<<<<<<< HEAD
-=======
 	w.Header().Set(model.GnfdRequestIDHeader, reqContext.requestID)
 	w.Header().Set(model.ContentTypeHeader, reqContext.objectInfo.GetContentType())
 	if !isRange {
 		w.Header().Set(model.ContentLengthHeader, util.Uint64ToString(reqContext.objectInfo.GetPayloadSize()))
 	}
->>>>>>> e9dbddc1
 
 	for {
 		resp, err := stream.Recv()
@@ -133,8 +119,10 @@
 			return
 		}
 		// If it is limited, it will block
-		if err := localHttp.BandWidthLimit.Limiter.Wait(ctx); err != nil {
-			log.Errorw("failed to Wait bandwidth limiter", "err", err)
+		if localHttp.BandwidthLimit != nil {
+			if err := localHttp.BandwidthLimit.Limiter.Wait(ctx); err != nil {
+				log.Errorw("failed to wait bandwidth limiter", "error", err)
+			}
 		}
 		if readN = len(resp.Data); readN == 0 {
 			log.Errorw("failed to get object due to return empty data", "response", resp)
@@ -242,8 +230,10 @@
 		}
 		if readN > 0 {
 			// If it is limited, it will block
-			if err := localHttp.BandWidthLimit.Limiter.Wait(ctx); err != nil {
-				log.Errorw("failed to Wait bandwidth limiter", "err", err)
+			if localHttp.BandwidthLimit != nil {
+				if err := localHttp.BandwidthLimit.Limiter.Wait(ctx); err != nil {
+					log.Errorw("failed to wait bandwidth limiter", "error", err)
+				}
 			}
 			req := &uploadertypes.PutObjectRequest{
 				ObjectInfo: reqContext.objectInfo,
