package stonehub

import (
	"context"
	"errors"

	"github.com/bnb-chain/inscription-storage-provider/model"
	"github.com/bnb-chain/inscription-storage-provider/pkg/stone"
	types "github.com/bnb-chain/inscription-storage-provider/pkg/types/v1"
	service "github.com/bnb-chain/inscription-storage-provider/service/types/v1"
	"github.com/bnb-chain/inscription-storage-provider/util/hash"
	"github.com/bnb-chain/inscription-storage-provider/util/log"
)

/* stone_hub_service.go implement StoneHubServiceServer grpc interface.
 * CreateObject and SetObjectCreateHeight implement the first stage of uploading.
 * BeginUploadPayload and DonePrimaryPieceJob use to interact with uploader service
 * aim to complete uploading primary storage provider.
 * AllocStoneJob and DoneSecondaryPieceJob use to interact with stone node service
 * aim to complete uploading secondary storage provider.
 */

var _ service.StoneHubServiceServer = &StoneHub{}
var _ Stone = &stone.UploadPayloadStone{}

// CreateObject create job and object info, store the DB table, if already exists will return error
func (hub *StoneHub) CreateObject(ctx context.Context, req *service.StoneHubServiceCreateObjectRequest) (*service.StoneHubServiceCreateObjectResponse, error) {
	rsp := &service.StoneHubServiceCreateObjectResponse{
		TraceId: req.TraceId,
		TxHash:  req.TxHash,
	}
	if len(req.TxHash) != hash.LengthHash {
		rsp.ErrMessage = model.MakeErrMsgResponse(model.ErrTxHash)
		log.Error("create object error", "trace_id", req.TraceId, "hash", req.TxHash, "error", rsp.ErrMessage)
		return rsp, nil
	}
<<<<<<< HEAD
	if req.ObjectInfo.Size <= model.InlineSize {
=======
	if req.ObjectInfo.ObjectId == 0 {
		rsp.ErrMessage = model.MakeErrMsgResponse(model.ErrObjectID)
		log.Error("create object error", "trace_id", req.TraceId, "hash", req.TxHash, "error", rsp.ErrMessage)
		return rsp, nil
	}
	if req.ObjectInfo.Height == 0 {
		rsp.ErrMessage = model.MakeErrMsgResponse(model.ErrObjectCreateHeight)
		log.Error("create object error", "trace_id", req.TraceId, "hash", req.TxHash, "error", rsp.ErrMessage)
		return rsp, nil
	}
	req.ObjectInfo.TxHash = req.TxHash
	if req.ObjectInfo.Size <= mjob.InlineSize {
>>>>>>> a205fdc3
		log.Warn("create object adjust to inline type", "trace_id", req.TraceId, "hash", req.TxHash)
		req.ObjectInfo.RedundancyType = types.RedundancyType_REDUNDANCY_TYPE_INLINE_TYPE
	}
	err := hub.jobDB.CreateUploadPayloadJob(req.TxHash, req.ObjectInfo)
	if err != nil {
		// maybe query retrieve service
		rsp.ErrMessage = model.MakeErrMsgResponse(err)
		log.Error("create object error", "trace_id", req.TraceId, "hash", req.TxHash, "error", rsp.ErrMessage)
		return rsp, nil
	}
	log.Info("create object success", "trace_id", req.TraceId, "hash", req.TxHash)
	return rsp, nil
}

// SetObjectCreateInfo set CreateObjectTX the height and object resource id on the inscription chain
func (hub *StoneHub) SetObjectCreateInfo(ctx context.Context, req *service.StoneHubServiceSetObjectCreateInfoRequest) (*service.StoneHubServiceSetSetObjectCreateInfoResponse, error) {
	rsp := &service.StoneHubServiceSetSetObjectCreateInfoResponse{TraceId: req.TraceId}
	if len(req.TxHash) != hash.LengthHash {
		rsp.ErrMessage = model.MakeErrMsgResponse(model.ErrTxHash)
		log.Error("set object height error", "trace_id", req.TraceId, "hash", req.TxHash, "error", rsp.ErrMessage)
		return rsp, nil
	}
	if err := hub.jobDB.SetObjectCreateHeightAndObjectID(req.TxHash, req.TxHeight, req.ObjectId); err != nil {
		rsp.ErrMessage = model.MakeErrMsgResponse(err)
		log.Error("set object height error", "trace_id", req.TraceId, "hash", req.TxHash, "error", rsp.ErrMessage)
		return rsp, nil
	}
	log.Info("set object height success", "trace_id", req.TraceId, "hash", req.TxHash)
	return rsp, nil
}

// BeginUploadPayload create upload payload stone and start the fsm to upload
// if the job context or object info is nil in local, will query from inscription chain
func (hub *StoneHub) BeginUploadPayload(ctx context.Context, req *service.StoneHubServiceBeginUploadPayloadRequest) (*service.StoneHubServiceBeginUploadPayloadResponse, error) {
	rsp := &service.StoneHubServiceBeginUploadPayloadResponse{TraceId: req.TraceId}
	if len(req.TxHash) != hash.LengthHash {
		rsp.ErrMessage = model.MakeErrMsgResponse(model.ErrTxHash)
		log.Error("tx hash format error", "trace_id", req.TraceId, "hash", req.TxHash)
		return rsp, nil
	}
	// check the stone whether already running
	if hub.HasStone(string(req.TxHash)) {
		rsp.ErrMessage = model.MakeErrMsgResponse(model.ErrUploadPayloadJobRunning)
		log.Error("upload payload stone is running", "trace_id", req.TraceId, "hash", req.TxHash, "error", rsp.ErrMessage)
		return rsp, nil
	}
	// load the stone context from db
	object, err := hub.jobDB.GetObjectInfo(req.TxHash)
	if err != nil {
		rsp.ErrMessage = model.MakeErrMsgResponse(err)
		log.Error("get object info error", "trace_id", req.TraceId, "hash", req.TxHash, "error", rsp.ErrMessage)
		return rsp, nil
	}
	jobCtx, err := hub.jobDB.GetJobContext(object.JobId)
	if err != nil {
		rsp.ErrMessage = model.MakeErrMsgResponse(err)
		log.Error("get job info error", "trace_id", req.TraceId, "hash", req.TxHash, "error", rsp.ErrMessage)
		return rsp, nil
	}
	// the stone context is nil, query from inscription-chain
	if jobCtx == nil {
		log.Debug("query object info from inscription chain", "trace_id", req.TraceId, "hash", req.TxHash)
		objectInfo, err := hub.insCli.QueryObjectByTx(req.TxHash)
		if err != nil {
			rsp.ErrMessage = model.MakeErrMsgResponse(err)
			log.Error("query inscription chain error", "trace_id", req.TraceId, "hash", req.TxHash, "error", err)
			return rsp, nil
		}
		if objectInfo == nil {
			rsp.ErrMessage = model.MakeErrMsgResponse(model.ErrObjectInfoOnInscription)
			log.Error("object is not on inscription chain", "trace_id", req.TraceId, "hash", req.TxHash)
			return rsp, nil
		}
		// the temporary solution determine whether the seal object is successful
		// TBD :: inscription client will return the object info type to determine
		if len(objectInfo.SecondarySps) > 0 {
			rsp.ErrMessage = model.MakeErrMsgResponse(model.ErrUploadPayloadJobDone)
			log.Error("payload has uploaded", "trace_id", req.TraceId, "hash", req.TxHash)
			return rsp, nil
		}
		err = hub.jobDB.CreateUploadPayloadJob(req.TxHash, objectInfo)
		if err != nil {
			rsp.ErrMessage = model.MakeErrMsgResponse(err)
			log.Error("create upload payload job error", "trace_id", req.TraceId, "hash", req.TxHash, "error", rsp.ErrMessage)
			return rsp, nil
		}
		object, err = hub.jobDB.GetObjectInfo(req.TxHash)
		if err != nil {
			rsp.ErrMessage = model.MakeErrMsgResponse(err)
			log.Error("get object info error", "trace_id", req.TraceId, "hash", req.TxHash, "error", rsp.ErrMessage)
			return rsp, nil
		}
		jobCtx, err = hub.jobDB.GetJobContext(object.JobId)
		if err != nil {
			rsp.ErrMessage = model.MakeErrMsgResponse(err)
			log.Error("get job info error", "trace_id", req.TraceId, "hash", req.TxHash, "error", rsp.ErrMessage)
			return rsp, nil
		}
	}
	// the stone context is ready
	uploadStone, err := stone.NewUploadPayloadStone(jobCtx, object, hub.jobDB, hub.metaDB, hub.jobCh, hub.stoneGC)
	if err != nil {
		rsp.ErrMessage = model.MakeErrMsgResponse(err)
		log.Error("create upload payload stone error", "trace_id", req.TraceId, "hash", req.TxHash, "error", err)
		return rsp, nil
	}
	if uploadStone.PrimarySPJobDone() {
		log.Info("primary is done", "trace_id", req.TraceId, "hash", req.TxHash)
		rsp.PrimaryDone = true
	}
	if !hub.SetStoneExclude(uploadStone) {
		rsp.ErrMessage = model.MakeErrMsgResponse(model.ErrUploadPayloadJobRunning)
		log.Error("set upload payload stone error", "trace_id", req.TraceId, "hash", req.TxHash, "error", rsp.ErrMessage)
		return rsp, nil
	}
	rsp.PieceJob = uploadStone.PopPendingPrimarySPJob()
	log.Info("begin upload payload success", "trace_id", req.TraceId, "hash", req.TxHash)
	return rsp, nil
}

// DonePrimaryPieceJob set the primary piece job completed state
func (hub *StoneHub) DonePrimaryPieceJob(ctx context.Context, req *service.StoneHubServiceDonePrimaryPieceJobRequest) (*service.StoneHubServiceDonePrimaryPieceJobResponse, error) {
	rsp := &service.StoneHubServiceDonePrimaryPieceJobResponse{TraceId: req.TraceId, TxHash: req.TxHash}
	if len(req.TxHash) != hash.LengthHash {
		rsp.ErrMessage = model.MakeErrMsgResponse(model.ErrTxHash)
		log.Error("tx hash format error", "trace_id", req.TraceId, "hash", req.TxHash)
		return rsp, nil
	}
	if req.PieceJob.StorageProviderSealInfo.StorageProviderId != hub.config.StorageProvider {
		rsp.ErrMessage = model.MakeErrMsgResponse(model.ErrPrimaryStorageProvider)
		log.Error("tx hash format error", "trace_id", req.TraceId, "hash", req.TxHash)
		return rsp, nil
	}
	if len(req.PieceJob.StorageProviderSealInfo.PieceCheckSum) != 1 {
		rsp.ErrMessage = model.MakeErrMsgResponse(model.ErrPrimaryPieceChecksum)
		log.Error("tx hash format error", "trace_id", req.TraceId, "hash", req.TxHash)
		return rsp, nil
	}
	st := hub.GetStone(string(req.TxHash))
	if st == nil {
		rsp.ErrMessage = model.MakeErrMsgResponse(model.ErrUploadPayloadJobNotExist)
		log.Error("get stone error", "trace_id", req.TraceId, "hash", req.TxHash, "error", rsp.ErrMessage)
		return rsp, nil
	}
	uploadStone := st.(*stone.UploadPayloadStone)
	if req.ErrMessage != nil && req.ErrMessage.ErrCode != service.ErrCode_ERR_CODE_SUCCESS_UNSPECIFIED {
		log.Error("done primary job error", "trace_id", req.TraceId, "hash", req.TxHash, "error", req.ErrMessage)
		if err := uploadStone.InterruptStone(ctx, errors.New(req.ErrMessage.ErrMsg)); err != nil {
			rsp.ErrMessage = model.MakeErrMsgResponse(err)
			log.Error("interrupt stone error", "trace_id", req.TraceId, "hash", req.TxHash, "error", req.ErrMessage)
		}
		return rsp, nil
	}
	if err := uploadStone.ActionEvent(ctx, stone.UploadPrimaryPieceDoneEvent, req.PieceJob); err != nil {
		rsp.ErrMessage = model.MakeErrMsgResponse(err)
		log.Error("action stone fsm error", "trace_id", req.TraceId, "hash", req.TxHash, "error", req.ErrMessage)
	} else {
		log.Info("done primary piece job success", "trace_id", req.TraceId, "hash", req.TxHash)
	}
	return rsp, nil
}

// AllocStoneJob pop the secondary piece job
func (hub *StoneHub) AllocStoneJob(ctx context.Context, req *service.StoneHubServiceAllocStoneJobRequest) (*service.StoneHubServiceAllocStoneJobResponse, error) {
	rsp := &service.StoneHubServiceAllocStoneJobResponse{TraceId: req.TraceId}
	pieceJob := hub.PopUploadSecondaryPieceJob()
	if pieceJob != nil {
		rsp.TxHash = pieceJob.TxHash
		rsp.PieceJob = pieceJob
		log.Debug("dispatch stone job", "piece job info", pieceJob)
	} else {
		log.Error("no stone job to alloc", "trace_id", req.TraceId)
	}
	return rsp, nil
}

// DoneSecondaryPieceJob set the secondary piece job completed state
func (hub *StoneHub) DoneSecondaryPieceJob(ctx context.Context, req *service.StoneHubServiceDoneSecondaryPieceJobRequest) (*service.StoneHubServiceDoneSecondaryPieceJobResponse, error) {
	rsp := &service.StoneHubServiceDoneSecondaryPieceJobResponse{TraceId: req.TraceId}
	if len(req.TxHash) != hash.LengthHash {
		rsp.ErrMessage = model.MakeErrMsgResponse(model.ErrTxHash)
		log.Error("tx hash format error", "trace_id", req.TraceId, "hash", req.TxHash)
		return rsp, nil
	}
	st := hub.GetStone(string(req.TxHash))
	if st == nil {
		rsp.ErrMessage = model.MakeErrMsgResponse(model.ErrUploadPayloadJobNotExist)
		log.Error("get stone error", "trace_id", req.TraceId, "hash", req.TxHash, "error", rsp.ErrMessage)
		return rsp, nil
	}
	uploadStone := st.(*stone.UploadPayloadStone)
	if req.ErrMessage != nil && req.ErrMessage.ErrCode != service.ErrCode_ERR_CODE_SUCCESS_UNSPECIFIED {
		log.Error("done primary job error", "trace_id", req.TraceId, "hash", req.TxHash, "error", req.ErrMessage)
		if err := uploadStone.InterruptStone(ctx, errors.New(req.ErrMessage.ErrMsg)); err != nil {
			rsp.ErrMessage = model.MakeErrMsgResponse(err)
			log.Error("interrupt stone error", "trace_id", req.TraceId, "hash", req.TxHash, "error", req.ErrMessage)
		}
		return rsp, nil
	}
	if err := uploadStone.ActionEvent(ctx, stone.UploadSecondaryPieceDoneEvent, req.PieceJob); err != nil {
		rsp.ErrMessage = model.MakeErrMsgResponse(err)
		log.Error("action stone fsm error", "trace_id", req.TraceId, "hash", req.TxHash, "error", req.ErrMessage)
	} else {
		log.Info("done primary piece job success", "trace_id", req.TraceId, "hash", req.TxHash)
	}
	return rsp, nil
}

// QueryStone return the stone info
func (hub *StoneHub) QueryStone(ctx context.Context, req *service.StoneHubServiceQueryStoneRequest) (*service.StoneHubServiceQueryStoneResponse, error) {
	rsp := &service.StoneHubServiceQueryStoneResponse{}
	if len(req.TxHash) != hash.LengthHash {
		rsp.ErrMessage = model.MakeErrMsgResponse(model.ErrTxHash)
		log.Error("tx hash format error", "hash", req.TxHash)
		return rsp, nil
	}
	rsp.ObjectInfo, _ = hub.jobDB.GetObjectInfo(req.TxHash)
	st := hub.GetStone(string(req.TxHash))
	if st == nil {
		rsp.ErrMessage = model.MakeErrMsgResponse(model.ErrUploadPayloadJobNotExist)
		log.Error("get stone error", "hash", req.TxHash, "error", rsp.ErrMessage)
		return rsp, nil
	}
	uploadStone := st.(*stone.UploadPayloadStone)
	jobInfo := uploadStone.GetJobContext()

	rsp.JobInfo = &jobInfo
	rsp.PendingPrimaryJob = uploadStone.PopPendingPrimarySPJob()
	rsp.PendingSecondaryJob = uploadStone.PopPendingSecondarySPJob()
	return rsp, nil
}<|MERGE_RESOLUTION|>--- conflicted
+++ resolved
@@ -34,9 +34,6 @@
 		log.Error("create object error", "trace_id", req.TraceId, "hash", req.TxHash, "error", rsp.ErrMessage)
 		return rsp, nil
 	}
-<<<<<<< HEAD
-	if req.ObjectInfo.Size <= model.InlineSize {
-=======
 	if req.ObjectInfo.ObjectId == 0 {
 		rsp.ErrMessage = model.MakeErrMsgResponse(model.ErrObjectID)
 		log.Error("create object error", "trace_id", req.TraceId, "hash", req.TxHash, "error", rsp.ErrMessage)
@@ -48,8 +45,7 @@
 		return rsp, nil
 	}
 	req.ObjectInfo.TxHash = req.TxHash
-	if req.ObjectInfo.Size <= mjob.InlineSize {
->>>>>>> a205fdc3
+	if req.ObjectInfo.Size <= model.InlineSize {
 		log.Warn("create object adjust to inline type", "trace_id", req.TraceId, "hash", req.TxHash)
 		req.ObjectInfo.RedundancyType = types.RedundancyType_REDUNDANCY_TYPE_INLINE_TYPE
 	}
@@ -183,7 +179,7 @@
 		log.Error("tx hash format error", "trace_id", req.TraceId, "hash", req.TxHash)
 		return rsp, nil
 	}
-	if len(req.PieceJob.StorageProviderSealInfo.PieceCheckSum) != 1 {
+	if len(req.PieceJob.StorageProviderSealInfo.PieceChecksum) != 1 {
 		rsp.ErrMessage = model.MakeErrMsgResponse(model.ErrPrimaryPieceChecksum)
 		log.Error("tx hash format error", "trace_id", req.TraceId, "hash", req.TxHash)
 		return rsp, nil
