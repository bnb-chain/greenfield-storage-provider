--- conflicted
+++ resolved
@@ -36,13 +36,8 @@
 		return rsp, nil
 	}
 	req.ObjectInfo.TxHash = req.TxHash
-<<<<<<< HEAD
 	if req.ObjectInfo.Size <= model.InlineSize {
-		log.Warn("create object adjust to inline type", "trace_id", req.TraceId, "hash", req.TxHash)
-=======
-	if req.ObjectInfo.Size <= mjob.InlineSize {
 		log.CtxWarnw(ctx, "create object adjust to inline type", "object size", req.ObjectInfo.Size)
->>>>>>> 2c268ae9
 		req.ObjectInfo.RedundancyType = types.RedundancyType_REDUNDANCY_TYPE_INLINE_TYPE
 	}
 	err := hub.jobDB.CreateUploadPayloadJob(req.TxHash, req.ObjectInfo)
@@ -193,7 +188,7 @@
 		log.CtxErrorw(ctx, "primary storage provider mismatch")
 		return rsp, nil
 	}
-	if len(req.PieceJob.StorageProviderSealInfo.PieceCheckSum) != 1 {
+	if len(req.PieceJob.StorageProviderSealInfo.PieceChecksum) != 1 {
 		rsp.ErrMessage = model.MakeErrMsgResponse(model.ErrPrimaryPieceChecksum)
 		log.CtxErrorw(ctx, "primary storage provider piece job checksum error")
 		return rsp, nil
@@ -306,4 +301,4 @@
 	rsp.PendingPrimaryJob = uploadStone.PopPendingPrimarySPJob()
 	rsp.PendingSecondaryJob = uploadStone.PopPendingSecondarySPJob()
 	return rsp, nil
-}
+}