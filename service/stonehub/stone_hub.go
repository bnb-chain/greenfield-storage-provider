package stonehub

import (
	"context"
	"errors"
	"fmt"
	"net"
	"strconv"
	"sync"
	"sync/atomic"
	"time"

	gnfd "github.com/bnb-chain/greenfield-storage-provider/pkg/greenfield"
	sclient "github.com/bnb-chain/greenfield-storage-provider/service/signer/client"
	"github.com/bnb-chain/greenfield-storage-provider/store"
	"github.com/oleiade/lane"
	"google.golang.org/grpc"
	"google.golang.org/grpc/reflection"

	"github.com/bnb-chain/greenfield-storage-provider/model"
	"github.com/bnb-chain/greenfield-storage-provider/pkg/lifecycle"
	"github.com/bnb-chain/greenfield-storage-provider/pkg/stone"
	ptypes "github.com/bnb-chain/greenfield-storage-provider/pkg/types/v1"
	stypes "github.com/bnb-chain/greenfield-storage-provider/service/types/v1"
	"github.com/bnb-chain/greenfield-storage-provider/store/spdb"
	"github.com/bnb-chain/greenfield-storage-provider/util/log"
)

var (
	// GCMemoryTimer define the period of GC memory stone.
	GCMemoryTimer = 60 * 60
	// GCDBTimer define the period of GC DB.
	GCDBTimer = 60 * 60
	// JobChannelSize define the size of receive stone job channel
	JobChannelSize = 100
	// GcChannelSize define the size of gc stone channel
	GcChannelSize = 100
	// WaitSealTimeoutHeight define timeout height of seal object
	WaitSealTimeoutHeight = 10
)

// Stone defines the interface that managed by stone hub.
type Stone interface {
	LastModifyTime() int64
	StoneKey() uint64
	GetStoneState() (string, error)
}

var _ lifecycle.Service = &StoneHub{}

// StoneHub manage all stones, the stone is an abstraction of job context and fsm.
type StoneHub struct {
	config    *StoneHubConfig
	jobDB     spdb.JobDB          // store the stones(include job and fsm) context
	metaDB    spdb.MetaDB         // store the storage provider meta
	stone     sync.Map            // hold all the running stones, goroutine safe
	jobQueue  *lane.Queue         // hold the stones that wait to be requested by stone node service
	jobCh     chan stone.StoneJob // stone receive channel
	gcCh      chan uint64         // notify stone hub delete the stone channel
	stopCh    chan struct{}
	running   atomic.Bool
	gcRunning atomic.Bool

	chain  *gnfd.Greenfield
	signer *sclient.SignerClient
}

// NewStoneHubService return the StoneHub instance
func NewStoneHubService(cfg *StoneHubConfig) (*StoneHub, error) {
	var err error
	hub := &StoneHub{
		config:   cfg,
		jobQueue: lane.NewQueue(),
		jobCh:    make(chan stone.StoneJob, JobChannelSize),
		gcCh:     make(chan uint64, GcChannelSize),
		stopCh:   make(chan struct{}),
	}
	if hub.chain, err = gnfd.NewGreenfield(cfg.ChainConfig); err != nil {
		log.Errorw("failed to create chain client", "err", err)
		return nil, err
	}
	if hub.signer, err = sclient.NewSignerClient(cfg.SignerServiceAddress); err != nil {
		log.Errorw("failed to create signer client", "err", err)
		return nil, err
	}
	if err = hub.initDB(); err != nil {
		return nil, err
	}
	if err = hub.loadStone(); err != nil {
		return nil, err
	}
	if err := hub.loadStone(); err != nil {
		return nil, err
	}
	return hub, nil
}

// Name return the service name, implement the lifecycle interface.
func (hub *StoneHub) Name() string {
	return model.StoneHubService
}

// Start stone hub service, implement the lifecycle interface.
func (hub *StoneHub) Start(ctx context.Context) error {
	if hub.running.Swap(true) {
		return errors.New("stone hub has already started")
	}

<<<<<<< HEAD
=======
	// TODO:: use green field chain client replace the mock client
	{
		hub.insCli.Start()
		go hub.listenChain()
	}

>>>>>>> 9db38945
	// start background task and rpc service
	go hub.eventLoop()
	go hub.serve()
	return nil
}

// Stop stone hub service, implement the lifecycle interface.
func (hub *StoneHub) Stop(ctx context.Context) error {
	if !hub.running.Swap(false) {
		return errors.New("stone hub has already stop")
	}

	close(hub.stopCh)
	close(hub.gcCh)

	var errs []error
	if err := hub.metaDB.Close(); err != nil {
		errs = append(errs, err)
	}
	if errs != nil {
		return fmt.Errorf("%v", errs)
	}
	return nil
}

// Serve starts grpc stone hub service.
func (hub *StoneHub) serve() {
	lis, err := net.Listen("tcp", hub.config.Address)
	if err != nil {
		log.Errorw("failed to listen", "address", hub.config.Address, "error", err)
		return
	}
	grpcServer := grpc.NewServer()
	stypes.RegisterStoneHubServiceServer(grpcServer, hub)
	// register reflection service
	reflection.Register(grpcServer)
	if err := grpcServer.Serve(lis); err != nil {
		log.Errorf("grpc serve error : %v", err)
		return
	}
}

// eventLoop background goroutine, responsible for GC, seal object, piece job receiving, etc.
func (hub *StoneHub) eventLoop() {
	gcMemTicker := time.NewTicker(time.Duration(GCMemoryTimer) * time.Second)
	gcDBTicker := time.NewTicker(time.Duration(GCDBTimer) * time.Second)
	for {
		select {
		case stoneJob := <-hub.jobCh:
			go hub.processStoneJob(stoneJob)
		case stoneKey := <-hub.gcCh:
			log.Infow("delete stone", "job_key", stoneKey)
			hub.stone.Delete(stoneKey)
		case <-gcMemTicker.C:
			go hub.gcMemoryStone()
		case <-gcDBTicker.C:
			go hub.gcDBStone()
			// TODO::retry the timeout stone
			//case <-retryTicker.C:
			//	hub.stoneRetry()
		case <-hub.stopCh:
			return
		}
	}
}

// processStoneJob according to the stone job types to process.
func (hub *StoneHub) processStoneJob(stoneJob stone.StoneJob) {
	switch job := stoneJob.(type) {
	case *stypes.PieceJob:
		hub.jobQueue.Enqueue(job)
		log.Infow("push secondary piece job to queue",
			"object_id", job.GetObjectId(), "object_size", job.GetPayloadSize(),
			"redundancy", job.GetRedundancyType(), "piece_idx", job.GetTargetIdx())
	case *stone.SealObjectJob:
		objectID := job.ObjectInfo.GetObjectId()
		st, ok := hub.stone.Load(objectID)
		if !ok {
			log.Errorw("stone has gone", "object_id", objectID)
			break
		}
		if _, ok := st.(*stone.UploadPayloadStone); !ok {
			log.Errorw("stone typecast to UploadPayloadStone error", "object_id", objectID)
			break
		}

		// TODO: polish it by using new proto in the future
		object := st.(*stone.UploadPayloadStone).GetObjectInfo()
		object.SecondarySps = make(map[string]*ptypes.StorageProviderInfo)
		for _, secondarySp := range job.SecondarySealInfo {
			object.SecondarySps[strconv.Itoa(int(secondarySp.Idx))] = &ptypes.StorageProviderInfo{
				IntegrityHash: secondarySp.IntegrityHash,
				Signature:     secondarySp.Signature,
				SpId:          secondarySp.SpId,
			}
		}
		if _, err := hub.signer.SealObjectOnChain(context.Background(), object); err != nil {
			log.Errorw("failed to send seal object", "object_id", objectID, "error", err, "object_info", object)
			break
		}

		go func(st *stone.UploadPayloadStone) {
			ctx := log.Context(context.Background(), object)
			defer hub.DeleteStone(st.StoneKey())
			_, err := hub.chain.ListenObjectSeal(context.Background(), object.BucketName, object.ObjectName, WaitSealTimeoutHeight)
			if err != nil {
				st.InterruptStone(ctx, err)
				log.CtxErrorw(ctx, "interrupt stone error", "error", err)
				return
			}
			err = st.ActionEvent(ctx, stone.SealObjectDoneEvent)
			if err != nil {
				log.CtxErrorw(ctx, "receive seal event, seal done fsm error", "error", err)
				return
			}
			log.CtxInfow(ctx, "seal object success")
		}(st.(*stone.UploadPayloadStone))
	default:
		log.Infow("unrecognized stone job type")
	}
}

// gcMemoryStone iterate the memory stone and garbage collect the abandoned stone.
func (hub *StoneHub) gcMemoryStone() {
	current := time.Now().Add(time.Second * -1 * time.Duration(GCMemoryTimer)).Unix()
	hub.stone.Range(func(key, value any) bool {
		val := value.(Stone)
		if val.LastModifyTime() <= current {
			log.Infow("gc memory stone", "object_id", key)
			hub.stone.Delete(key)
		}
		return true
	})
}

// gcDBStone iterate the db stone and garbage collect the zombie stone.
func (hub *StoneHub) gcDBStone() {
	if hub.gcRunning.Swap(true) {
		log.Errorw("gc stone db is running")
	}
	log.Infow("begin gc stones")
	defer hub.gcRunning.Swap(false)
	it := hub.jobDB.NewIterator(uint64(0))
	defer it.Release()
<<<<<<< HEAD
=======
	for {
		if !it.IsValid() {
			if err := it.Error(); err != nil {
				log.Warnw("failed to gc, due to iterate stone", "error", err)
				return
			}
			log.Infow("succeed to gc stones")
			break
		}
		job := it.Value().(*ptypes.JobContext)
		if job.GetJobState() == ptypes.JobState_JOB_STATE_SEAL_OBJECT_DONE {
			err := hub.jobDB.DeleteJob(job.GetJobId())
			log.Infow("gc sealed job", "job", job, "error", err)
		}
		if len(job.GetJobErr()) != 0 {
			err := hub.jobDB.DeleteJob(job.GetJobId())
			log.Infow("gc failed job", "job", job, "error", err)
		}
		it.Next()
	}
}

// listenInscription listen to the subscribe events of green field chain.
// TODO::temporarily use the mock green field chain.
func (hub *StoneHub) listenChain() {
	ch := hub.events.SubscribeEvent(mock.SealObject)
>>>>>>> 9db38945
	for {
		if !it.IsValid() {
			if err := it.Error(); err != nil {
				log.Warnw("failed to gc, due to iterate stone", "error", err)
				return
			}
			log.Infow("succeed to gc stones")
			break
		}
		job := it.Value().(*ptypes.JobContext)
		if job.GetJobState() == ptypes.JobState_JOB_STATE_SEAL_OBJECT_DONE {
			err := hub.jobDB.DeleteJob(job.GetJobId())
			log.Infow("gc sealed job", "job", job, "error", err)
		}
		if len(job.GetJobErr()) != 0 {
			err := hub.jobDB.DeleteJob(job.GetJobId())
			log.Infow("gc failed job", "job", job, "error", err)
		}
		it.Next()
	}
}

// LoadStone read all stone form db and add stone hub.
func (hub *StoneHub) loadStone() error {
	if hub.gcRunning.Swap(true) {
		return errors.New("gc stone db is running")
	}
	log.Infow("begin load stones")
	defer hub.gcRunning.Swap(false)
	it := hub.jobDB.NewIterator(uint64(0))
	defer it.Release()
	for {
		if !it.IsValid() {
			if err := it.Error(); err != nil {
				log.Warnw("failed to load, due to iterate stone", "error", err)
				return err
			}
<<<<<<< HEAD
			log.Infow("succeed to load stones")
			break
		}
		job := it.Value().(*ptypes.JobContext)
		if len(job.GetJobErr()) != 0 {
			it.Next()
			continue
		}
		if job.GetJobState() == ptypes.JobState_JOB_STATE_SEAL_OBJECT_DONE {
			it.Next()
			continue
=======
			hub.DeleteStone(object.GetObjectId())
			//TODO::delete secondary integrity hash in metadb
		case <-hub.stopCh:
			return
>>>>>>> 9db38945
		}
		log.Infow("load unsealed job", "job", job)
		object, objErr := hub.jobDB.GetObjectInfoByJob(job.GetJobId())
		if objErr != nil {
			log.Errorw("load stone get object err", "job_id", job.GetJobId(), "error", objErr)
			it.Next()
			continue
		}
		st, stErr := stone.NewUploadPayloadStone(context.Background(), job, object,
			hub.jobDB, hub.metaDB, hub.signer, hub.jobCh, hub.gcCh)
		if stErr != nil {
			log.Errorw("load stone err", "job_id", job.GetJobId(),
				"object_id", object.GetObjectId(), "error", stErr)
			it.Next()
			continue
		}
		hub.SetStoneExclude(st)
		it.Next()
	}
	return nil
}

// LoadStone read all stone form db and add stone hub.
func (hub *StoneHub) loadStone() error {
	if hub.gcRunning.Swap(true) {
		return errors.New("gc stone db is running")
	}
	log.Infow("begin load stones")
	defer hub.gcRunning.Swap(false)
	it := hub.jobDB.NewIterator(uint64(0))
	defer it.Release()
	for {
		if !it.IsValid() {
			if err := it.Error(); err != nil {
				log.Warnw("failed to load, due to iterate stone", "error", err)
				return err
			}
			log.Infow("succeed to load stones")
			break
		}
		job := it.Value().(*ptypes.JobContext)
		if len(job.GetJobErr()) != 0 {
			it.Next()
			continue
		}
		if job.GetJobState() == ptypes.JobState_JOB_STATE_SEAL_OBJECT_DONE {
			it.Next()
			continue
		}
		log.Infow("load unsealed job", "job", job)
		object, objErr := hub.jobDB.GetObjectInfoByJob(job.GetJobId())
		if objErr != nil {
			log.Errorw("load stone get object err", "job_id", job.GetJobId(), "error", objErr)
			it.Next()
			continue
		}
		st, stErr := stone.NewUploadPayloadStone(context.Background(), job, object,
			hub.jobDB, hub.metaDB, hub.jobCh, hub.gcCh)
		if stErr != nil {
			log.Errorw("load stone err", "job_id", job.GetJobId(),
				"object_id", object.GetObjectId(), "error", stErr)
			it.Next()
			continue
		}
		hub.SetStoneExclude(st)
		it.Next()
	}
	return nil
}

// initDB init job, meta, etc. db instance
func (hub *StoneHub) initDB() error {
	var (
		jobDB  spdb.JobDB
		metaDB spdb.MetaDB
		err    error
	)

	if jobDB, err = store.NewJobDB(hub.config.JobDBType, hub.config.JobSqlDBConfig); err != nil {
		log.Errorw("failed to init jobDB", "err", err)
		return err
	}
	if metaDB, err = store.NewMetaDB(hub.config.MetaDBType,
		hub.config.MetaLevelDBConfig, hub.config.MetaSqlDBConfig); err != nil {
		log.Errorw("failed to init metaDB", "err", err)
		return err
	}
	hub.jobDB = jobDB
	hub.metaDB = metaDB
	return nil
}

// ConsumeJob pop stone from remote stone queue.
// TODO::current only support sync piece data to secondary sp job.
func (hub *StoneHub) ConsumeJob() interface{} {
	return hub.jobQueue.Dequeue()
}

// HasStone return whether exist the stone corresponding to the stoneKey
func (hub *StoneHub) HasStone(stoneKey uint64) bool {
	_, ok := hub.stone.Load(stoneKey)
	return ok
}

// GetStone return the stone corresponding to the stoneKey
func (hub *StoneHub) GetStone(stoneKey uint64) Stone {
	st, ok := hub.stone.Load(stoneKey)
	if !ok {
		return nil
	}
	return st.(Stone)
}

// DeleteStone delete stone from memory.
func (hub *StoneHub) DeleteStone(stoneKey uint64) {
	hub.stone.Delete(stoneKey)
}

// SetStoneExclude set the stone, returns false if already exists
func (hub *StoneHub) SetStoneExclude(stone Stone) bool {
	_, exist := hub.stone.LoadOrStore(stone.StoneKey(), stone)
	return !exist
}<|MERGE_RESOLUTION|>--- conflicted
+++ resolved
@@ -106,15 +106,6 @@
 		return errors.New("stone hub has already started")
 	}
 
-<<<<<<< HEAD
-=======
-	// TODO:: use green field chain client replace the mock client
-	{
-		hub.insCli.Start()
-		go hub.listenChain()
-	}
-
->>>>>>> 9db38945
 	// start background task and rpc service
 	go hub.eventLoop()
 	go hub.serve()
@@ -259,35 +250,6 @@
 	defer hub.gcRunning.Swap(false)
 	it := hub.jobDB.NewIterator(uint64(0))
 	defer it.Release()
-<<<<<<< HEAD
-=======
-	for {
-		if !it.IsValid() {
-			if err := it.Error(); err != nil {
-				log.Warnw("failed to gc, due to iterate stone", "error", err)
-				return
-			}
-			log.Infow("succeed to gc stones")
-			break
-		}
-		job := it.Value().(*ptypes.JobContext)
-		if job.GetJobState() == ptypes.JobState_JOB_STATE_SEAL_OBJECT_DONE {
-			err := hub.jobDB.DeleteJob(job.GetJobId())
-			log.Infow("gc sealed job", "job", job, "error", err)
-		}
-		if len(job.GetJobErr()) != 0 {
-			err := hub.jobDB.DeleteJob(job.GetJobId())
-			log.Infow("gc failed job", "job", job, "error", err)
-		}
-		it.Next()
-	}
-}
-
-// listenInscription listen to the subscribe events of green field chain.
-// TODO::temporarily use the mock green field chain.
-func (hub *StoneHub) listenChain() {
-	ch := hub.events.SubscribeEvent(mock.SealObject)
->>>>>>> 9db38945
 	for {
 		if !it.IsValid() {
 			if err := it.Error(); err != nil {
@@ -325,7 +287,6 @@
 				log.Warnw("failed to load, due to iterate stone", "error", err)
 				return err
 			}
-<<<<<<< HEAD
 			log.Infow("succeed to load stones")
 			break
 		}
@@ -337,12 +298,6 @@
 		if job.GetJobState() == ptypes.JobState_JOB_STATE_SEAL_OBJECT_DONE {
 			it.Next()
 			continue
-=======
-			hub.DeleteStone(object.GetObjectId())
-			//TODO::delete secondary integrity hash in metadb
-		case <-hub.stopCh:
-			return
->>>>>>> 9db38945
 		}
 		log.Infow("load unsealed job", "job", job)
 		object, objErr := hub.jobDB.GetObjectInfoByJob(job.GetJobId())
