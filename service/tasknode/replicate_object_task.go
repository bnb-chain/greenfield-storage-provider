--- conflicted
+++ resolved
@@ -256,29 +256,11 @@
 		t.approximateMemSize = int(float64(t.objectInfo.GetPayloadSize()) *
 			(float64(t.redundancyNumber)/float64(t.storageParams.GetRedundantDataChunkNum()) + 1))
 	}
-<<<<<<< HEAD
-
-	err = t.taskNode.rcScope.ReserveMemory(t.approximateMemSize, rcmgr.ReservationPriorityAlways)
-	if err != nil {
-		log.CtxErrorw(t.ctx, "failed to reserve memory from resource manager",
-			"reserve_size", t.approximateMemSize, "error", err)
-		return err
-	}
-	log.CtxDebugw(t.ctx, "reserve memory from resource manager",
-		"reserve_size", t.approximateMemSize, "resource_state", rcmgr.GetServiceState(model.TaskNodeService))
-	return nil
-}
-
-// execute is used to start the task.
-// 成功/失败统计个数，成功的时间
-func (t *replicateObjectTask) execute() {
-=======
 	return nil
 }
 
 // execute is used to start the task, and waitCh is used to wait runtime initialization.
 func (t *replicateObjectTask) execute(waitCh chan error) {
->>>>>>> 91a82c2c
 	var (
 		startTime            time.Time
 		succeedIndexMapMutex sync.RWMutex
