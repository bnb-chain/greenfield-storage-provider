package blocksyncer

import (
	"context"
	"encoding/json"
	"fmt"
	"github.com/bnb-chain/greenfield-storage-provider/model/errors"

<<<<<<< HEAD
	"github.com/bnb-chain/greenfield-storage-provider/pkg/log"
	"github.com/bnb-chain/greenfield-storage-provider/pkg/metrics"

=======
>>>>>>> 24951756
	"github.com/cosmos/cosmos-sdk/codec"
	sdk "github.com/cosmos/cosmos-sdk/types"
	"github.com/forbole/juno/v4/common"
	"github.com/forbole/juno/v4/database"
	"github.com/forbole/juno/v4/models"
	"github.com/forbole/juno/v4/modules"
	"github.com/forbole/juno/v4/node"
	"github.com/forbole/juno/v4/parser"
	"github.com/forbole/juno/v4/types"
	abci "github.com/tendermint/tendermint/abci/types"
	coretypes "github.com/tendermint/tendermint/rpc/core/types"
	tmtypes "github.com/tendermint/tendermint/types"

	"github.com/bnb-chain/greenfield-storage-provider/pkg/log"
	"github.com/bnb-chain/greenfield-storage-provider/pkg/metrics"
)

func NewIndexer(codec codec.Codec, proxy node.Node, db database.Database, modules []modules.Module, syncModeHeight uint64) parser.Indexer {
	return &Impl{
		codec:          codec,
		Node:           proxy,
		DB:             db,
		Modules:        modules,
		SyncModeHeight: syncModeHeight,
	}
}

type Impl struct {
	Modules        []modules.Module
	codec          codec.Codec
	Node           node.Node
	DB             database.Database
	SyncModeHeight uint64
}

// ExportBlock accepts a finalized block and persists then inside the database.
// An error is returned if write fails.
func (i *Impl) ExportBlock(block *coretypes.ResultBlock, events *coretypes.ResultBlockResults, txs []*types.Tx, vals *coretypes.ResultValidators) error {
	return nil
}

// HandleEvent accepts the transaction and handles events contained inside the transaction.
func (i *Impl) HandleEvent(ctx context.Context, block *coretypes.ResultBlock, txHash common.Hash, event sdk.Event) error {
	for _, module := range i.Modules {
		if eventModule, ok := module.(modules.EventModule); ok {
			err := eventModule.HandleEvent(ctx, block, txHash, event)
			if err != nil {
				log.Errorw("failed to handle event", "module", module.Name(), "event", event, "error", err)
				return err
			}
		}
	}
	return nil
}

// Process fetches a block for a given height and associated metadata and export it to a database.
// It returns an error if any export process fails.
func (i *Impl) Process(height uint64) error {
	log.Debugw("processing block", "height", height)
	var block *coretypes.ResultBlock
	var events *coretypes.ResultBlockResults
	var err error
	if height <= i.SyncModeHeight {
		blockAny, okb := blockMap.Load(height)
		eventsAny, oke := eventMap.Load(height)
		if !okb || !oke {
			return errors.ErrBlockNotFound
		}
		block, _ = blockAny.(*coretypes.ResultBlock)
		events, _ = eventsAny.(*coretypes.ResultBlockResults)
	} else {
		block, err = i.Node.Block(int64(height))
		if err != nil {
			log.Errorf("failed to get block from node: %s", err)
			return err
		}
	}

<<<<<<< HEAD
	block, err = i.Node.Block(int64(height))
=======
	// get block info
	block, err := i.Node.Block(int64(height))
>>>>>>> 24951756
	if err != nil {
		log.Errorf("failed to get block from node: %s", err)
		return err
	}

<<<<<<< HEAD
	txs, err := i.Node.Txs(block)
=======
	// get txs
	txs, err := i.Node.Txs(block)
	if err != nil {
		log.Errorf("failed to get block results from node: %s", err)
		return err
	}

	// get block results
	events, err := i.Node.BlockResults(int64(height))
>>>>>>> 24951756
	if err != nil {
		return fmt.Errorf("failed to get transactions for block: %s", err)
	}
	beginBlockEvents := events.BeginBlockEvents
	endBlockEvents := events.EndBlockEvents

<<<<<<< HEAD
	err = i.ExportEventsByTxs(context.Background(), block, txs)
	if err != nil {
=======
	// 1. handle events in startBlock

	if len(beginBlockEvents) > 0 {
		err = i.ExportEventsWithoutTx(context.Background(), block, beginBlockEvents)
		if err != nil {
			log.Errorf("failed to export events without tx: %s", err)
			return err
		}
	}

	// 2. handle events in txs
	err = i.ExportEventsInTxs(context.Background(), block, txs)
	if err != nil {
		log.Errorf("failed to export events in txs: %s", err)
>>>>>>> 24951756
		return err
	}

	// 3. handle events in endBlock
	if len(endBlockEvents) > 0 {
		err = i.ExportEventsWithoutTx(context.Background(), block, endBlockEvents)
		if err != nil {
			log.Errorf("failed to export events without tx: %s", err)
			return err
		}
	}

	err = i.ExportEpoch(block)
	if err != nil {
		log.Errorf("failed to export epoch: %s", err)
		return err
	}

	if height < i.SyncModeHeight {
		blockMap.Delete(height)
		eventMap.Delete(height)
	}

	return nil
}

// ExportEpoch accept a block result data and persist basic info into db to record current sync progress
func (i *Impl) ExportEpoch(block *coretypes.ResultBlock) error {
	// Save the block
	err := i.DB.SaveEpoch(context.Background(), &models.Epoch{
		OneRowId:    true,
		BlockHeight: block.Block.Height,
		BlockHash:   common.HexToHash(block.BlockID.Hash.String()),
		UpdateTime:  block.Block.Time.Unix(),
	})
	if err != nil {
		log.Errorf("failed to persist block: %s", err)
		return err
	}

	metrics.BlockHeightLagGauge.WithLabelValues("blocksyncer").Set(float64(block.Block.Height))

	return nil
}

// ExportTxs accepts a slice of transactions and persists then inside the database.
// An error is returned if write fails.
func (i *Impl) ExportTxs(block *coretypes.ResultBlock, txs []*types.Tx) error {
	return nil
}

// ExportValidators accepts ResultValidators and persists validators inside the database.
// An error is returned if write fails.
func (i *Impl) ExportValidators(block *coretypes.ResultBlock, vals *coretypes.ResultValidators) error {
	return nil
}

// ExportCommit accepts ResultValidators and persists validator commit signatures inside the database.
// An error is returned if write fails.
func (i *Impl) ExportCommit(block *coretypes.ResultBlock, vals *coretypes.ResultValidators) error {
	return nil
}

// ExportAccounts accepts a slice of transactions and persists accounts inside the database.
// An error is returned if write fails.
func (i *Impl) ExportAccounts(block *coretypes.ResultBlock, txs []*types.Tx) error {
	return nil
}

// ExportEvents accepts a slice of transactions and get events in order to save in database.
func (i *Impl) ExportEvents(ctx context.Context, block *coretypes.ResultBlock, events *coretypes.ResultBlockResults) error {
	// get all events in order from the txs within the block
	for _, tx := range events.TxsResults {
		// handle all events contained inside the transaction
		// call the event handlers
		for _, event := range tx.Events {
			if err := i.HandleEvent(ctx, block, common.Hash{}, sdk.Event(event)); err != nil {
				return err
			}
		}
	}
	return nil
}

// ExportEventsInTxs accepts a slice of events in tx in order to save in database.
func (i *Impl) ExportEventsInTxs(ctx context.Context, block *coretypes.ResultBlock, txs []*types.Tx) error {
	for _, tx := range txs {
		txHash := common.HexToHash(tx.TxHash)
		for _, event := range tx.Events {
			if err := i.HandleEvent(ctx, block, txHash, sdk.Event(event)); err != nil {
				return err
			}
		}
	}
	return nil
}

// ExportEventsWithoutTx accepts a slice of events not in tx in order to save in database.
// events here don't have txHash
func (i *Impl) ExportEventsWithoutTx(ctx context.Context, block *coretypes.ResultBlock, events []abci.Event) error {
	// call the event handlers
	for _, event := range events {
		if err := i.HandleEvent(ctx, block, common.Hash{}, sdk.Event(event)); err != nil {
			return err
		}
	}
	return nil
}

func (i *Impl) ExportEventsByTxs(ctx context.Context, block *coretypes.ResultBlock, txs []*types.Tx) error {
	for _, tx := range txs {
		txHash := common.HexToHash(tx.TxHash)
		for _, event := range tx.Events {
			i.HandleEvent(ctx, block, txHash, sdk.Event(event))
		}
	}
	return nil
}

// HandleGenesis accepts a GenesisDoc and calls all the registered genesis handlers in the order in which they have been registered.
func (i *Impl) HandleGenesis(genesisDoc *tmtypes.GenesisDoc, appState map[string]json.RawMessage) error {
	return nil
}

// HandleBlock accepts block and calls the block handlers.
func (i *Impl) HandleBlock(block *coretypes.ResultBlock, events *coretypes.ResultBlockResults, txs []*types.Tx, vals *coretypes.ResultValidators) {
	for _, module := range i.Modules {
		if blockModule, ok := module.(modules.BlockModule); ok {
			err := blockModule.HandleBlock(block, events, txs, vals)
			if err != nil {
				log.Errorw("failed to handle event", "module", module.Name(), "height", block.Block.Height, "error", err)
			}
		}
	}
}

// HandleTx accepts the transaction and calls the tx handlers.
func (i *Impl) HandleTx(tx *types.Tx) {
	log.Info("HandleTx")
}

// HandleMessage accepts the transaction and handles messages contained inside the transaction.
func (i *Impl) HandleMessage(block *coretypes.ResultBlock, index int, msg sdk.Msg, tx *types.Tx) {
	log.Info("HandleMessage")
}

// Processed tells whether the current Indexer has already processed the given height of Block
// An error is returned if the operation fails.
func (i *Impl) Processed(ctx context.Context, height uint64) (bool, error) {
	ep, err := i.DB.GetEpoch(context.Background())
	if err != nil {
		return false, err
	}
	log.Infof("epoch height:%d, cur height: %d", ep.BlockHeight, height)
	if ep.BlockHeight > int64(height) {
		blockMap.Delete(height)
		eventMap.Delete(height)
	}
	return ep.BlockHeight > int64(height), nil
}

// GetBlockRecordNum returns total number of blocks stored in database.
func (i *Impl) GetBlockRecordNum(_ context.Context) int64 {
	return 1
}

// GetLastBlockRecordHeight returns the last block height stored inside the database
func (i *Impl) GetLastBlockRecordHeight(ctx context.Context) (uint64, error) {
	var lastBlockRecordHeight uint64
	currentEpoch, err := i.DB.GetEpoch(ctx)
	if err == nil {
		lastBlockRecordHeight = 0
	} else {
		lastBlockRecordHeight = uint64(currentEpoch.BlockHeight)
	}
	return lastBlockRecordHeight, err
}<|MERGE_RESOLUTION|>--- conflicted
+++ resolved
@@ -3,15 +3,6 @@
 import (
 	"context"
 	"encoding/json"
-	"fmt"
-	"github.com/bnb-chain/greenfield-storage-provider/model/errors"
-
-<<<<<<< HEAD
-	"github.com/bnb-chain/greenfield-storage-provider/pkg/log"
-	"github.com/bnb-chain/greenfield-storage-provider/pkg/metrics"
-
-=======
->>>>>>> 24951756
 	"github.com/cosmos/cosmos-sdk/codec"
 	sdk "github.com/cosmos/cosmos-sdk/types"
 	"github.com/forbole/juno/v4/common"
@@ -29,22 +20,20 @@
 	"github.com/bnb-chain/greenfield-storage-provider/pkg/metrics"
 )
 
-func NewIndexer(codec codec.Codec, proxy node.Node, db database.Database, modules []modules.Module, syncModeHeight uint64) parser.Indexer {
+func NewIndexer(codec codec.Codec, proxy node.Node, db database.Database, modules []modules.Module) parser.Indexer {
 	return &Impl{
-		codec:          codec,
-		Node:           proxy,
-		DB:             db,
-		Modules:        modules,
-		SyncModeHeight: syncModeHeight,
+		codec:   codec,
+		Node:    proxy,
+		DB:      db,
+		Modules: modules,
 	}
 }
 
 type Impl struct {
-	Modules        []modules.Module
-	codec          codec.Codec
-	Node           node.Node
-	DB             database.Database
-	SyncModeHeight uint64
+	Modules []modules.Module
+	codec   codec.Codec
+	Node    node.Node
+	DB      database.Database
 }
 
 // ExportBlock accepts a finalized block and persists then inside the database.
@@ -73,57 +62,40 @@
 	log.Debugw("processing block", "height", height)
 	var block *coretypes.ResultBlock
 	var events *coretypes.ResultBlockResults
+	var txs []*types.Tx
 	var err error
-	if height <= i.SyncModeHeight {
-		blockAny, okb := blockMap.Load(height)
-		eventsAny, oke := eventMap.Load(height)
-		if !okb || !oke {
-			return errors.ErrBlockNotFound
-		}
-		block, _ = blockAny.(*coretypes.ResultBlock)
-		events, _ = eventsAny.(*coretypes.ResultBlockResults)
-	} else {
+	blockAny, okb := blockMap.Load(height)
+	eventsAny, oke := eventMap.Load(height)
+	txsAny, okt := txMap.Load(height)
+	block, _ = blockAny.(*coretypes.ResultBlock)
+	events, _ = eventsAny.(*coretypes.ResultBlockResults)
+	txs, _ = txsAny.([]*types.Tx)
+	if !okb || !oke || !okt {
+		// get block info
 		block, err = i.Node.Block(int64(height))
 		if err != nil {
 			log.Errorf("failed to get block from node: %s", err)
 			return err
 		}
-	}
-
-<<<<<<< HEAD
-	block, err = i.Node.Block(int64(height))
-=======
-	// get block info
-	block, err := i.Node.Block(int64(height))
->>>>>>> 24951756
-	if err != nil {
-		log.Errorf("failed to get block from node: %s", err)
-		return err
-	}
-
-<<<<<<< HEAD
-	txs, err := i.Node.Txs(block)
-=======
-	// get txs
-	txs, err := i.Node.Txs(block)
-	if err != nil {
-		log.Errorf("failed to get block results from node: %s", err)
-		return err
-	}
-
-	// get block results
-	events, err := i.Node.BlockResults(int64(height))
->>>>>>> 24951756
-	if err != nil {
-		return fmt.Errorf("failed to get transactions for block: %s", err)
-	}
+
+		// get txs
+		txs, err = i.Node.Txs(block)
+		if err != nil {
+			log.Errorf("failed to get transactions for block: %s", err)
+			return err
+		}
+
+		// get block results
+		events, err = i.Node.BlockResults(int64(height))
+		if err != nil {
+			log.Errorf("failed to get block results from node: %s", err)
+			return err
+		}
+	}
+
 	beginBlockEvents := events.BeginBlockEvents
 	endBlockEvents := events.EndBlockEvents
 
-<<<<<<< HEAD
-	err = i.ExportEventsByTxs(context.Background(), block, txs)
-	if err != nil {
-=======
 	// 1. handle events in startBlock
 
 	if len(beginBlockEvents) > 0 {
@@ -138,7 +110,6 @@
 	err = i.ExportEventsInTxs(context.Background(), block, txs)
 	if err != nil {
 		log.Errorf("failed to export events in txs: %s", err)
->>>>>>> 24951756
 		return err
 	}
 
@@ -157,10 +128,9 @@
 		return err
 	}
 
-	if height < i.SyncModeHeight {
-		blockMap.Delete(height)
-		eventMap.Delete(height)
-	}
+	blockMap.Delete(height)
+	eventMap.Delete(height)
+	txMap.Delete(height)
 
 	return nil
 }
@@ -248,16 +218,6 @@
 	return nil
 }
 
-func (i *Impl) ExportEventsByTxs(ctx context.Context, block *coretypes.ResultBlock, txs []*types.Tx) error {
-	for _, tx := range txs {
-		txHash := common.HexToHash(tx.TxHash)
-		for _, event := range tx.Events {
-			i.HandleEvent(ctx, block, txHash, sdk.Event(event))
-		}
-	}
-	return nil
-}
-
 // HandleGenesis accepts a GenesisDoc and calls all the registered genesis handlers in the order in which they have been registered.
 func (i *Impl) HandleGenesis(genesisDoc *tmtypes.GenesisDoc, appState map[string]json.RawMessage) error {
 	return nil
@@ -296,6 +256,7 @@
 	if ep.BlockHeight > int64(height) {
 		blockMap.Delete(height)
 		eventMap.Delete(height)
+		txMap.Delete(height)
 	}
 	return ep.BlockHeight > int64(height), nil
 }
