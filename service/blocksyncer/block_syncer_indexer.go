package blocksyncer

import (
	"context"
	"encoding/json"
<<<<<<< HEAD
	"github.com/bnb-chain/greenfield-storage-provider/model/errors"
	"github.com/bnb-chain/greenfield-storage-provider/pkg/log"
=======
	"fmt"

	"github.com/bnb-chain/greenfield-storage-provider/pkg/log"
	"github.com/bnb-chain/greenfield-storage-provider/pkg/metrics"

>>>>>>> 62efe729
	"github.com/forbole/juno/v4/common"

	"github.com/cosmos/cosmos-sdk/codec"
	sdk "github.com/cosmos/cosmos-sdk/types"
	"github.com/forbole/juno/v4/database"
	"github.com/forbole/juno/v4/models"
	"github.com/forbole/juno/v4/modules"
	"github.com/forbole/juno/v4/node"
	"github.com/forbole/juno/v4/parser"
	"github.com/forbole/juno/v4/types"
	coretypes "github.com/tendermint/tendermint/rpc/core/types"
	tmtypes "github.com/tendermint/tendermint/types"
)

func NewIndexer(codec codec.Codec, proxy node.Node, db database.Database, modules []modules.Module, syncModeHeight uint64) parser.Indexer {
	return &Impl{
		codec:          codec,
		Node:           proxy,
		DB:             db,
		Modules:        modules,
		SyncModeHeight: syncModeHeight,
	}
}

type Impl struct {
	Modules        []modules.Module
	codec          codec.Codec
	Node           node.Node
	DB             database.Database
	SyncModeHeight uint64
}

// ExportBlock accepts a finalized block and persists then inside the database.
// An error is returned if write fails.
func (i *Impl) ExportBlock(block *coretypes.ResultBlock, events *coretypes.ResultBlockResults, txs []*types.Tx, vals *coretypes.ResultValidators) error {
	return nil
}

// HandleEvent accepts the transaction and handles events contained inside the transaction.
func (i *Impl) HandleEvent(ctx context.Context, block *coretypes.ResultBlock, txHash common.Hash, event sdk.Event) {
	for _, module := range i.Modules {
		if eventModule, ok := module.(modules.EventModule); ok {
			log.Infof("module name :%s event type: %s, height: %d", module.Name(), event.Type, block.Block.Height)
			err := eventModule.HandleEvent(ctx, block, txHash, event)
			if err != nil {
				log.Errorw("failed to handle event", "module", module.Name(), "event", event, "error", err)
			}
		}
	}
}

// Process fetches a block for a given height and associated metadata and export it to a database.
// It returns an error if any export process fails.
func (i *Impl) Process(height uint64) error {
	log.Debugw("processing block", "height", height)
	var block *coretypes.ResultBlock
	var events *coretypes.ResultBlockResults
	var err error
	if height <= i.SyncModeHeight {
		blockAny, okb := blockMap.Load(height)
		eventsAny, oke := eventMap.Load(height)
		if !okb || !oke {
			return errors.ErrBlockNotFound
		}
		block, _ = blockAny.(*coretypes.ResultBlock)
		events, _ = eventsAny.(*coretypes.ResultBlockResults)
	} else {
		block, err = i.Node.Block(int64(height))
		if err != nil {
			log.Errorf("failed to get block from node: %s", err)
			return err
		}

<<<<<<< HEAD
		events, err = i.Node.BlockResults(int64(height))
		if err != nil {
			log.Errorf("failed to get block results from node: %s", err)
			return err
		}
=======
	block, err := i.Node.Block(int64(height))
	if err != nil {
		log.Errorf("failed to get block from node: %s", err)
		return err
	}

	txs, err := i.Node.Txs(block)
	if err != nil {
		return fmt.Errorf("failed to get transactions for block: %s", err)
>>>>>>> 62efe729
	}

	err = i.ExportEventsByTxs(context.Background(), block, txs)
	if err != nil {
		return err
	}

	err = i.ExportEpoch(block)
	if err != nil {
		log.Errorf("failed to ExportEpoch: %s", err)
		return err
	}

	if height < i.SyncModeHeight {
		blockMap.Delete(height)
		eventMap.Delete(height)
	}

	return nil
}

// ExportEpoch accept a block result data and persist basic info into db to record current sync progress
func (i *Impl) ExportEpoch(block *coretypes.ResultBlock) error {
	// Save the block
	err := i.DB.SaveEpoch(context.Background(), &models.Epoch{
		OneRowId:    true,
		BlockHeight: block.Block.Height,
		BlockHash:   common.HexToHash(block.BlockID.Hash.String()),
		UpdateTime:  block.Block.Time.Unix(),
	})
	if err != nil {
		log.Errorf("failed to persist block: %s", err)
		return err
	}

	metrics.BlockHeightLagGauge.WithLabelValues("blocksyncer").Set(float64(block.Block.Height))

	return nil
}

// ExportTxs accepts a slice of transactions and persists then inside the database.
// An error is returned if write fails.
func (i *Impl) ExportTxs(block *coretypes.ResultBlock, txs []*types.Tx) error {
	return nil
}

// ExportValidators accepts ResultValidators and persists validators inside the database.
// An error is returned if write fails.
func (i *Impl) ExportValidators(block *coretypes.ResultBlock, vals *coretypes.ResultValidators) error {
	return nil
}

// ExportCommit accepts ResultValidators and persists validator commit signatures inside the database.
// An error is returned if write fails.
func (i *Impl) ExportCommit(block *coretypes.ResultBlock, vals *coretypes.ResultValidators) error {
	return nil
}

// ExportAccounts accepts a slice of transactions and persists accounts inside the database.
// An error is returned if write fails.
func (i *Impl) ExportAccounts(block *coretypes.ResultBlock, txs []*types.Tx) error {
	return nil
}

// ExportEvents accepts a slice of transactions and get events in order to save in database.
func (i *Impl) ExportEvents(ctx context.Context, block *coretypes.ResultBlock, events *coretypes.ResultBlockResults) error {
	// get all events in order from the txs within the block
	for _, tx := range events.TxsResults {
		// handle all events contained inside the transaction
		// call the event handlers
		for _, event := range tx.Events {
			i.HandleEvent(ctx, block, common.Hash{}, sdk.Event(event))
<<<<<<< HEAD
=======
		}
	}
	return nil
}

func (i *Impl) ExportEventsByTxs(ctx context.Context, block *coretypes.ResultBlock, txs []*types.Tx) error {
	for _, tx := range txs {
		txHash := common.HexToHash(tx.TxHash)
		for _, event := range tx.Events {
			i.HandleEvent(ctx, block, txHash, sdk.Event(event))
>>>>>>> 62efe729
		}
	}
	return nil
}

// HandleGenesis accepts a GenesisDoc and calls all the registered genesis handlers in the order in which they have been registered.
func (i *Impl) HandleGenesis(genesisDoc *tmtypes.GenesisDoc, appState map[string]json.RawMessage) error {
	return nil
}

// HandleBlock accepts block and calls the block handlers.
func (i *Impl) HandleBlock(block *coretypes.ResultBlock, events *coretypes.ResultBlockResults, txs []*types.Tx, vals *coretypes.ResultValidators) {
	for _, module := range i.Modules {
		if blockModule, ok := module.(modules.BlockModule); ok {
			err := blockModule.HandleBlock(block, events, txs, vals)
			if err != nil {
				log.Errorw("failed to handle event", "module", module.Name(), "height", block.Block.Height, "error", err)
			}
		}
	}
}

// HandleTx accepts the transaction and calls the tx handlers.
func (i *Impl) HandleTx(tx *types.Tx) {
	log.Info("HandleTx")
}

<<<<<<< HEAD
=======
// HandleMessage accepts the transaction and handles messages contained inside the transaction.
func (i *Impl) HandleMessage(block *coretypes.ResultBlock, index int, msg sdk.Msg, tx *types.Tx) {
	log.Info("HandleMessage")
}

>>>>>>> 62efe729
// Processed tells whether the current Indexer has already processed the given height of Block
// An error is returned if the operation fails.
func (i *Impl) Processed(ctx context.Context, height uint64) (bool, error) {
	ep, err := i.DB.GetEpoch(context.Background())
	if err != nil {
		return false, err
	}
	log.Infof("epoch height:%d, cur height: %d", ep.BlockHeight, height)
	if ep.BlockHeight > int64(height) {
		blockMap.Delete(height)
		eventMap.Delete(height)
	}
	return ep.BlockHeight > int64(height), nil
}

<<<<<<< HEAD
func (i *Impl) HandleMessage(block *coretypes.ResultBlock, index int, msg sdk.Msg, tx *types.Tx) {
	log.Info("HandleMessage")
}

func (i *Impl) GetBlockRecordNum(ctx context.Context) int64 {
	//TODO implement me
	panic("implement me")
}

func (i *Impl) GetLastBlockRecordHeight(ctx context.Context) (uint64, error) {
	//TODO implement me
	panic("implement me")
=======
// GetBlockRecordNum returns total number of blocks stored in database.
func (i *Impl) GetBlockRecordNum(_ context.Context) int64 {
	return 1
}

// GetLastBlockRecordHeight returns the last block height stored inside the database
func (i *Impl) GetLastBlockRecordHeight(ctx context.Context) (uint64, error) {
	var lastBlockRecordHeight uint64
	currentEpoch, err := i.DB.GetEpoch(ctx)
	if err == nil {
		lastBlockRecordHeight = 0
	} else {
		lastBlockRecordHeight = uint64(currentEpoch.BlockHeight)
	}
	return lastBlockRecordHeight, err
>>>>>>> 62efe729
}<|MERGE_RESOLUTION|>--- conflicted
+++ resolved
@@ -3,20 +3,15 @@
 import (
 	"context"
 	"encoding/json"
-<<<<<<< HEAD
+	"fmt"
 	"github.com/bnb-chain/greenfield-storage-provider/model/errors"
-	"github.com/bnb-chain/greenfield-storage-provider/pkg/log"
-=======
-	"fmt"
 
 	"github.com/bnb-chain/greenfield-storage-provider/pkg/log"
 	"github.com/bnb-chain/greenfield-storage-provider/pkg/metrics"
 
->>>>>>> 62efe729
-	"github.com/forbole/juno/v4/common"
-
 	"github.com/cosmos/cosmos-sdk/codec"
 	sdk "github.com/cosmos/cosmos-sdk/types"
+	"github.com/forbole/juno/v4/common"
 	"github.com/forbole/juno/v4/database"
 	"github.com/forbole/juno/v4/models"
 	"github.com/forbole/juno/v4/modules"
@@ -85,15 +80,9 @@
 			log.Errorf("failed to get block from node: %s", err)
 			return err
 		}
-
-<<<<<<< HEAD
-		events, err = i.Node.BlockResults(int64(height))
-		if err != nil {
-			log.Errorf("failed to get block results from node: %s", err)
-			return err
-		}
-=======
-	block, err := i.Node.Block(int64(height))
+	}
+
+	block, err = i.Node.Block(int64(height))
 	if err != nil {
 		log.Errorf("failed to get block from node: %s", err)
 		return err
@@ -102,7 +91,6 @@
 	txs, err := i.Node.Txs(block)
 	if err != nil {
 		return fmt.Errorf("failed to get transactions for block: %s", err)
->>>>>>> 62efe729
 	}
 
 	err = i.ExportEventsByTxs(context.Background(), block, txs)
@@ -175,8 +163,6 @@
 		// call the event handlers
 		for _, event := range tx.Events {
 			i.HandleEvent(ctx, block, common.Hash{}, sdk.Event(event))
-<<<<<<< HEAD
-=======
 		}
 	}
 	return nil
@@ -187,7 +173,6 @@
 		txHash := common.HexToHash(tx.TxHash)
 		for _, event := range tx.Events {
 			i.HandleEvent(ctx, block, txHash, sdk.Event(event))
->>>>>>> 62efe729
 		}
 	}
 	return nil
@@ -215,14 +200,11 @@
 	log.Info("HandleTx")
 }
 
-<<<<<<< HEAD
-=======
 // HandleMessage accepts the transaction and handles messages contained inside the transaction.
 func (i *Impl) HandleMessage(block *coretypes.ResultBlock, index int, msg sdk.Msg, tx *types.Tx) {
 	log.Info("HandleMessage")
 }
 
->>>>>>> 62efe729
 // Processed tells whether the current Indexer has already processed the given height of Block
 // An error is returned if the operation fails.
 func (i *Impl) Processed(ctx context.Context, height uint64) (bool, error) {
@@ -238,20 +220,6 @@
 	return ep.BlockHeight > int64(height), nil
 }
 
-<<<<<<< HEAD
-func (i *Impl) HandleMessage(block *coretypes.ResultBlock, index int, msg sdk.Msg, tx *types.Tx) {
-	log.Info("HandleMessage")
-}
-
-func (i *Impl) GetBlockRecordNum(ctx context.Context) int64 {
-	//TODO implement me
-	panic("implement me")
-}
-
-func (i *Impl) GetLastBlockRecordHeight(ctx context.Context) (uint64, error) {
-	//TODO implement me
-	panic("implement me")
-=======
 // GetBlockRecordNum returns total number of blocks stored in database.
 func (i *Impl) GetBlockRecordNum(_ context.Context) int64 {
 	return 1
@@ -267,5 +235,4 @@
 		lastBlockRecordHeight = uint64(currentEpoch.BlockHeight)
 	}
 	return lastBlockRecordHeight, err
->>>>>>> 62efe729
 }