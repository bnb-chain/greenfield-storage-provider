--- conflicted
+++ resolved
@@ -5,10 +5,7 @@
 	"context"
 	"encoding/gob"
 	"errors"
-<<<<<<< HEAD
-=======
 	"fmt"
->>>>>>> c19b203a
 	"sync"
 	"sync/atomic"
 	"time"
@@ -16,21 +13,15 @@
 	"github.com/forbole/juno/v4/cmd"
 	tomlconfig "github.com/forbole/juno/v4/cmd/migrate/toml"
 	parsecmdtypes "github.com/forbole/juno/v4/cmd/parse/types"
-<<<<<<< HEAD
-=======
 	"github.com/forbole/juno/v4/database"
 	"github.com/forbole/juno/v4/models"
->>>>>>> c19b203a
 	"github.com/forbole/juno/v4/modules"
 	"github.com/forbole/juno/v4/modules/messages"
 	"github.com/forbole/juno/v4/modules/registrar"
 	"github.com/forbole/juno/v4/parser"
 	"github.com/forbole/juno/v4/types"
 	"github.com/forbole/juno/v4/types/config"
-<<<<<<< HEAD
-=======
 	"gorm.io/gorm/schema"
->>>>>>> c19b203a
 
 	"github.com/bnb-chain/greenfield-storage-provider/model"
 	"github.com/bnb-chain/greenfield-storage-provider/pkg/log"
@@ -51,10 +42,6 @@
 	eventMap *sync.Map
 	txMap    *sync.Map
 
-<<<<<<< HEAD
-	LatestBlockHeight atomic.Value
-	CatchUpFlag       atomic.Value
-=======
 	MainService   *BlockSyncer
 	BackupService *BlockSyncer
 
@@ -64,7 +51,6 @@
 
 	CancelMain func()
 	CtxMain    context.Context
->>>>>>> c19b203a
 )
 
 // NewBlockSyncerService create a BlockSyncer service to index block events data to db
@@ -76,12 +62,8 @@
 	blockMap = new(sync.Map)
 	eventMap = new(sync.Map)
 	txMap = new(sync.Map)
-<<<<<<< HEAD
-	if err := s.initClient(); err != nil {
-=======
 	NeedBackup = cfg.EnableDualDB
 	if err := MainService.initClient(); err != nil {
->>>>>>> c19b203a
 		return nil, err
 	}
 
@@ -162,10 +144,7 @@
 	cmdCfg := junoConfig.GetParseConfig()
 	cmdCfg.WithTomlConfig(s.config)
 
-<<<<<<< HEAD
-=======
 	//set toml config to juno config
->>>>>>> c19b203a
 	if readErr := parsecmdtypes.ReadConfigPreRunE(cmdCfg)(nil, nil); readErr != nil {
 		log.Infof("readErr: %v", readErr)
 		return readErr
@@ -199,12 +178,8 @@
 	s.parserCtx.Indexer = NewIndexer(ctx.EncodingConfig.Marshaler,
 		ctx.Node,
 		ctx.Database,
-<<<<<<< HEAD
-		ctx.Modules)
-=======
 		ctx.Modules,
 		s.Name())
->>>>>>> c19b203a
 	return nil
 }
 
@@ -290,15 +265,9 @@
 	worker.SetIndexer(s.parserCtx.Indexer)
 
 	latestBlockHeight := mustGetLatestHeight(s.parserCtx)
-<<<<<<< HEAD
-	LatestBlockHeight.Store(int64(latestBlockHeight))
-	CatchUpFlag.Store(false)
-	go s.getLatestBlockHeight()
-=======
 	Cast(s.parserCtx.Indexer).GetLatestBlockHeight().Store(int64(latestBlockHeight))
 	Cast(s.parserCtx.Indexer).GetCatchUpFlag().Store(int64(-1))
 	go s.getLatestBlockHeight(ctx)
->>>>>>> c19b203a
 
 	lastDbBlockHeight := uint64(0)
 	for {
@@ -314,79 +283,11 @@
 	// fetch block data
 	go s.quickFetchBlockData(lastDbBlockHeight + 1)
 
-<<<<<<< HEAD
-	go enqueueNewBlocks(exportQueue, s.parserCtx, lastDbBlockHeight+1)
-=======
 	go s.enqueueNewBlocks(ctx, exportQueue, lastDbBlockHeight+1)
->>>>>>> c19b203a
 
 	// Start each blocking worker in a go-routine where the worker consumes jobs
 	// off of the export queue.
 	time.Sleep(time.Second)
-<<<<<<< HEAD
-	go worker.Start()
-}
-
-func (s *BlockSyncer) getLatestBlockHeight() {
-	for {
-		latestBlockHeight, err := s.parserCtx.Node.LatestHeight()
-		if err != nil {
-			log.Errorw("failed to get last block from RPCConfig client",
-				"err", err,
-				"retry interval", config.GetAvgBlockTime())
-		}
-		LatestBlockHeight.Store(latestBlockHeight)
-
-		time.Sleep(config.GetAvgBlockTime())
-	}
-}
-
-func (s *BlockSyncer) quickFetchBlockData(startHeight uint64) {
-	count := uint64(s.config.Parser.Workers)
-	for cycle := uint64(0); ; cycle++ {
-		latestBlockHeightAny := LatestBlockHeight.Load()
-		latestBlockHeight := latestBlockHeightAny.(int64)
-		if latestBlockHeight < int64(count*(cycle+1)+startHeight-1) {
-			log.Infof("quick fetch ended latestBlockHeight: %d", latestBlockHeight)
-			CatchUpFlag.Store(true)
-			break
-		}
-		wg := &sync.WaitGroup{}
-		wg.Add(int(count))
-		for i := uint64(0); i < count; i++ {
-			go func(idx, c uint64) {
-				defer wg.Done()
-				height := idx + count*c + startHeight
-				if height > uint64(latestBlockHeight) {
-					return
-				}
-				for {
-					block, err := s.parserCtx.Node.Block(int64(height))
-					if err != nil {
-						log.Warnf("failed to get block from node: %s", err)
-						continue
-					}
-
-					events, err := s.parserCtx.Node.BlockResults(int64(height))
-					if err != nil {
-						log.Warnf("failed to get block results from node: %s", err)
-						continue
-					}
-					txs, err := s.parserCtx.Node.Txs(block)
-					if err != nil {
-						log.Warnf("failed to get block results from node: %s", err)
-						continue
-					}
-					blockMap.Store(height, block)
-					eventMap.Store(height, events)
-					txMap.Store(height, txs)
-					break
-				}
-			}(i, cycle)
-		}
-		wg.Wait()
-	}
-=======
 	go worker.Start(ctx)
 }
 
@@ -480,5 +381,4 @@
 		}
 	}
 	return nil
->>>>>>> c19b203a
 }