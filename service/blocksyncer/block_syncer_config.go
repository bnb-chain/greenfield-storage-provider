--- conflicted
+++ resolved
@@ -7,15 +7,10 @@
 )
 
 type Config struct {
-<<<<<<< HEAD
-	Modules []string
-	Dsn     string
-	Workers uint
-=======
 	Modules        []string
 	Dsn            string
 	RecreateTables bool
->>>>>>> 62efe729c7ebc5b8135263847dbeb93344712154
+	Workers        uint
 }
 
 func getDBConfigFromEnv(dsn string) (string, error) {
