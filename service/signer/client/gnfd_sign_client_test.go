package client

import (
	"testing"

	"github.com/bnb-chain/greenfield/sdk/keys"
	storagetypes "github.com/bnb-chain/greenfield/x/storage/types"
	"github.com/ethereum/go-ethereum/crypto"
)

func TestGreenfieldChainSignClient_Sign(t *testing.T) {
	type fields struct {
		ApprovalPrivateKey string
		GcPrivateKey       string
	}
	type args struct {
		msg []byte
	}
	tests := []struct {
		name    string
		fields  fields
		args    args
		wantErr bool
	}{
		{
			name: "Test TestGreenfieldChainSignClient_Sign Case 1",
			fields: fields{
				ApprovalPrivateKey: "d710d9e03466d6236d1ac2e70712b1e2ed7324b1d7f233f8887d3a703626fb9f",
<<<<<<< HEAD
				SealPrivateKey:     "d710d9e03466d6236d1ac2e70712b1e2ed7324b1d7f233f8887d3a703626fb9f",
				GcPrivateKey:       "d710d9e03466d6236d1ac2e70712b1e2ed7324b1d7f233f8887d3a703626fb9f",
=======
>>>>>>> 1bb987fd
			},
			args: args{
				msg: []byte("hello world"),
			},
			wantErr: false,
		},
	}
	for _, tt := range tests {
		t.Run(tt.name, func(t *testing.T) {
<<<<<<< HEAD
			client, err := NewGreenfieldChainSignClient(tt.fields.GRPCAddr, tt.fields.ChainID, tt.fields.GasLimit,
				tt.fields.OperatorPrivateKey, tt.fields.FundingPrivateKey, tt.fields.SealPrivateKey,
				tt.fields.ApprovalPrivateKey, tt.fields.GcPrivateKey)
			if (err != nil) != tt.wantErr {
				t.Errorf("NewGreenfieldChainClient() error = %v, wantErr %v", err, tt.wantErr)
				return
			}

			km, err := client.greenfieldClients[tt.args.scope].GetKeyManager()
=======
			km, err := keys.NewPrivateKeyManager(tt.fields.ApprovalPrivateKey)
>>>>>>> 1bb987fd
			if (err != nil) != tt.wantErr {
				t.Errorf("GetKeyManager() error = %v, wantErr %v", err, tt.wantErr)
				return
			}

			sig, err := km.Sign(tt.args.msg)
			if (err != nil) != tt.wantErr {
				t.Errorf("GreenfieldChainClient.Sign() error = %v, wantErr %v", err, tt.wantErr)
				return
			}

			err = storagetypes.VerifySignature(km.GetAddr(), crypto.Keccak256(tt.args.msg), sig)
			if (err != nil) != tt.wantErr {
				t.Errorf("storage VerifySignature() error = %v, wantErr %v", err, tt.wantErr)
				return
			}
		})
	}
}<|MERGE_RESOLUTION|>--- conflicted
+++ resolved
@@ -11,7 +11,6 @@
 func TestGreenfieldChainSignClient_Sign(t *testing.T) {
 	type fields struct {
 		ApprovalPrivateKey string
-		GcPrivateKey       string
 	}
 	type args struct {
 		msg []byte
@@ -26,11 +25,6 @@
 			name: "Test TestGreenfieldChainSignClient_Sign Case 1",
 			fields: fields{
 				ApprovalPrivateKey: "d710d9e03466d6236d1ac2e70712b1e2ed7324b1d7f233f8887d3a703626fb9f",
-<<<<<<< HEAD
-				SealPrivateKey:     "d710d9e03466d6236d1ac2e70712b1e2ed7324b1d7f233f8887d3a703626fb9f",
-				GcPrivateKey:       "d710d9e03466d6236d1ac2e70712b1e2ed7324b1d7f233f8887d3a703626fb9f",
-=======
->>>>>>> 1bb987fd
 			},
 			args: args{
 				msg: []byte("hello world"),
@@ -40,19 +34,7 @@
 	}
 	for _, tt := range tests {
 		t.Run(tt.name, func(t *testing.T) {
-<<<<<<< HEAD
-			client, err := NewGreenfieldChainSignClient(tt.fields.GRPCAddr, tt.fields.ChainID, tt.fields.GasLimit,
-				tt.fields.OperatorPrivateKey, tt.fields.FundingPrivateKey, tt.fields.SealPrivateKey,
-				tt.fields.ApprovalPrivateKey, tt.fields.GcPrivateKey)
-			if (err != nil) != tt.wantErr {
-				t.Errorf("NewGreenfieldChainClient() error = %v, wantErr %v", err, tt.wantErr)
-				return
-			}
-
-			km, err := client.greenfieldClients[tt.args.scope].GetKeyManager()
-=======
 			km, err := keys.NewPrivateKeyManager(tt.fields.ApprovalPrivateKey)
->>>>>>> 1bb987fd
 			if (err != nil) != tt.wantErr {
 				t.Errorf("GetKeyManager() error = %v, wantErr %v", err, tt.wantErr)
 				return
