--- conflicted
+++ resolved
@@ -122,23 +122,6 @@
 				for idx := 0; idx < len(replicateData[0]); idx++ {
 					data[idx] = replicateData[idx][rIdx]
 				}
-<<<<<<< HEAD
-				// // http request params
-				// sp.GetEndpoint()
-				// syncReq := &syncertypes.SyncObjectRequest{
-				//	ObjectInfo:    req.GetObjectInfo(),
-				//	ReplicateIdx:  uint32(rIdx),
-				//	SegmentSize:   uint64(len(replicateData[0][0])),
-				//	ReplicateData: data,
-				// }
-				// // http request return err
-				// if err != nil {
-				//	continue
-				// }
-				// integrityHash and signature are http response
-				var integrityHash []byte
-				var signature []byte
-=======
 				gatewayClient, err := gatewayclient.NewGatewayClient(sp.GetEndpoint())
 				if err != nil {
 					log.CtxErrorw(ctx, "failed to create gateway client", "sp_endpoint", sp.GetEndpoint(), "error", err)
@@ -149,7 +132,6 @@
 					log.CtxErrorw(ctx, "failed to sync piece data", "error", err)
 					continue
 				}
->>>>>>> e6743706
 				log.CtxDebugw(ctx, "receive the sp response", "replica_idx", rIdx, "integrity_hash", integrityHash, "signature", signature)
 				msg := storagetypes.NewSecondarySpSignDoc(sp.GetOperator(), integrityHash).GetSignBytes()
 				approvalAddr, err := sdk.AccAddressFromHexUnsafe(sp.GetApprovalAddress())
