--- conflicted
+++ resolved
@@ -46,11 +46,7 @@
 // InitClient inits store client and rpc client
 func (node *StoneNodeService) InitClient() error {
 	if node.running.Load() == true {
-<<<<<<< HEAD
-		return errors.ErrStoneNodeInitialized
-=======
 		return errors.New("stone node resource is running")
->>>>>>> 03cb17ba
 	}
 	store, err := client.NewStoreClient(node.cfg.PieceConfig)
 	if err != nil {
