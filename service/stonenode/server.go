package stonenode

import (
	"context"
	"fmt"
	"sync/atomic"
	"time"

	merrors "github.com/bnb-chain/inscription-storage-provider/model/errors"
	"github.com/bnb-chain/inscription-storage-provider/service/client"
	"github.com/bnb-chain/inscription-storage-provider/util/log"
)

const (
	ServiceNameStoneNode string = "StoneNode"
	AllocStonePeriod            = time.Second * 1
)

// StoneNodeService manages stone execution units
type StoneNodeService struct {
	cfg        *StoneNodeConfig
	name       string
	syncer     client.SyncerAPI
	stoneHub   client.StoneHubAPI
	store      client.PieceStoreAPI
	stoneLimit int64

	running atomic.Bool
	stopCh  chan struct{}
}

// NewStoneNodeService returns StoneNodeService instance
func NewStoneNodeService(config *StoneNodeConfig) (*StoneNodeService, error) {
	node := &StoneNodeService{
		cfg:        config,
		name:       ServiceNameStoneNode,
		stopCh:     make(chan struct{}),
		stoneLimit: config.StoneJobLimit,
	}
	if err := node.initClient(); err != nil {
		return nil, err
	}
	return node, nil
}

// InitClient inits store client and rpc client
func (node *StoneNodeService) initClient() error {
	if node.running.Load() == true {
		return merrors.ErrStoneNodeStarted
	}
	store, err := client.NewStoreClient(node.cfg.PieceConfig)
	if err != nil {
		log.Errorw("stone node inits piece store client failed", "error", err)
		return err
	}
	stoneHub, err := client.NewStoneHubClient(node.cfg.StoneHubServiceAddress)
	if err != nil {
		log.Errorw("stone node inits stone hub client failed", "error", err)
		return err
	}
	syncer, err := client.NewSyncerClient(node.cfg.SyncerServiceAddress)
	if err != nil {
		log.Errorw("stone node inits syncer client failed", "error", err)
		return err
	}
	node.store = store
	node.stoneHub = stoneHub
	node.syncer = syncer
	return nil
}

// Name returns the name of StoneNodeService, implement lifecycle interface
func (node *StoneNodeService) Name() string {
	return node.name
}

// Start running StoneNodeService, implement lifecycle interface
func (node *StoneNodeService) Start(startCtx context.Context) error {
	if node.running.Swap(true) {
		return merrors.ErrStoneNodeStarted
	}
	go func() {
		var stoneJobCounter int64 // atomic
<<<<<<< HEAD
		allocTicker := time.NewTicker(AllocStonePeriod)
		ctx, cancel := context.WithCancel(context.Background())
=======
		allocTimer := time.NewTimer(AllocStonePeriod)
		ctx, cancel := context.WithCancel(startCtx)
>>>>>>> c850a852
		for {
			select {
			case <-allocTicker.C:
				go func() {
					if !node.running.Load() {
						log.Errorw("stone node service stopped, can not alloc stone.")
						return
					}
					atomic.AddInt64(&stoneJobCounter, 1)
					defer atomic.AddInt64(&stoneJobCounter, -1)
					if atomic.LoadInt64(&stoneJobCounter) > node.stoneLimit {
						log.Errorw("stone job running number exceeded, skip current alloc stone.")
						return
					}
					// TBD::exceed stoneLimit or alloc empty stone,
					// stone node need one backoff strategy.
					node.allocStone(ctx)
				}()
			case <-node.stopCh:
				cancel()
				return
			}
		}
	}()
	return nil
}

// Stop running StoneNodeService, implement lifecycle interface
func (node *StoneNodeService) Stop(ctx context.Context) error {
	if !node.running.Swap(false) {
		return merrors.ErrStoneNodeStopped
	}
	close(node.stopCh)
	var errs []error
	if err := node.stoneHub.Close(); err != nil {
		errs = append(errs, err)
	}
	if err := node.syncer.Close(); err != nil {
		errs = append(errs, err)
	}
	if errs != nil {
		return fmt.Errorf("%v", errs)
	}
	return nil
}

// allocStone sends rpc request to stone hub alloc stone job.
func (node *StoneNodeService) allocStone(ctx context.Context) {
	resp, err := node.stoneHub.AllocStoneJob(ctx)
	ctx = log.Context(ctx, resp)
	if err != nil {
		log.CtxErrorw(ctx, "alloc stone from stone hub failed", "error", err)
		return
	}
	// TBD:: stone node will support more types of stone job,
	// currently only support upload secondary piece job.
	if err := node.syncPieceToSecondarySP(ctx, resp); err != nil {
		log.CtxErrorw(ctx, "upload secondary piece job failed", "error", err)
		return
	}
	log.CtxInfow(ctx, "upload secondary piece job success!")
	return
}<|MERGE_RESOLUTION|>--- conflicted
+++ resolved
@@ -81,13 +81,8 @@
 	}
 	go func() {
 		var stoneJobCounter int64 // atomic
-<<<<<<< HEAD
-		allocTicker := time.NewTicker(AllocStonePeriod)
-		ctx, cancel := context.WithCancel(context.Background())
-=======
-		allocTimer := time.NewTimer(AllocStonePeriod)
+		allocTicker := time.NewTimer(AllocStonePeriod)
 		ctx, cancel := context.WithCancel(startCtx)
->>>>>>> c850a852
 		for {
 			select {
 			case <-allocTicker.C:
