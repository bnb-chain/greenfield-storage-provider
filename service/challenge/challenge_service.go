package challenge

import (
	"context"

	"github.com/bnb-chain/greenfield-storage-provider/model/piecestore"
	"github.com/bnb-chain/greenfield-storage-provider/pkg/log"
	"github.com/bnb-chain/greenfield-storage-provider/service/challenge/types"
)

var _ types.ChallengeServiceServer = &Challenge{}

// ChallengePiece handles the piece challenge request
// return the replica's integrity hash, piece hash and piece data
func (challenge *Challenge) ChallengePiece(
	ctx context.Context,
	req *types.ChallengePieceRequest) (
	resp *types.ChallengePieceResponse, err error) {
	ctx = log.Context(ctx, req)
	resp = &types.ChallengePieceResponse{}

	integrity, err := challenge.spDB.GetObjectIntegrity(req.GetObjectId())
	if err != nil {
		log.CtxErrorw(ctx, "failed to get integrity hash from db", "error", err)
		return
	}
	resp.IntegrityHash = integrity.IntegrityHash
	resp.PieceHash = integrity.Checksum

	var key string
	if req.GetReplicaIdx() < 0 {
		key = piecestore.EncodeSegmentPieceKey(req.GetObjectId(), req.GetSegmentIdx())
	} else {
		key = piecestore.EncodeECPieceKey(req.GetObjectId(),
			req.GetSegmentIdx(), uint32(req.GetReplicaIdx()))
	}
	resp.PieceData, err = challenge.pieceStore.GetSegment(ctx, key, 0, -1)
	if err != nil {
		log.CtxErrorw(ctx, "failed to get payload", "error", err)
		return
	}
<<<<<<< HEAD
	log.CtxInfow(ctx, "succeed to challenge the payload")
=======
	log.CtxInfow(ctx, "success to challenge the payload", "object_id", req.GetObjectId(),
		"piece_idx", req.GetSegmentIdx(), "replicate_idx", req.GetReplicaIdx(), "segment_count", len(integrity.Checksum))
>>>>>>> 2fda7c67
	return
}<|MERGE_RESOLUTION|>--- conflicted
+++ resolved
@@ -39,11 +39,7 @@
 		log.CtxErrorw(ctx, "failed to get payload", "error", err)
 		return
 	}
-<<<<<<< HEAD
-	log.CtxInfow(ctx, "succeed to challenge the payload")
-=======
 	log.CtxInfow(ctx, "success to challenge the payload", "object_id", req.GetObjectId(),
 		"piece_idx", req.GetSegmentIdx(), "replicate_idx", req.GetReplicaIdx(), "segment_count", len(integrity.Checksum))
->>>>>>> 2fda7c67
 	return
 }