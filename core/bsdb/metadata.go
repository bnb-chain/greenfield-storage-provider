package bsdb

<<<<<<< HEAD
//
//import (
//	"github.com/bnb-chain/greenfield-storage-provider/store/bsdb"
//	"github.com/ethereum/go-ethereum/common"
//)
//
//// MetadataDB contains all the methods required by block syncer db database
//type MetadataDB interface {
//	// GetUserBuckets get buckets info by a user address
//	GetUserBuckets(accountID common.Address) ([]*bsdb.Bucket, error)
//	// GetUserBucketsCount get buckets count by a user address
//	GetUserBucketsCount(accountID common.Address) (int64, error)
//	// GetBucketByName get buckets info by a bucket name
//	GetBucketByName(bucketName string, includePrivate bool) (*bsdb.Bucket, error)
//	// GetBucketByID get buckets info by by a bucket id
//	GetBucketByID(bucketID int64, includePrivate bool) (*bsdb.Bucket, error)
//	// GetLatestBlockNumber get current latest block number
//	GetLatestBlockNumber() (int64, error)
//	// GetPaymentByBucketName get bucket payment info by a bucket name
//	GetPaymentByBucketName(bucketName string, includePrivate bool) (*bsdb.StreamRecord, error)
//	// GetPaymentByBucketID get bucket payment info by a bucket id
//	GetPaymentByBucketID(bucketID int64, includePrivate bool) (*bsdb.StreamRecord, error)
//	// GetPaymentByPaymentAddress get bucket payment info by a payment address
//	GetPaymentByPaymentAddress(address common.Address) (*bsdb.StreamRecord, error)
//	// GetPermissionByResourceAndPrincipal get permission info by resource type & id, principal type & value
//	GetPermissionByResourceAndPrincipal(resourceType, resourceID, principalType, principalValue string) (*bsdb.Permission, error)
//	// GetStatementsByPolicyID get statements info by a policy id
//	GetStatementsByPolicyID(policyIDList []common.Hash) ([]*bsdb.Statement, error)
//	// GetPermissionsByResourceAndPrincipleType get permissions info by resource type & id, principal type
//	GetPermissionsByResourceAndPrincipleType(resourceType, resourceID, principalType string) ([]*bsdb.Permission, error)
//	// GetGroupsByGroupIDAndAccount get groups info by group id list and account id
//	GetGroupsByGroupIDAndAccount(groupIDList []common.Hash, account common.Hash) ([]*bsdb.Group, error)
//	// ListObjectsByBucketName list objects info by a bucket name
//	ListObjectsByBucketName(bucketName, continuationToken, prefix, delimiter string, maxKeys int) ([]*bsdb.ListObjectsResult, error)
//	// ListDeletedObjectsByBlockNumberRange list deleted objects info by a block number range
//	ListDeletedObjectsByBlockNumberRange(startBlockNumber int64, endBlockNumber int64, includePrivate bool) ([]*bsdb.Object, error)
//	// ListExpiredBucketsBySp list expired buckets by sp
//	ListExpiredBucketsBySp(createAt int64, primarySpAddress string, limit int64) ([]*bsdb.Bucket, error)
//	// GetObjectByName get object info by an object name
//	GetObjectByName(objectName string, bucketName string, includePrivate bool) (*bsdb.Object, error)
//	// GetSwitchDBSignal check if there is a signal to switch the database
//	GetSwitchDBSignal() (*bsdb.MasterDB, error)
//	// GetBucketMetaByName get bucket info with its related info
//	GetBucketMetaByName(bucketName string, includePrivate bool) (*bsdb.BucketFullMeta, error)
//}
=======
import (
	"github.com/ethereum/go-ethereum/common"

	"github.com/bnb-chain/greenfield-storage-provider/store/bsdb"
)

// MetadataDB contains all the methods required by block syncer db database
type MetadataDB interface {
	// GetUserBuckets get buckets info by a user address
	GetUserBuckets(accountID common.Address) ([]*bsdb.Bucket, error)
	// GetUserBucketsCount get buckets count by a user address
	GetUserBucketsCount(accountID common.Address) (int64, error)
	// GetBucketByName get buckets info by a bucket name
	GetBucketByName(bucketName string, includePrivate bool) (*bsdb.Bucket, error)
	// GetBucketByID get buckets info by by a bucket id
	GetBucketByID(bucketID int64, includePrivate bool) (*bsdb.Bucket, error)
	// GetLatestBlockNumber get current latest block number
	GetLatestBlockNumber() (int64, error)
	// GetPaymentByBucketName get bucket payment info by a bucket name
	GetPaymentByBucketName(bucketName string, includePrivate bool) (*bsdb.StreamRecord, error)
	// GetPaymentByBucketID get bucket payment info by a bucket id
	GetPaymentByBucketID(bucketID int64, includePrivate bool) (*bsdb.StreamRecord, error)
	// GetPaymentByPaymentAddress get bucket payment info by a payment address
	GetPaymentByPaymentAddress(address common.Address) (*bsdb.StreamRecord, error)
	// GetPermissionByResourceAndPrincipal get permission info by resource type & id, principal type & value
	GetPermissionByResourceAndPrincipal(resourceType, resourceID, principalType, principalValue string) (*bsdb.Permission, error)
	// GetStatementsByPolicyID get statements info by a policy id
	GetStatementsByPolicyID(policyIDList []common.Hash) ([]*bsdb.Statement, error)
	// GetPermissionsByResourceAndPrincipleType get permissions info by resource type & id, principal type
	GetPermissionsByResourceAndPrincipleType(resourceType, resourceID, principalType string) ([]*bsdb.Permission, error)
	// GetGroupsByGroupIDAndAccount get groups info by group id list and account id
	GetGroupsByGroupIDAndAccount(groupIDList []common.Hash, account common.Hash) ([]*bsdb.Group, error)
	// ListObjectsByBucketName list objects info by a bucket name
	ListObjectsByBucketName(bucketName, continuationToken, prefix, delimiter string, maxKeys int) ([]*bsdb.ListObjectsResult, error)
	// ListDeletedObjectsByBlockNumberRange list deleted objects info by a block number range
	ListDeletedObjectsByBlockNumberRange(startBlockNumber int64, endBlockNumber int64, includePrivate bool) ([]*bsdb.Object, error)
	// ListExpiredBucketsBySp list expired buckets by sp
	ListExpiredBucketsBySp(createAt int64, primarySpAddress string, limit int64) ([]*bsdb.Bucket, error)
	// GetObjectByName get object info by an object name
	GetObjectByName(objectName string, bucketName string, includePrivate bool) (*bsdb.Object, error)
	// GetSwitchDBSignal check if there is a signal to switch the database
	GetSwitchDBSignal() (*bsdb.MasterDB, error)
	// GetBucketMetaByName get bucket info with its related info
	GetBucketMetaByName(bucketName string, includePrivate bool) (*bsdb.BucketFullMeta, error)
}
>>>>>>> cb16e319
<|MERGE_RESOLUTION|>--- conflicted
+++ resolved
@@ -1,10 +1,10 @@
 package bsdb
 
-<<<<<<< HEAD
 //
 //import (
+//	"github.com/ethereum/go-ethereum/common"
+//
 //	"github.com/bnb-chain/greenfield-storage-provider/store/bsdb"
-//	"github.com/ethereum/go-ethereum/common"
 //)
 //
 //// MetadataDB contains all the methods required by block syncer db database
@@ -45,51 +45,4 @@
 //	GetSwitchDBSignal() (*bsdb.MasterDB, error)
 //	// GetBucketMetaByName get bucket info with its related info
 //	GetBucketMetaByName(bucketName string, includePrivate bool) (*bsdb.BucketFullMeta, error)
-//}
-=======
-import (
-	"github.com/ethereum/go-ethereum/common"
-
-	"github.com/bnb-chain/greenfield-storage-provider/store/bsdb"
-)
-
-// MetadataDB contains all the methods required by block syncer db database
-type MetadataDB interface {
-	// GetUserBuckets get buckets info by a user address
-	GetUserBuckets(accountID common.Address) ([]*bsdb.Bucket, error)
-	// GetUserBucketsCount get buckets count by a user address
-	GetUserBucketsCount(accountID common.Address) (int64, error)
-	// GetBucketByName get buckets info by a bucket name
-	GetBucketByName(bucketName string, includePrivate bool) (*bsdb.Bucket, error)
-	// GetBucketByID get buckets info by by a bucket id
-	GetBucketByID(bucketID int64, includePrivate bool) (*bsdb.Bucket, error)
-	// GetLatestBlockNumber get current latest block number
-	GetLatestBlockNumber() (int64, error)
-	// GetPaymentByBucketName get bucket payment info by a bucket name
-	GetPaymentByBucketName(bucketName string, includePrivate bool) (*bsdb.StreamRecord, error)
-	// GetPaymentByBucketID get bucket payment info by a bucket id
-	GetPaymentByBucketID(bucketID int64, includePrivate bool) (*bsdb.StreamRecord, error)
-	// GetPaymentByPaymentAddress get bucket payment info by a payment address
-	GetPaymentByPaymentAddress(address common.Address) (*bsdb.StreamRecord, error)
-	// GetPermissionByResourceAndPrincipal get permission info by resource type & id, principal type & value
-	GetPermissionByResourceAndPrincipal(resourceType, resourceID, principalType, principalValue string) (*bsdb.Permission, error)
-	// GetStatementsByPolicyID get statements info by a policy id
-	GetStatementsByPolicyID(policyIDList []common.Hash) ([]*bsdb.Statement, error)
-	// GetPermissionsByResourceAndPrincipleType get permissions info by resource type & id, principal type
-	GetPermissionsByResourceAndPrincipleType(resourceType, resourceID, principalType string) ([]*bsdb.Permission, error)
-	// GetGroupsByGroupIDAndAccount get groups info by group id list and account id
-	GetGroupsByGroupIDAndAccount(groupIDList []common.Hash, account common.Hash) ([]*bsdb.Group, error)
-	// ListObjectsByBucketName list objects info by a bucket name
-	ListObjectsByBucketName(bucketName, continuationToken, prefix, delimiter string, maxKeys int) ([]*bsdb.ListObjectsResult, error)
-	// ListDeletedObjectsByBlockNumberRange list deleted objects info by a block number range
-	ListDeletedObjectsByBlockNumberRange(startBlockNumber int64, endBlockNumber int64, includePrivate bool) ([]*bsdb.Object, error)
-	// ListExpiredBucketsBySp list expired buckets by sp
-	ListExpiredBucketsBySp(createAt int64, primarySpAddress string, limit int64) ([]*bsdb.Bucket, error)
-	// GetObjectByName get object info by an object name
-	GetObjectByName(objectName string, bucketName string, includePrivate bool) (*bsdb.Object, error)
-	// GetSwitchDBSignal check if there is a signal to switch the database
-	GetSwitchDBSignal() (*bsdb.MasterDB, error)
-	// GetBucketMetaByName get bucket info with its related info
-	GetBucketMetaByName(bucketName string, includePrivate bool) (*bsdb.BucketFullMeta, error)
-}
->>>>>>> cb16e319
+//}