package task

import (
	"github.com/bnb-chain/greenfield-storage-provider/core/rcmgr"
	storagetypes "github.com/bnb-chain/greenfield/x/storage/types"
)

// Task is an abstract interface to describe the smallest unit of SP service how to interact.
type Task interface {
	// Key returns the uniquely identify of the task. It is recommended that each task
	// has its own prefix. In addition, it should also include the information of the
	// task's own identity.
	// For example:
	// 1. ApprovalTask maybe includes the bucket name and object name,
	// 2. ObjectTask maybe includes the object ID,
	// 3. GCTask maybe includes the timestamp.
	Key() TKey
	// Type returns the type of the task. A task has a unique type, such as
	// TypeTaskCreateBucketApproval, TypeTaskUpload etc. has the only one TType
	// definition.
	Type() TType
	// GetAddress returns the task runner address. there is only one runner at the
	// same time, which will assist in quickly locating the running node of the task.
	GetAddress() string
	// SetAddress sets the runner address to the task.
	SetAddress(string)
	// GetCreateTime returns the creation time of the task. The creation time used to
	// judge task execution time.
	GetCreateTime() int64
	// SetCreateTime sets the creation time of the task.
	SetCreateTime(int64)
	// GetUpdateTime returns the last updated time of the task. The updated time used
	// to determine whether the task is expired with the timeout.
	GetUpdateTime() int64
	// SetUpdateTime sets last updated time of the task. Any changes in task information
	// requires to set the update time.
	SetUpdateTime(int64)
	// GetTimeout returns the timeout of the task, the timeout is a duration, if update
	// time adds timeout lesser now stands the task is expired.
	GetTimeout() int64
	// SetTimeout sets timeout duration of the task.
	SetTimeout(int64)
	// ExceedTimeout returns an indicator whether timeout, if update time adds timeout
	// lesser now returns true, otherwise returns false.
	ExceedTimeout() bool
	// GetMaxRetry returns the max retry times of the task. Each type of task has a
	// fixed max retry times.
	GetMaxRetry() int64
	// SetMaxRetry sets the max retry times of the task.
	SetMaxRetry(int64)
	// GetRetry returns the retry counter of the task.
	GetRetry() int64
	// SetRetry sets the retry counter of the task.
	SetRetry(int)
	// IncRetry increases the retry counter of the task. Each task has the max retry
	// times, if retry counter exceed the max retry, the task should be canceled.
	IncRetry()
	// ExceedRetry returns an indicator whether retry counter greater that max retry.
	ExceedRetry() bool
	// Expired returns an indicator whether ExceedTimeout and ExceedRetry.
	Expired() bool
	// GetPriority returns the priority of the task. Each type of task has a fixed
	// priority. The higher the priority, the higher the urgency of the task, and
	// it will be executed first.
	GetPriority() TPriority
	// SetPriority sets the priority of the task. In most cases, the priority of the
	// task does not need to be set, because the priority of the task corresponds to
	// the task type one by one. Once the task type is determined, the priority is
	// determined. But some scenarios need to dynamically adjust the priority of the
	// task type, then this interface is needed.
	SetPriority(TPriority)
	// EstimateLimit returns estimated resource will be consumed. It is used for
	// application resources to the rcmgr and decide whether it can be executed
	// immediately.
	EstimateLimit() rcmgr.Limit
	// Info returns the task detail info for log and debug.
	Info() string
	// Error returns the task error. if the task is normal, returns nil.
	Error() error
	// SetError sets the error to task. Any errors that occur during task execution
	// will be logged through the SetError method.
	SetError(error)
}

// ApprovalTask is an abstract interface to record the ask approval information.
// ApprovalTask uses block height to verify whether the approval is expired.
// If reached expired height, the approval invalid.
type ApprovalTask interface {
	Task
	// GetExpiredHeight returns the expired height of the approval.
	GetExpiredHeight() uint64
	// SetExpiredHeight sets the expired height of the approval, when SP
	// approved the approval, it should set the expired height to stands
	// the approval timeliness. This is one of the ways SP prevents being
	// attacked.
	SetExpiredHeight(uint64)
}

// ApprovalCreateBucketTask is an abstract interface to record the ask create bucket approval information.
// The user account will create MsgCreateBucket, SP
// should decide whether approved the request based on the MsgCreateBucket.
// If so, SP will SetExpiredHeight and signs the MsgCreateBucket.
type ApprovalCreateBucketTask interface {
	ApprovalTask
	// InitApprovalCreateBucketTask inits the ApprovalCreateBucketTask by
	// MsgCreateBucket and task priority. SP only fill the MsgCreateBucket's
	// PrimarySpApproval field, can not change other fields.
	InitApprovalCreateBucketTask(*storagetypes.MsgCreateBucket, TPriority)
	// GetCreateBucketInfo returns the user's MsgCreateBucket.
	GetCreateBucketInfo() *storagetypes.MsgCreateBucket
	// SetCreateBucketInfo sets the MsgCreateBucket. Should try to avoid calling
	// this method, it will change the approval information.
	SetCreateBucketInfo(*storagetypes.MsgCreateBucket)
}

// ApprovalMigrateBucketTask is an abstract interface to record the ask migrate bucket approval information.
// The user account will migrate MsgMigrateBucket, SP
// should decide whether approved the request based on the MsgMigrateBucket.
// If so, SP will SetExpiredHeight and signs the MsgMigrateBucket.
type ApprovalMigrateBucketTask interface {
	ApprovalTask
	// InitApprovalMigrateBucketTask inits the ApprovalMigrateBucketTask by
	// MsgCreateBucket and task priority. SP only fill the MsgCreateBucket's
	// PrimarySpApproval field, can not change other fields.
	InitApprovalMigrateBucketTask(*storagetypes.MsgCreateBucket, TPriority)
	// GetMigrateBucketInfo returns the user's MsgCreateBucket.
	GetMigrateBucketInfo() *storagetypes.MsgCreateBucket
	// SetMigrateBucketInfo sets the MsgCreateBucket. Should try to avoid calling
	// this method, it will change the approval information.
	SetMigrateBucketInfo(*storagetypes.MsgCreateBucket)
}

// ApprovalCreateObjectTask is an abstract interface to record the ask create object
// approval information. The user account will create MsgCreateObject, SP
// should decide whether approved the request based on the MsgCreateObject.
// If so, SP will SetExpiredHeight and signs the MsgCreateObject.
type ApprovalCreateObjectTask interface {
	ApprovalTask
	// InitApprovalCreateObjectTask inits the ApprovalCreateObjectTask by
	// MsgCreateObject and task priority. SP only fill the MsgCreateObject's
	// PrimarySpApproval field, can not change other fields.
	InitApprovalCreateObjectTask(*storagetypes.MsgCreateObject, TPriority)
	// GetCreateObjectInfo returns the user's MsgCreateObject.
	GetCreateObjectInfo() *storagetypes.MsgCreateObject
	// SetCreateObjectInfo sets the MsgCreateObject. Should try to avoid calling
	// this method, it will change the approval information.
	SetCreateObjectInfo(*storagetypes.MsgCreateObject)
}

// ApprovalReplicatePieceTask is an abstract interface to record the ask replicate pieces
// to other SPs(as secondary SP for the object). It is initiated by the primary SP
// in the replicate pieces phase. Before the primary SP sends it to other SPs, the
// primary SP will sign the task, other SPs will verify it is sent by a legitimate
// SP. If other SPs approved the approval, they will SetExpiredHeight and signs the
// ApprovalReplicatePieceTask.
type ApprovalReplicatePieceTask interface {
	ObjectTask
	ApprovalTask
	// InitApprovalReplicatePieceTask inits the ApprovalReplicatePieceTask by ObjectInfo,
	// storage params, task priority and primary operator address. the storage params
	// can affect the size of the data accepted by secondary SP, so this is a necessary
	// and cannot be changed parameter.
	InitApprovalReplicatePieceTask(object *storagetypes.ObjectInfo, params *storagetypes.Params, priority TPriority, askOpAddress string)
	// GetAskSpOperatorAddress returns the operator address of SP that initiated the ask
	// replicate piece approval request.
	GetAskSpOperatorAddress() string
	// SetAskSpOperatorAddress sets the operator address of SP that initiated the ask
	// replicate piece approval request. Should try to avoid calling this method,
	// it will change the approval information.
	SetAskSpOperatorAddress(string)
	// GetAskSignature returns the initiated signature of SP signature by its operator private key.
	GetAskSignature() []byte
	// SetAskSignature sets the initiated signature of SP by its operator private key.
	SetAskSignature([]byte)
	// GetApprovedSpOperatorAddress returns the approved operator address of SP.
	GetApprovedSpOperatorAddress() string
	// SetApprovedSpOperatorAddress sets the approved operator address of SP.
	SetApprovedSpOperatorAddress(string)
	// GetApprovedSignature returns the approved signature of SP.
	GetApprovedSignature() []byte
	// SetApprovedSignature sets the approved signature of SP.
	SetApprovedSignature([]byte)
	// GetApprovedSpEndpoint returns the approved endpoint of SP. It is used to replicate
	// pieces to secondary SP.
	GetApprovedSpEndpoint() string
	// SetApprovedSpEndpoint sets the approved endpoint of SP.
	SetApprovedSpEndpoint(string)
	// GetApprovedSpApprovalAddress returns the approved approval address of SP. It is
	// used to seal object on greenfield.
	GetApprovedSpApprovalAddress() string
	// SetApprovedSpApprovalAddress sets the approved approval address of SP.
	SetApprovedSpApprovalAddress(string)
	// GetSignBytes returns the bytes from the task for initiated and approved SPs
	// to sign.
	GetSignBytes() []byte
}

// ObjectTask associated with an object and storage params, and records the
// information of different stages of the object. Considering the change of storage
// params on the greenfield, the storage params of each object should be determined
// when it is created, and it should not be queried during the task flow, which is
// inefficient and error-prone.
type ObjectTask interface {
	Task
	// GetObjectInfo returns the associated object.
	GetObjectInfo() *storagetypes.ObjectInfo
	// SetObjectInfo set the  associated object.
	SetObjectInfo(*storagetypes.ObjectInfo)
	// GetStorageParams returns the storage params.
	GetStorageParams() *storagetypes.Params
	// SetStorageParams sets the storage params.Should try to avoid calling this
	// method, it will change the task base information.
	// For example: it will change resource estimate for UploadObjectTask and so on.
	SetStorageParams(*storagetypes.Params)
}

// UploadObjectTask is an abstract interface to record the information for uploading object
// payload data to the primary SP.
type UploadObjectTask interface {
	ObjectTask
	// InitUploadObjectTask inits the UploadObjectTask by ObjectInfo and Params.
	InitUploadObjectTask(vgfID uint32, object *storagetypes.ObjectInfo, params *storagetypes.Params, timeout int64)
	// GetVirtualGroupFamilyId returns the object's virtual group family which is bind in bucket.
	GetVirtualGroupFamilyId() uint32
}

// The ResumableUploadObjectTask is the interface to record the information for uploading object
// payload data to the primary SP.
type ResumableUploadObjectTask interface {
	ObjectTask
	// InitResumableUploadObjectTask inits the UploadObjectTask by ObjectInfo and Params.
	InitResumableUploadObjectTask(object *storagetypes.ObjectInfo, params *storagetypes.Params, timeout int64, complete bool, offset uint64)
	// GetResumeOffset return resumable offset user-supplied parameters
	GetResumeOffset() uint64
	// SetResumeOffset Set the `ResumeOffset` provided by the user for subsequent processing in the `HandleResumableUploadObjectTask`.
	SetResumeOffset(offset uint64)
	// GetCompleted The GetCompleted() function returns the value of completed set by the user in the request.
	// The completed parameter represents the last upload request in the resumable upload process,
	// after which integrity checks and replication procedures will be performed.
	GetCompleted() bool
	// SetCompleted sets the state from request in InitResumableUploadObjectTask
	SetCompleted(completed bool)
}

// The ReplicatePieceTask is the interface to record the information for replicating
// pieces of object pieces data to secondary SPs.
type ReplicatePieceTask interface {
	ObjectTask
	// InitReplicatePieceTask inits the ReplicatePieceTask by ObjectInfo, params,
	// task priority, timeout and max retry.
	InitReplicatePieceTask(object *storagetypes.ObjectInfo, params *storagetypes.Params, priority TPriority, timeout int64, retry int64)
	// GetSealed returns an indicator whether successful seal object on greenfield
	// after replicate pieces, it is an optimization method. ReplicatePieceTask and
	// SealObjectTask are combined. Otherwise, the two tasks will be completed in
	// two stages. If the combination is successful and the seal object is successful,
	// the number of SealObjectTask can be reduced, saving resource overhead.
	GetSealed() bool
	// SetSealed sets the state successful seal object after replicating piece.
	SetSealed(bool)
	// GetSecondaryAddresses returns the secondary SP's addresses. It is used to
	// generate MsgSealObject.
	GetSecondaryAddresses() []string
	// SetSecondaryAddresses sets the secondary SP's addresses.
	SetSecondaryAddresses([]string)
	// GetSecondarySignatures returns the secondary SP's signatures. It is used to
	// generate MsgSealObject.
	GetSecondarySignatures() [][]byte
	// SetSecondarySignatures sets the secondary SP's signatures.
	SetSecondarySignatures([][]byte)
	// GetGlobalVirtualGroupId returns the object's global virtual group id.
	GetGlobalVirtualGroupId() uint32
	// GetSecondaryEndpoints return the secondary sp domain.
	GetSecondaryEndpoints() []string
}

// ReceivePieceTask is an abstract interface to record the information for receiving pieces
// of object payload data from primary SP, it exists only in secondary SP.
type ReceivePieceTask interface {
	ObjectTask
	// InitReceivePieceTask init the ReceivePieceTask.
	InitReceivePieceTask(vgfID uint32, object *storagetypes.ObjectInfo, params *storagetypes.Params, priority TPriority,
		replicateIdx uint32, pieceIdx int32, pieceSize int64)
	// GetReplicateIdx returns the replicate index. The replicate index identifies the
	// serial number of the secondary SP for object piece copy.
	GetReplicateIdx() uint32
	// SetReplicateIdx sets the replicate index.
	SetReplicateIdx(uint32)
	// GetPieceIdx returns the piece index. The piece index identifies the serial number
	// of segment of object payload data for object piece copy.
	GetPieceIdx() int32
	// SetPieceIdx sets the piece index.
	SetPieceIdx(int32)
	// GetPieceSize returns the received piece data size, it is used to resource estimate.
	GetPieceSize() int64
	// SetPieceSize sets the received piece data size.
	SetPieceSize(int64)
	// GetPieceChecksum returns the checksum of received piece data, it is used to check
	// the piece data is correct.
	GetPieceChecksum() []byte
	// SetPieceChecksum set the checksum of received piece data.
	SetPieceChecksum([]byte)
	// GetSignature returns the primary signature of SP, because the InitReceivePieceTask
	// will be transfer to secondary SP, It is necessary to prove that the task was
	// sent by a legitimate SP.
	GetSignature() []byte
	// SetSignature sets the primary signature of SP.
	SetSignature([]byte)
	// GetSignBytes returns the bytes from the task for primary SP to sign.
	GetSignBytes() []byte
	// GetSealed returns an indicator whether the object of receiving piece data is
	// sealed on greenfield, the secondary SP has an incentive to confirm that otherwise
	// it wastes its storage resources
	GetSealed() bool
	// SetSealed sets the object of receiving piece data whether is successfully sealed.
	SetSealed(bool)
	// GetGlobalVirtualGroupId returns the object's global virtual group id.
	GetGlobalVirtualGroupId() uint32
}

// SealObjectTask is an abstract interface to record the information for sealing object on Greenfield chain.
type SealObjectTask interface {
	ObjectTask
	// InitSealObjectTask inits the SealObjectTask.
	InitSealObjectTask(vgfID uint32, object *storagetypes.ObjectInfo, params *storagetypes.Params, priority TPriority, addresses []string,
		signatures [][]byte, timeout int64, retry int64)
	// GetSecondaryAddresses return the secondary SP's addresses.
	GetSecondaryAddresses() []string
	// GetSecondarySignatures return the secondary SP's signature, it is used to generate
	// MsgSealObject.
	GetSecondarySignatures() [][]byte
	// GetGlobalVirtualGroupId returns the object's global virtual group id.
	GetGlobalVirtualGroupId() uint32
}

// DownloadObjectTask is an abstract interface to record the information for downloading
// pieces of object payload data.
type DownloadObjectTask interface {
	ObjectTask
	// InitDownloadObjectTask inits DownloadObjectTask.
	InitDownloadObjectTask(object *storagetypes.ObjectInfo, bucket *storagetypes.BucketInfo, params *storagetypes.Params,
		priority TPriority, userAddress string, low int64, high int64, timeout int64, retry int64)
	// GetBucketInfo returns the BucketInfo of the download object.
	// It is used to Query and calculate bucket read quota.
	GetBucketInfo() *storagetypes.BucketInfo
	// SetBucketInfo sets the BucketInfo of the download object.
	SetBucketInfo(*storagetypes.BucketInfo)
	// GetUserAddress returns the user account of downloading object.
	// It is used to record the read bucket information.
	GetUserAddress() string
	// SetUserAddress sets the user account of downloading object.
	SetUserAddress(string)
	// GetSize returns the download payload data size, high - low + 1.
	GetSize() int64
	// GetLow returns the start offset of download payload data.
	GetLow() int64
	// GetHigh returns the end offset of download payload data.
	GetHigh() int64
}

// DownloadPieceTask is an abstract interface to record the information for downloading piece data.
type DownloadPieceTask interface {
	ObjectTask
	// InitDownloadPieceTask inits DownloadPieceTask.
	InitDownloadPieceTask(object *storagetypes.ObjectInfo, bucket *storagetypes.BucketInfo, params *storagetypes.Params,
		priority TPriority, enableCheck bool, userAddress string, totalSize uint64, pieceKey string, pieceOffset uint64,
		pieceLength uint64, timeout int64, maxRetry int64)
	// GetBucketInfo returns the BucketInfo of the download object.
	// It is used to Query and calculate bucket read quota.
	GetBucketInfo() *storagetypes.BucketInfo
	// SetBucketInfo sets the BucketInfo of the download object.
	SetBucketInfo(*storagetypes.BucketInfo)
	// GetUserAddress returns the user account of downloading object.
	// It is used to record the read bucket information.
	GetUserAddress() string
	// SetUserAddress sets the user account of downloading object.
	SetUserAddress(string)
	// GetSize returns the download payload data size.
	GetSize() int64
	// GetEnableCheck returns enable_check flag.
	GetEnableCheck() bool
	// GetTotalSize returns total size.
	GetTotalSize() uint64
	// GetPieceKey returns piece key.
	GetPieceKey() string
	// GetPieceOffset returns piece offset.
	GetPieceOffset() uint64
	// GetPieceLength returns piece length.
	GetPieceLength() uint64
}

// ChallengePieceTask is an abstract interface to record the information for get challenge
// piece info, the validator get challenge info to confirm whether the sp stores
// the user's data correctly.
type ChallengePieceTask interface {
	ObjectTask
	// InitChallengePieceTask inits InitChallengePieceTask.
	InitChallengePieceTask(object *storagetypes.ObjectInfo, bucket *storagetypes.BucketInfo, params *storagetypes.Params,
		priority TPriority, userAddress string, replicateIdx int32, segmentIdx uint32, timeout int64, retry int64)
	// GetBucketInfo returns the BucketInfo of challenging piece
	GetBucketInfo() *storagetypes.BucketInfo
	// SetBucketInfo sets the BucketInfo of challenging piece
	SetBucketInfo(*storagetypes.BucketInfo)
	// GetUserAddress returns the user account of challenging object.
	// It is used to record the read bucket information.
	GetUserAddress() string
	// SetUserAddress sets the user account of challenging object.
	SetUserAddress(string)
	// GetSegmentIdx returns the segment index of challenge piece.
	GetSegmentIdx() uint32
	// SetSegmentIdx sets the segment index of challenge piece.
	SetSegmentIdx(uint32)
	// GetRedundancyIdx returns the replicate index of challenge piece.
	GetRedundancyIdx() int32
	// SetRedundancyIdx sets the replicate index of challenge piece.
	SetRedundancyIdx(idx int32)
	// GetIntegrityHash returns the integrity hash of the object.
	GetIntegrityHash() []byte
	// SetIntegrityHash sets the integrity hash of the object.
	SetIntegrityHash([]byte)
	// GetPieceHash returns the hash of  challenge piece.
	GetPieceHash() [][]byte
	// SetPieceHash sets the hash of  challenge piece.
	SetPieceHash([][]byte)
	// GetPieceDataSize returns the data of challenge piece.
	GetPieceDataSize() int64
	// SetPieceDataSize sets the data of challenge piece.
	SetPieceDataSize(int64)
}

// GCTask is an abstract interface to record the information of garbage collection.
type GCTask interface {
	Task
}

// GCObjectTask is an abstract interface to record the information for collecting the
// piece store space by deleting object payload data that the object has been deleted
// on Greenfield chain.
type GCObjectTask interface {
	GCTask
	// InitGCObjectTask inits InitGCObjectTask.
	InitGCObjectTask(priority TPriority, start, end uint64, timeout int64)
	// SetStartBlockNumber sets start block number for collecting object.
	SetStartBlockNumber(uint64)
	// GetStartBlockNumber returns start block number for collecting object.
	GetStartBlockNumber() uint64
	// SetEndBlockNumber sets end block number for collecting object.
	SetEndBlockNumber(uint64)
	// GetEndBlockNumber returns end block number for collecting object.
	GetEndBlockNumber() uint64
	// SetCurrentBlockNumber sets the collecting block number.
	SetCurrentBlockNumber(uint64)
	// GetCurrentBlockNumber returns the collecting block number.
	GetCurrentBlockNumber() uint64
	// GetLastDeletedObjectId returns the last deleted ObjectID.
	GetLastDeletedObjectId() uint64
	// SetLastDeletedObjectId sets the last deleted ObjectID.
	SetLastDeletedObjectId(uint64)
	// GetGCObjectProgress returns the progress of collecting object, returns the
	// deleting block number and the last deleted object id.
	GetGCObjectProgress() (uint64, uint64)
	// SetGCObjectProgress sets the progress of collecting object, params stand
	// the deleting block number and the last deleted object id.
	SetGCObjectProgress(uint64, uint64)
}

// GCZombiePieceTask is an abstract interface to record the information for collecting
// the piece store space by deleting zombie pieces data that dues to any exception,
// the piece data meta is not on chain but the pieces has been store in piece store.
type GCZombiePieceTask interface {
	GCTask
	// GetGCZombiePieceStatus returns the status of collecting zombie pieces, returns
	// the last deleted object id and the number that has been deleted.
	GetGCZombiePieceStatus() (uint64, uint64)
	// SetGCZombiePieceStatus sets the status of collecting zombie pieces, param
	// stands the last deleted object id and the has been deleted pieces number.
	SetGCZombiePieceStatus(uint64, uint64)
}

// GCMetaTask is an abstract interface to record the information for collecting the SP
// meta store space by deleting the expired data.
type GCMetaTask interface {
	GCTask
	// GetGCMetaStatus returns the status of collecting metadata, returns the last
	// deleted object id and the number that has been deleted.
	GetGCMetaStatus() (uint64, uint64)
	// SetGCMetaStatus sets the status of collecting metadata, parma stands the last
	// deleted object id and the number that has been deleted.
	SetGCMetaStatus(uint64, uint64)
}

<<<<<<< HEAD
// MigratePieceTask is an abstract interface that migrate piece data when one SP want to leave Greenfield
type MigratePieceTask interface {
	ObjectTask
	InitMigratePieceTask(object *storagetypes.ObjectInfo, params *storagetypes.Params, priority TPriority, segmentIdx uint32, ecIdx int32,
		pieceSize uint64, timeout, retry int64)
=======
// The RecoveryPieceTask is the interface to record the information for recovering
// TODO consider recovery secondary SP task
type RecoveryPieceTask interface {
	ObjectTask
	// InitRecoveryPieceTask inits the RecoveryPieceTask by ObjectInfo, params,
	// task priority, pieceIndex, timeout and max retry.
	InitRecoverPieceTask(object *storagetypes.ObjectInfo, params *storagetypes.Params,
		priority TPriority, pieceIdx uint32, ecIdx int32, pieceSize uint64, timeout int64, retry int64)

>>>>>>> 3add7b40
	// GetSegmentIdx return the segment index of recovery object segment
	GetSegmentIdx() uint32
	// GetEcIdx return the ec index of recovery ec chunk
	GetEcIdx() int32
	// GetSignature returns the primary SP's signature
	GetSignature() []byte
	// SetSignature sets the primary SP's signature.
	SetSignature([]byte)
	// GetSignBytes returns the bytes from the task for primary SP to sign.
	GetSignBytes() []byte
<<<<<<< HEAD
	// IsPrimary returns whether the piece belongs to primary SP
	// IsPrimary() bool
=======
	GetRecovered() bool
	// SetRecoverDone set the recovery status as finish
	SetRecoverDone()
>>>>>>> 3add7b40
}<|MERGE_RESOLUTION|>--- conflicted
+++ resolved
@@ -488,13 +488,6 @@
 	SetGCMetaStatus(uint64, uint64)
 }
 
-<<<<<<< HEAD
-// MigratePieceTask is an abstract interface that migrate piece data when one SP want to leave Greenfield
-type MigratePieceTask interface {
-	ObjectTask
-	InitMigratePieceTask(object *storagetypes.ObjectInfo, params *storagetypes.Params, priority TPriority, segmentIdx uint32, ecIdx int32,
-		pieceSize uint64, timeout, retry int64)
-=======
 // The RecoveryPieceTask is the interface to record the information for recovering
 // TODO consider recovery secondary SP task
 type RecoveryPieceTask interface {
@@ -504,7 +497,6 @@
 	InitRecoverPieceTask(object *storagetypes.ObjectInfo, params *storagetypes.Params,
 		priority TPriority, pieceIdx uint32, ecIdx int32, pieceSize uint64, timeout int64, retry int64)
 
->>>>>>> 3add7b40
 	// GetSegmentIdx return the segment index of recovery object segment
 	GetSegmentIdx() uint32
 	// GetEcIdx return the ec index of recovery ec chunk
@@ -515,12 +507,26 @@
 	SetSignature([]byte)
 	// GetSignBytes returns the bytes from the task for primary SP to sign.
 	GetSignBytes() []byte
-<<<<<<< HEAD
-	// IsPrimary returns whether the piece belongs to primary SP
-	// IsPrimary() bool
-=======
 	GetRecovered() bool
 	// SetRecoverDone set the recovery status as finish
 	SetRecoverDone()
->>>>>>> 3add7b40
+}
+
+// MigratePieceTask is an abstract interface that migrate piece data when one SP want to leave Greenfield
+type MigratePieceTask interface {
+	ObjectTask
+	InitMigratePieceTask(object *storagetypes.ObjectInfo, params *storagetypes.Params, priority TPriority, segmentIdx uint32, ecIdx int32,
+		pieceSize uint64, timeout, retry int64)
+	// GetSegmentIdx return the segment index of recovery object segment
+	GetSegmentIdx() uint32
+	// GetEcIdx return the ec index of recovery ec chunk
+	GetEcIdx() int32
+	// GetSignature returns the primary SP's signature
+	GetSignature() []byte
+	// SetSignature sets the primary SP's signature.
+	SetSignature([]byte)
+	// GetSignBytes returns the bytes from the task for primary SP to sign.
+	GetSignBytes() []byte
+	// IsPrimary returns whether the piece belongs to primary SP
+	// IsPrimary() bool
 }