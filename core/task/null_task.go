package task

import (
	"github.com/bnb-chain/greenfield-storage-provider/core/rcmgr"
	storagetypes "github.com/bnb-chain/greenfield/x/storage/types"
)

var _ Task = (*NullTask)(nil)
var _ ApprovalTask = (*NullTask)(nil)
var _ ApprovalCreateBucketTask = (*NullTask)(nil)
var _ ApprovalCreateObjectTask = (*NullTask)(nil)
var _ ApprovalReplicatePieceTask = (*NullTask)(nil)
var _ ObjectTask = (*NullTask)(nil)
var _ UploadObjectTask = (*NullTask)(nil)
var _ ReplicatePieceTask = (*NullTask)(nil)
var _ SealObjectTask = (*NullTask)(nil)
var _ ReceivePieceTask = (*NullTask)(nil)
var _ DownloadObjectTask = (*NullTask)(nil)
var _ ChallengePieceTask = (*NullTask)(nil)
var _ GCTask = (*NullTask)(nil)
var _ GCZombiePieceTask = (*NullTask)(nil)
var _ GCMetaTask = (*NullTask)(nil)
<<<<<<< HEAD
var _ MigratePieceTask = (*NullTask)(nil)
=======
var _ RecoveryPieceTask = (*NullTask)(nil)
>>>>>>> 3add7b40

type NullTask struct{}

func (*NullTask) Key() TKey                                                             { return "" }
func (*NullTask) Type() TType                                                           { return 0 }
func (*NullTask) Info() string                                                          { return "" }
func (*NullTask) GetAddress() string                                                    { return "" }
func (*NullTask) SetAddress(string)                                                     {}
func (*NullTask) GetCreateTime() int64                                                  { return 0 }
func (*NullTask) SetCreateTime(int64)                                                   {}
func (*NullTask) GetUpdateTime() int64                                                  { return 0 }
func (*NullTask) SetUpdateTime(int64)                                                   {}
func (*NullTask) GetTimeout() int64                                                     { return 0 }
func (*NullTask) SetTimeout(int64)                                                      {}
func (*NullTask) Expired() bool                                                         { return false }
func (*NullTask) ExceedTimeout() bool                                                   { return false }
func (*NullTask) GetPriority() TPriority                                                { return 0 }
func (*NullTask) SetPriority(TPriority)                                                 {}
func (*NullTask) SetRetry(int)                                                          {}
func (*NullTask) IncRetry()                                                             {}
func (*NullTask) ExceedRetry() bool                                                     { return false }
func (*NullTask) GetRetry() int64                                                       { return 0 }
func (*NullTask) GetMaxRetry() int64                                                    { return 0 }
func (*NullTask) SetMaxRetry(int64)                                                     {}
func (*NullTask) EstimateLimit() rcmgr.Limit                                            { return nil }
func (*NullTask) Error() error                                                          { return nil }
func (*NullTask) SetError(error)                                                        {}
func (*NullTask) GetExpiredHeight() uint64                                              { return 0 }
func (*NullTask) SetExpiredHeight(uint64)                                               {}
func (*NullTask) GetObjectInfo() *storagetypes.ObjectInfo                               { return nil }
func (*NullTask) SetObjectInfo(*storagetypes.ObjectInfo)                                {}
func (*NullTask) GetStorageParams() *storagetypes.Params                                { return nil }
func (*NullTask) SetStorageParams(*storagetypes.Params)                                 {}
func (*NullTask) GetGCZombiePieceStatus() (uint64, uint64)                              { return 0, 0 }
func (*NullTask) SetGCZombiePieceStatus(uint64, uint64)                                 {}
func (*NullTask) GetGCMetaStatus() (uint64, uint64)                                     { return 0, 0 }
func (*NullTask) SetGCMetaStatus(uint64, uint64)                                        {}
func (*NullTask) InitApprovalCreateBucketTask(*storagetypes.MsgCreateBucket, TPriority) {}
func (*NullTask) GetCreateBucketInfo() *storagetypes.MsgCreateBucket                    { return nil }
func (*NullTask) SetCreateBucketInfo(*storagetypes.MsgCreateBucket)                     {}
func (*NullTask) InitApprovalCreateObjectTask(*storagetypes.MsgCreateObject, TPriority) {}
func (*NullTask) GetCreateObjectInfo() *storagetypes.MsgCreateObject                    { return nil }
func (*NullTask) SetCreateObjectInfo(*storagetypes.MsgCreateObject)                     {}
func (*NullTask) InitApprovalReplicatePieceTask(*storagetypes.ObjectInfo, *storagetypes.Params, TPriority, string) {
}
func (*NullTask) GetAskSpOperatorAddress() string      { return "" }
func (*NullTask) SetAskSpOperatorAddress(string)       {}
func (*NullTask) GetAskSignature() []byte              { return nil }
func (*NullTask) SetAskSignature([]byte)               {}
func (*NullTask) GetApprovedSpOperatorAddress() string { return "" }
func (*NullTask) SetApprovedSpOperatorAddress(string)  {}
func (*NullTask) GetApprovedSignature() []byte         { return nil }
func (*NullTask) SetApprovedSignature([]byte)          {}
func (*NullTask) GetApprovedSpEndpoint() string        { return "" }
func (*NullTask) SetApprovedSpEndpoint(string)         {}
func (*NullTask) GetApprovedSpApprovalAddress() string { return "" }
func (*NullTask) SetApprovedSpApprovalAddress(string)  {}
func (*NullTask) InitUploadObjectTask(uint32, *storagetypes.ObjectInfo, *storagetypes.Params, int64) {
}
func (*NullTask) GetVirtualGroupFamilyId() uint32 {
	return 0
}

func (*NullTask) GetGlobalVirtualGroupId() uint32 {
	return 0
}

func (*NullTask) InitReplicatePieceTask(*storagetypes.ObjectInfo, *storagetypes.Params, TPriority, int64, int64) {
}
func (*NullTask) InitRecoverPieceTask(*storagetypes.ObjectInfo, *storagetypes.Params, TPriority, uint32, int32, uint64, int64, int64) {
}
func (*NullTask) GetSealed() bool                  { return false }
func (*NullTask) SetSealed(bool)                   {}
func (*NullTask) GetSecondaryAddresses() []string  { return nil }
func (*NullTask) GetSecondarySignatures() [][]byte { return nil }
func (*NullTask) SetSecondarySignatures([][]byte)  {}
func (*NullTask) SetSecondaryAddresses([]string)   {}
func (*NullTask) GetSecondaryEndpoints() []string  { return nil }
func (*NullTask) InitSealObjectTask(uint32, *storagetypes.ObjectInfo, *storagetypes.Params, TPriority, []string, [][]byte, int64, int64) {
}
func (*NullTask) InitReceivePieceTask(uint32, *storagetypes.ObjectInfo, *storagetypes.Params, TPriority, uint32, int32, int64) {
}
func (*NullTask) GetReplicateIdx() uint32  { return 0 }
func (*NullTask) SetReplicateIdx(uint32)   {}
func (*NullTask) GetPieceIdx() int32       { return 0 }
func (*NullTask) SetPieceIdx(int32)        {}
func (*NullTask) GetPieceSize() int64      { return 0 }
func (*NullTask) SetPieceSize(int64)       {}
func (*NullTask) SetPieceChecksum([]byte)  {}
func (*NullTask) GetPieceChecksum() []byte { return nil }
func (*NullTask) GetSignature() []byte     { return nil }
func (*NullTask) SetSignature([]byte)      {}
func (*NullTask) InitDownloadObjectTask(*storagetypes.ObjectInfo, *storagetypes.BucketInfo, *storagetypes.Params, TPriority, string, int64, int64, int64, int64) {
}
func (*NullTask) GetBucketInfo() *storagetypes.BucketInfo { return nil }
func (*NullTask) GetUserAddress() string                  { return "" }
func (*NullTask) GetSize() int64                          { return 0 }
func (*NullTask) GetLow() int64                           { return 0 }
func (*NullTask) GetHigh() int64                          { return 0 }
func (*NullTask) InitChallengePieceTask(*storagetypes.ObjectInfo, *storagetypes.BucketInfo, *storagetypes.Params, TPriority, string, int32, uint32, int64, int64) {
}
func (*NullTask) SetBucketInfo(*storagetypes.BucketInfo) {}
func (*NullTask) SetUserAddress(string)                  {}
func (*NullTask) GetSegmentIdx() uint32                  { return 0 }
func (*NullTask) GetEcIdx() int32                        { return 0 }
func (*NullTask) SetSegmentIdx(uint32)                   {}
func (*NullTask) GetRecovered() bool                     { return false }
func (*NullTask) SetRecoverDone()                        {}
func (*NullTask) GetRedundancyIdx() int32                { return 0 }
func (*NullTask) SetRedundancyIdx(idx int32)             {}
func (*NullTask) GetIntegrityHash() []byte               { return nil }
func (*NullTask) SetIntegrityHash([]byte)                {}
func (*NullTask) GetPieceHash() [][]byte                 { return nil }
func (*NullTask) SetPieceHash([][]byte)                  {}
func (*NullTask) GetPieceDataSize() int64                { return 0 }
func (*NullTask) SetPieceDataSize(int64)                 {}
func (*NullTask) GetSignBytes() []byte                   { return nil }

func (*NullTask) InitMigratePieceTask(object *storagetypes.ObjectInfo, params *storagetypes.Params, priority TPriority, segmentIdx uint32, ecIdx int32, pieceSize uint64, timeout, retry int64) {
}
func (*NullTask) GetEcIdx() int32 { return 0 }<|MERGE_RESOLUTION|>--- conflicted
+++ resolved
@@ -20,11 +20,8 @@
 var _ GCTask = (*NullTask)(nil)
 var _ GCZombiePieceTask = (*NullTask)(nil)
 var _ GCMetaTask = (*NullTask)(nil)
-<<<<<<< HEAD
 var _ MigratePieceTask = (*NullTask)(nil)
-=======
 var _ RecoveryPieceTask = (*NullTask)(nil)
->>>>>>> 3add7b40
 
 type NullTask struct{}
 
@@ -142,7 +139,5 @@
 func (*NullTask) GetPieceDataSize() int64                { return 0 }
 func (*NullTask) SetPieceDataSize(int64)                 {}
 func (*NullTask) GetSignBytes() []byte                   { return nil }
-
 func (*NullTask) InitMigratePieceTask(object *storagetypes.ObjectInfo, params *storagetypes.Params, priority TPriority, segmentIdx uint32, ecIdx int32, pieceSize uint64, timeout, retry int64) {
-}
-func (*NullTask) GetEcIdx() int32 { return 0 }+}