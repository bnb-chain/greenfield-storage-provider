--- conflicted
+++ resolved
@@ -303,13 +303,10 @@
 	UpdateSPPrice(ctx context.Context, price *sptypes.MsgUpdateSpStoragePrice) (string, error)
 	// SignMigrateGVG signs the GfSpMigrateGVGTask for migrating piece auth.
 	SignMigrateGVG(ctx context.Context, task *gfsptask.GfSpMigrateGVGTask) ([]byte, error)
-<<<<<<< HEAD
+	// SignBucketMigrationInfo signs the GfSpBucketMigrationInfo for migrating bucket communication auth.
+	SignBucketMigrationInfo(ctx context.Context, task *gfsptask.GfSpBucketMigrationInfo) ([]byte, error)
 	// RejectMigrateBucket rejects the bucket migration by dest SP.
 	RejectMigrateBucket(ctx context.Context, rejectMigrateBucket *storagetypes.MsgRejectMigrateBucket) (string, error)
-=======
-	// SignBucketMigrationInfo signs the GfSpBucketMigrationInfo for migrating bucket communication auth.
-	SignBucketMigrationInfo(ctx context.Context, task *gfsptask.GfSpBucketMigrationInfo) ([]byte, error)
->>>>>>> a3108484
 }
 
 // Uploader is an abstract interface to handle putting object requests from users' account and store
