package module

import (
	"context"
	"io"

	storagetypes "github.com/bnb-chain/greenfield/x/storage/types"

	"github.com/bnb-chain/greenfield-storage-provider/base/types/gfspp2p"
	"github.com/bnb-chain/greenfield-storage-provider/core/lifecycle"
	"github.com/bnb-chain/greenfield-storage-provider/core/rcmgr"
	"github.com/bnb-chain/greenfield-storage-provider/core/spdb"
	"github.com/bnb-chain/greenfield-storage-provider/core/task"
)

// Modular is a common interface for submodules that are scheduled by the GfSp framework.
// It inherits lifecycle.Service interface, which is used to manage lifecycle of services. Additionally, Modular is managed
// by ResourceManager, which allows the GfSp framework to reserve and release resources from the Modular resource pool.
type Modular interface {
	lifecycle.Service
	// ReserveResource reserves the resources from Modular resources pool.
	ReserveResource(ctx context.Context, state *rcmgr.ScopeStat) (rcmgr.ResourceScopeSpan, error)
	// ReleaseResource releases the resources to Modular resources pool.
	ReleaseResource(ctx context.Context, scope rcmgr.ResourceScopeSpan)
}

// AuthOpType defines the operator type used to authentication verification.
type AuthOpType int32

const (
	// AuthOpTypeUnKnown defines the default value of AuthOpType
	AuthOpTypeUnKnown AuthOpType = iota
	// AuthOpAskCreateBucketApproval defines the AskCreateBucketApproval operator
	AuthOpAskCreateBucketApproval
	// AuthOpAskCreateObjectApproval defines the AskCreateObjectApproval operator
	AuthOpAskCreateObjectApproval
	// AuthOpTypeGetChallengePieceInfo defines the GetChallengePieceInfo operator
	AuthOpTypeGetChallengePieceInfo
	// AuthOpTypePutObject defines the PutObject operator
	AuthOpTypePutObject
	// AuthOpTypeGetObject defines the GetObject operator
	AuthOpTypeGetObject
	// AuthOpTypeGetUploadingState defines the GetUploadingState operator
	AuthOpTypeGetUploadingState
	// AuthOpTypeGetBucketQuota defines the GetBucketQuota operator
	AuthOpTypeGetBucketQuota
	// AuthOpTypeListBucketReadRecord defines the ListBucketReadRecord operator
	AuthOpTypeListBucketReadRecord
)

<<<<<<< HEAD
// Authorizer is an abstract interface to verify users authentication.
type Authorizer interface {
	Modular
	// VerifyAuthorize verifies the operator authority.
	VerifyAuthorize(ctx context.Context, auth AuthOpType, account, bucket, object string) (bool, error)
	// GetAuthNonce get the auth nonce for which the dApp or client can generate EDDSA key pairs.
=======
// Authenticator is the interface to authentication verification modular.
type Authenticator interface {
	Modular
	// VerifyAuthentication verifies the operator authentication.
	VerifyAuthentication(ctx context.Context, auth AuthOpType, account, bucket, object string) (bool, error)
	// GetAuthNonce get the auth nonce for which the Dapp or client can generate EDDSA key pairs.
>>>>>>> 7caaba0b
	GetAuthNonce(ctx context.Context, account string, domain string) (*spdb.OffChainAuthKey, error)
	// UpdateUserPublicKey updates the user public key once the dApp or client generates the EDDSA key pairs.
	UpdateUserPublicKey(ctx context.Context, account string, domain string, currentNonce int32, nonce int32,
		userPublicKey string, expiryDate int64) (bool, error)
	// VerifyOffChainSignature verifies the signature signed by user's EDDSA private key.
	VerifyOffChainSignature(ctx context.Context, account string, domain string, offChainSig string, realMsgToSign string) (bool, error)
}

// Approver is an abstract interface to handle asking approval requests.
type Approver interface {
	Modular
	// PreCreateBucketApproval prepares to handle CreateBucketApproval, it can do some
	// checks such as checking for duplicates, if limitation of SP has been reached, etc.
	PreCreateBucketApproval(ctx context.Context, task task.ApprovalCreateBucketTask) error
	// HandleCreateBucketApprovalTask handles the CreateBucketApproval, it can set expired height, sign the MsgCreateBucket and so on.
	HandleCreateBucketApprovalTask(ctx context.Context, task task.ApprovalCreateBucketTask) (bool, error)
	// PostCreateBucketApproval is called after HandleCreateBucketApprovalTask, it can recycle resources, make statistics
	// and do some other operations.
	PostCreateBucketApproval(ctx context.Context, task task.ApprovalCreateBucketTask)

	// PreCreateObjectApproval prepares to handle CreateObjectApproval, it can do some
	// checks such as check for duplicates, if limitation of SP has been reached, etc.
	PreCreateObjectApproval(ctx context.Context, task task.ApprovalCreateObjectTask) error
	// HandleCreateObjectApprovalTask handles the CreateObjectApproval, it can set expired height, sign the MsgCreateObject and so on.
	HandleCreateObjectApprovalTask(ctx context.Context, task task.ApprovalCreateObjectTask) (bool, error)
	// PostCreateObjectApproval is called after HandleCreateObjectApprovalTask, it can
	// recycle resources, make statistics and do some other operations.
	PostCreateObjectApproval(ctx context.Context, task task.ApprovalCreateObjectTask)
	// QueryTasks queries tasks that running on approver by task sub-key.
	QueryTasks(ctx context.Context, subKey task.TKey) ([]task.Task, error)
}

// Downloader is an abstract interface to handle getting object requests from users' account, and getting
// challenge info requests from other components in the system.
type Downloader interface {
	Modular
	// PreDownloadObject prepares to handle DownloadObject, it can do some checks
	// such as checking for duplicates, if limitation of SP has been reached, etc.
	PreDownloadObject(ctx context.Context, task task.DownloadObjectTask) error
	// HandleDownloadObjectTask handles the DownloadObject and get data from piece store.
	HandleDownloadObjectTask(ctx context.Context, task task.DownloadObjectTask) ([]byte, error)
	// PostDownloadObject is called after HandleDownloadObjectTask, it can recycle
	// resources, make statistics and do some other operations..
	PostDownloadObject(ctx context.Context, task task.DownloadObjectTask)

	// PreDownloadPiece prepares to handle DownloadPiece, it can do some checks such as check for duplicates,
	// if limitation of SP has been reached, etc.
	PreDownloadPiece(ctx context.Context, task task.DownloadPieceTask) error
	// HandleDownloadPieceTask handles the DownloadPiece and get data from piece store.
	HandleDownloadPieceTask(ctx context.Context, task task.DownloadPieceTask) ([]byte, error)
	// PostDownloadPiece is called after HandleDownloadPieceTask, it can recycle
	// resources, make statistics and do some other operations.
	PostDownloadPiece(ctx context.Context, task task.DownloadPieceTask)

	// PreChallengePiece prepares to handle ChallengePiece, it can do some checks
	// such as checking for duplicates, if limitation of SP has been reached, etc.
	PreChallengePiece(ctx context.Context, task task.ChallengePieceTask) error
	// HandleChallengePiece handles ChallengePiece, get piece data from piece store and get integrity hash from db.
	HandleChallengePiece(ctx context.Context, task task.ChallengePieceTask) ([]byte, [][]byte, []byte, error)
	// PostChallengePiece is called after HandleChallengePiece, it can recycle resources, make statistics
	// and do some other operations.
	PostChallengePiece(ctx context.Context, task task.ChallengePieceTask)
	// QueryTasks queries download/challenge tasks that running on downloader by task sub-key.
	QueryTasks(ctx context.Context, subKey task.TKey) ([]task.Task, error)
}

// TaskExecutor is an abstract interface to handle background tasks.
// It will ask tasks from manager modular, handle tasks and report the results or status to the manager modular
// It can handle these tasks: ReplicatePieceTask, SealObjectTask, ReceivePieceTask, GCObjectTask, GCZombiePieceTask, GCMetaTask.
type TaskExecutor interface {
	Modular
<<<<<<< HEAD
	// AskTask asks the task by remaining limitation from manager module.
	AskTask(ctx context.Context, remaining rcmgr.Limit)
	// HandleReplicatePieceTask handles ReplicatePieceTask that is asked from manager module.
=======
	// AskTask asks the task by remaining limit from manager modular.
	AskTask(ctx context.Context) error
	// HandleReplicatePieceTask handles the ReplicatePieceTask that is asked from
	// manager modular.
>>>>>>> 7caaba0b
	HandleReplicatePieceTask(ctx context.Context, task task.ReplicatePieceTask)
	// HandleSealObjectTask handles SealObjectTask that is asked from manager module.
	HandleSealObjectTask(ctx context.Context, task task.SealObjectTask)
	// HandleReceivePieceTask handles the ReceivePieceTask that is asked from manager module.
	// It will confirm the piece data that is synced to secondary SP whether has been sealed.
	HandleReceivePieceTask(ctx context.Context, task task.ReceivePieceTask)
	// HandleGCObjectTask handles the GCObjectTask that is asked from manager module.
	HandleGCObjectTask(ctx context.Context, task task.GCObjectTask)
	// HandleGCZombiePieceTask handles the GCZombiePieceTask that is asked from manager module.
	HandleGCZombiePieceTask(ctx context.Context, task task.GCZombiePieceTask)
	// HandleGCMetaTask handles the GCMetaTask that is asked from manager module.
	HandleGCMetaTask(ctx context.Context, task task.GCMetaTask)
	// ReportTask reports the results or status of running task to manager module.
	ReportTask(ctx context.Context, task task.Task) error
}

// Manager is an abstract interface to do some internal services management, it is responsible for task
// scheduling and other management of SP.
type Manager interface {
	Modular
	// DispatchTask dispatches the task to TaskExecutor module when it asks tasks.
	// It will consider task remaining resources when dispatching task.
	DispatchTask(ctx context.Context, limit rcmgr.Limit) (task.Task, error)
	// QueryTasks queries tasks that hold on manager by task sub-key.
	QueryTasks(ctx context.Context, subKey task.TKey) ([]task.Task, error)
	// HandleCreateUploadObjectTask handles the CreateUploadObject request from Uploader, before Uploader handles
	// the users' UploadObject requests, it should send CreateUploadObject requests to Manager ask if it's ok.
	// Through this interface SP implements the global uploading object strategy.
	//
	// For example: control the concurrency of global uploads, avoid repeated uploads, rate control, etc.
	HandleCreateUploadObjectTask(ctx context.Context, task task.UploadObjectTask) error
	// HandleDoneUploadObjectTask handles the result of uploading object payload data to primary, Manager should
	// generate ReplicatePieceTask for TaskExecutor to run.
	HandleDoneUploadObjectTask(ctx context.Context, task task.UploadObjectTask) error
	// HandleReplicatePieceTask handles the result of replicating piece data to secondary SPs,
	// the request comes from TaskExecutor.
	HandleReplicatePieceTask(ctx context.Context, task task.ReplicatePieceTask) error
	// HandleSealObjectTask handles the result of sealing object to the greenfield the request comes from TaskExecutor.
	HandleSealObjectTask(ctx context.Context, task task.SealObjectTask) error
	// HandleReceivePieceTask handles the result of receiving piece task, the request comes from Receiver that
	// reports have completed ReceivePieceTask to manager and TaskExecutor that the result of confirming whether
	// the object that is synced to secondary SP has been sealed.
	HandleReceivePieceTask(ctx context.Context, task task.ReceivePieceTask) error
	// HandleGCObjectTask handles GCObjectTask, the request comes from TaskExecutor.
	HandleGCObjectTask(ctx context.Context, task task.GCObjectTask) error
	// HandleGCZombiePieceTask handles GCZombiePieceTask, the request comes from TaskExecutor.
	HandleGCZombiePieceTask(ctx context.Context, task task.GCZombiePieceTask) error
	// HandleGCMetaTask handles GCMetaTask, the request comes from TaskExecutor.
	HandleGCMetaTask(ctx context.Context, task task.GCMetaTask) error
	// HandleDownloadObjectTask handles DownloadObjectTask, the request comes from Downloader.
	HandleDownloadObjectTask(ctx context.Context, task task.DownloadObjectTask) error
	// HandleChallengePieceTask handles ChallengePieceTask, the request comes from Downloader.
	HandleChallengePieceTask(ctx context.Context, task task.ChallengePieceTask) error
}

// P2P is an abstract interface to the to do replicate piece approvals between SPs.
type P2P interface {
	Modular
	// HandleReplicatePieceApproval handles the asking replicate piece approval, it will
	// broadcast the approval to other SPs, waiting the responses. If up to min approved
	// number or max approved number before timeout, it will return the approvals.
	HandleReplicatePieceApproval(ctx context.Context, task task.ApprovalReplicatePieceTask, min, max int32,
		timeout int64) ([]task.ApprovalReplicatePieceTask, error)
	// HandleQueryBootstrap handles the query p2p node bootstrap node info.
	HandleQueryBootstrap(ctx context.Context) ([]string, error)
	// QueryTasks queries replicate piece approval tasks that running on p2p by task sub-key.
	QueryTasks(ctx context.Context, subKey task.TKey) ([]task.Task, error)
}

// Receiver is an abstract interface to receive the piece data from primary SP.
type Receiver interface {
	Modular
	// HandleReceivePieceTask stores piece data into secondary SP.
	HandleReceivePieceTask(ctx context.Context, task task.ReceivePieceTask, data []byte) error
	// HandleDoneReceivePieceTask calculates the integrity hash of the object and sign it, returns to the primary
	// SP for sealed object.
	HandleDoneReceivePieceTask(ctx context.Context, task task.ReceivePieceTask) ([]byte, []byte, error)
	// QueryTasks queries replicate piece tasks that running on receiver by task sub-key.
	QueryTasks(ctx context.Context, subKey task.TKey) ([]task.Task, error)
}

// Signer is an abstract interface to handle the signature of SP and on greenfield chain operator.
// It holds all private keys of one SP. Considering the SP account's sequence number, it must be a singleton.
type Signer interface {
	Modular
	// SignCreateBucketApproval signs the MsgCreateBucket for asking create bucket approval.
	SignCreateBucketApproval(ctx context.Context, bucket *storagetypes.MsgCreateBucket) ([]byte, error)
	// SignCreateObjectApproval signs the MsgCreateObject for asking create object approval.
	SignCreateObjectApproval(ctx context.Context, task *storagetypes.MsgCreateObject) ([]byte, error)
	// SignReplicatePieceApproval signs the ApprovalReplicatePieceTask for asking replicate pieces to secondary SPs.
	SignReplicatePieceApproval(ctx context.Context, task task.ApprovalReplicatePieceTask) ([]byte, error)
	// SignReceivePieceTask signs the ReceivePieceTask for replicating pieces data between SPs.
	SignReceivePieceTask(ctx context.Context, task task.ReceivePieceTask) ([]byte, error)
	// SignIntegrityHash signs the integrity hash of object for sealing object.
	SignIntegrityHash(ctx context.Context, objectID uint64, hash [][]byte) ([]byte, []byte, error)
	// SignP2PPingMsg signs the ping msg for p2p node probing.
	SignP2PPingMsg(ctx context.Context, ping *gfspp2p.GfSpPing) ([]byte, error)
	// SignP2PPongMsg signs the pong msg for p2p to response ping msg.
	SignP2PPongMsg(ctx context.Context, pong *gfspp2p.GfSpPong) ([]byte, error)
	// SealObject signs the MsgSealObject and broadcast the tx to greenfield.
	SealObject(ctx context.Context, object *storagetypes.MsgSealObject) error
	// RejectUnSealObject signs the MsgRejectSealObject and broadcast the tx to greenfield.
	RejectUnSealObject(ctx context.Context, object *storagetypes.MsgRejectSealObject) error
	// DiscontinueBucket signs the MsgDiscontinueBucket and broadcast the tx to greenfield.
	DiscontinueBucket(ctx context.Context, bucket *storagetypes.MsgDiscontinueBucket) error
}

// Uploader is an abstract interface to handle putting object requests from users' account and store
// their payload data into primary SP piece store.
type Uploader interface {
	Modular
	// PreUploadObject prepares to handle UploadObject, it can do some checks
	// such as checking for duplicates, if limitation of SP has been reached, etc.
	PreUploadObject(ctx context.Context, task task.UploadObjectTask) error
	// HandleUploadObjectTask handles the UploadObject, store payload data into piece store by data stream.
	HandleUploadObjectTask(ctx context.Context, task task.UploadObjectTask, stream io.Reader) error
	// PostUploadObject is called after HandleUploadObjectTask, it can recycle
	// resources, make statistics and do some other operations.
	PostUploadObject(ctx context.Context, task task.UploadObjectTask)
	// QueryTasks queries upload object tasks that running on uploading by task sub-key.
	QueryTasks(ctx context.Context, subKey task.TKey) ([]task.Task, error)
}<|MERGE_RESOLUTION|>--- conflicted
+++ resolved
@@ -48,21 +48,12 @@
 	AuthOpTypeListBucketReadRecord
 )
 
-<<<<<<< HEAD
-// Authorizer is an abstract interface to verify users authentication.
-type Authorizer interface {
-	Modular
-	// VerifyAuthorize verifies the operator authority.
-	VerifyAuthorize(ctx context.Context, auth AuthOpType, account, bucket, object string) (bool, error)
-	// GetAuthNonce get the auth nonce for which the dApp or client can generate EDDSA key pairs.
-=======
-// Authenticator is the interface to authentication verification modular.
+// Authenticator is an abstract interface to verify users authentication.
 type Authenticator interface {
 	Modular
 	// VerifyAuthentication verifies the operator authentication.
 	VerifyAuthentication(ctx context.Context, auth AuthOpType, account, bucket, object string) (bool, error)
-	// GetAuthNonce get the auth nonce for which the Dapp or client can generate EDDSA key pairs.
->>>>>>> 7caaba0b
+	// GetAuthNonce get the auth nonce for which the dApp or client can generate EDDSA key pairs.
 	GetAuthNonce(ctx context.Context, account string, domain string) (*spdb.OffChainAuthKey, error)
 	// UpdateUserPublicKey updates the user public key once the dApp or client generates the EDDSA key pairs.
 	UpdateUserPublicKey(ctx context.Context, account string, domain string, currentNonce int32, nonce int32,
@@ -134,16 +125,9 @@
 // It can handle these tasks: ReplicatePieceTask, SealObjectTask, ReceivePieceTask, GCObjectTask, GCZombiePieceTask, GCMetaTask.
 type TaskExecutor interface {
 	Modular
-<<<<<<< HEAD
 	// AskTask asks the task by remaining limitation from manager module.
-	AskTask(ctx context.Context, remaining rcmgr.Limit)
+	AskTask(ctx context.Context)
 	// HandleReplicatePieceTask handles ReplicatePieceTask that is asked from manager module.
-=======
-	// AskTask asks the task by remaining limit from manager modular.
-	AskTask(ctx context.Context) error
-	// HandleReplicatePieceTask handles the ReplicatePieceTask that is asked from
-	// manager modular.
->>>>>>> 7caaba0b
 	HandleReplicatePieceTask(ctx context.Context, task task.ReplicatePieceTask)
 	// HandleSealObjectTask handles SealObjectTask that is asked from manager module.
 	HandleSealObjectTask(ctx context.Context, task task.SealObjectTask)
