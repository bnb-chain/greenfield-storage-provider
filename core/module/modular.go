package module

import (
	"context"
	"io"

	storagetypes "github.com/bnb-chain/greenfield/x/storage/types"

	"github.com/bnb-chain/greenfield-storage-provider/base/types/gfspp2p"
	"github.com/bnb-chain/greenfield-storage-provider/core/lifecycle"
	"github.com/bnb-chain/greenfield-storage-provider/core/rcmgr"
	"github.com/bnb-chain/greenfield-storage-provider/core/spdb"
	"github.com/bnb-chain/greenfield-storage-provider/core/task"
	virtualgrouptypes "github.com/bnb-chain/greenfield/x/virtualgroup/types"
)

// Modular is a common interface for submodules that are scheduled by the GfSp framework.
// It inherits lifecycle.Service interface, which is used to manage lifecycle of services. Additionally, Modular is managed
// by ResourceManager, which allows the GfSp framework to reserve and release resources from the Modular resource pool.
type Modular interface {
	lifecycle.Service
	// ReserveResource reserves the resources from Modular resources pool.
	ReserveResource(ctx context.Context, state *rcmgr.ScopeStat) (rcmgr.ResourceScopeSpan, error)
	// ReleaseResource releases the resources to Modular resources pool.
	ReleaseResource(ctx context.Context, scope rcmgr.ResourceScopeSpan)
}

// AuthOpType defines the operator type used to authentication verification.
type AuthOpType int32

const (
	// AuthOpTypeUnKnown defines the default value of AuthOpType
	AuthOpTypeUnKnown AuthOpType = iota
	// AuthOpAskCreateBucketApproval defines the AskCreateBucketApproval operator
	AuthOpAskCreateBucketApproval
	// AuthOpAskMigrateBucketApproval defines the AskMigrateBucketApproval operator
	AuthOpAskMigrateBucketApproval
	// AuthOpAskCreateObjectApproval defines the AskCreateObjectApproval operator
	AuthOpAskCreateObjectApproval
	// AuthOpTypeGetChallengePieceInfo defines the GetChallengePieceInfo operator
	AuthOpTypeGetChallengePieceInfo
	// AuthOpTypePutObject defines the PutObject operator
	AuthOpTypePutObject
	// AuthOpTypeGetObject defines the GetObject operator
	AuthOpTypeGetObject
	// AuthOpTypeGetUploadingState defines the GetUploadingState operator
	AuthOpTypeGetUploadingState
	// AuthOpTypeGetBucketQuota defines the GetBucketQuota operator
	AuthOpTypeGetBucketQuota
	// AuthOpTypeListBucketReadRecord defines the ListBucketReadRecord operator
	AuthOpTypeListBucketReadRecord
<<<<<<< HEAD
	// AuthOpTypeMigratePiece defines the MigratePiece operator
	AuthOpTypeMigratePiece
=======
	// AuthOpTypeGetRecoveryPiece defines the GetRecoveryPiece operator
	AuthOpTypeGetRecoveryPiece
>>>>>>> 3add7b40
)

// Authenticator is an abstract interface to verify users authentication.
type Authenticator interface {
	Modular
	// VerifyAuthentication verifies the operator authentication.
	VerifyAuthentication(ctx context.Context, auth AuthOpType, account, bucket, object string) (bool, error)
	// GetAuthNonce get the auth nonce for which the dApp or client can generate EDDSA key pairs.
	GetAuthNonce(ctx context.Context, account string, domain string) (*spdb.OffChainAuthKey, error)
	// UpdateUserPublicKey updates the user public key once the dApp or client generates the EDDSA key pairs.
	UpdateUserPublicKey(ctx context.Context, account string, domain string, currentNonce int32, nonce int32,
		userPublicKey string, expiryDate int64) (bool, error)
	// VerifyOffChainSignature verifies the signature signed by user's EDDSA private key.
	VerifyOffChainSignature(ctx context.Context, account string, domain string, offChainSig string, realMsgToSign string) (bool, error)
}

// Approver is an abstract interface to handle asking approval requests.
type Approver interface {
	Modular
	// PreCreateBucketApproval prepares to handle CreateBucketApproval, it can do some
	// checks such as checking for duplicates, if limitation of SP has been reached, etc.
	PreCreateBucketApproval(ctx context.Context, task task.ApprovalCreateBucketTask) error
	// HandleCreateBucketApprovalTask handles the CreateBucketApproval, it can set expired height, sign the MsgCreateBucket and so on.
	HandleCreateBucketApprovalTask(ctx context.Context, task task.ApprovalCreateBucketTask) (bool, error)
	// PostCreateBucketApproval is called after HandleCreateBucketApprovalTask, it can recycle resources, make statistics
	// and do some other operations.
	PostCreateBucketApproval(ctx context.Context, task task.ApprovalCreateBucketTask)

	// PreMigrateBucketApproval prepares to handle MigrateBucketApproval, it can do some
	// checks such as checking for duplicates, if limitation of SP has been reached, etc.
	PreMigrateBucketApproval(ctx context.Context, task task.ApprovalMigrateBucketTask) error
	// HandleMigrateBucketApprovalTask handles the MigrateBucketApproval, it can set expired height, sign the MsgMigrateBucket and so on.
	HandleMigrateBucketApprovalTask(ctx context.Context, task task.ApprovalMigrateBucketTask) (bool, error)
	// PostMigrateBucketApproval is called after HandleMigrateBucketApprovalTask, it can recycle resources, make statistics
	// and do some other operations.
	PostMigrateBucketApproval(ctx context.Context, task task.ApprovalMigrateBucketTask)

	// PreCreateObjectApproval prepares to handle CreateObjectApproval, it can do some
	// checks such as check for duplicates, if limitation of SP has been reached, etc.
	PreCreateObjectApproval(ctx context.Context, task task.ApprovalCreateObjectTask) error
	// HandleCreateObjectApprovalTask handles the CreateObjectApproval, it can set expired height, sign the MsgCreateObject and so on.
	HandleCreateObjectApprovalTask(ctx context.Context, task task.ApprovalCreateObjectTask) (bool, error)
	// PostCreateObjectApproval is called after HandleCreateObjectApprovalTask, it can
	// recycle resources, make statistics and do some other operations.
	PostCreateObjectApproval(ctx context.Context, task task.ApprovalCreateObjectTask)
	// QueryTasks queries tasks that running on approver by task sub-key.
	QueryTasks(ctx context.Context, subKey task.TKey) ([]task.Task, error)
}

// Downloader is an abstract interface to handle getting object requests from users' account, and getting
// challenge info requests from other components in the system.
type Downloader interface {
	Modular
	// PreDownloadObject prepares to handle DownloadObject, it can do some checks
	// such as checking for duplicates, if limitation of SP has been reached, etc.
	PreDownloadObject(ctx context.Context, task task.DownloadObjectTask) error
	// HandleDownloadObjectTask handles the DownloadObject and get data from piece store.
	HandleDownloadObjectTask(ctx context.Context, task task.DownloadObjectTask) ([]byte, error)
	// PostDownloadObject is called after HandleDownloadObjectTask, it can recycle
	// resources, make statistics and do some other operations..
	PostDownloadObject(ctx context.Context, task task.DownloadObjectTask)

	// PreDownloadPiece prepares to handle DownloadPiece, it can do some checks such as check for duplicates,
	// if limitation of SP has been reached, etc.
	PreDownloadPiece(ctx context.Context, task task.DownloadPieceTask) error
	// HandleDownloadPieceTask handles the DownloadPiece and get data from piece store.
	HandleDownloadPieceTask(ctx context.Context, task task.DownloadPieceTask) ([]byte, error)
	// PostDownloadPiece is called after HandleDownloadPieceTask, it can recycle
	// resources, make statistics and do some other operations.
	PostDownloadPiece(ctx context.Context, task task.DownloadPieceTask)

	// PreChallengePiece prepares to handle ChallengePiece, it can do some checks
	// such as checking for duplicates, if limitation of SP has been reached, etc.
	PreChallengePiece(ctx context.Context, task task.ChallengePieceTask) error
	// HandleChallengePiece handles ChallengePiece, get piece data from piece store and get integrity hash from db.
	HandleChallengePiece(ctx context.Context, task task.ChallengePieceTask) ([]byte, [][]byte, []byte, error)
	// PostChallengePiece is called after HandleChallengePiece, it can recycle resources, make statistics
	// and do some other operations.
	PostChallengePiece(ctx context.Context, task task.ChallengePieceTask)
	// QueryTasks queries download/challenge tasks that running on downloader by task sub-key.
	QueryTasks(ctx context.Context, subKey task.TKey) ([]task.Task, error)
}

// TaskExecutor is an abstract interface to handle background tasks.
// It will ask tasks from manager modular, handle tasks and report the results or status to the manager modular
// It can handle these tasks: ReplicatePieceTask, SealObjectTask, ReceivePieceTask, GCObjectTask, GCZombiePieceTask, GCMetaTask.
type TaskExecutor interface {
	Modular
	// AskTask asks the task by remaining limitation from manager module.
	AskTask(ctx context.Context) error
	// HandleReplicatePieceTask handles ReplicatePieceTask that is asked from manager module.
	HandleReplicatePieceTask(ctx context.Context, task task.ReplicatePieceTask)
	// HandleSealObjectTask handles SealObjectTask that is asked from manager module.
	HandleSealObjectTask(ctx context.Context, task task.SealObjectTask)
	// HandleReceivePieceTask handles the ReceivePieceTask that is asked from manager module.
	// It will confirm the piece data that is synced to secondary SP whether has been sealed.
	HandleReceivePieceTask(ctx context.Context, task task.ReceivePieceTask)
	// HandleGCObjectTask handles the GCObjectTask that is asked from manager module.
	HandleGCObjectTask(ctx context.Context, task task.GCObjectTask)
	// HandleGCZombiePieceTask handles the GCZombiePieceTask that is asked from manager module.
	HandleGCZombiePieceTask(ctx context.Context, task task.GCZombiePieceTask)
	// HandleGCMetaTask handles the GCMetaTask that is asked from manager module.
	HandleGCMetaTask(ctx context.Context, task task.GCMetaTask)
	// ReportTask reports the results or status of running task to manager module.
	ReportTask(ctx context.Context, task task.Task) error
}

// Manager is an abstract interface to do some internal services management, it is responsible for task
// scheduling and other management of SP.
type Manager interface {
	Modular
	// DispatchTask dispatches the task to TaskExecutor module when it asks tasks.
	// It will consider task remaining resources when dispatching task.
	DispatchTask(ctx context.Context, limit rcmgr.Limit) (task.Task, error)
	// QueryTasks queries tasks that hold on manager by task sub-key.
	QueryTasks(ctx context.Context, subKey task.TKey) ([]task.Task, error)
	// HandleCreateUploadObjectTask handles the CreateUploadObject request from Uploader, before Uploader handles
	// the users' UploadObject requests, it should send CreateUploadObject requests to Manager ask if it's ok.
	// Through this interface SP implements the global uploading object strategy.
	//
	// For example: control the concurrency of global uploads, avoid repeated uploads, rate control, etc.
	HandleCreateUploadObjectTask(ctx context.Context, task task.UploadObjectTask) error
	// HandleDoneUploadObjectTask handles the result of uploading object payload data to primary, Manager should
	// generate ReplicatePieceTask for TaskExecutor to run.
	HandleDoneUploadObjectTask(ctx context.Context, task task.UploadObjectTask) error
	// HandleCreateResumableUploadObjectTask handles the CreateUploadObject request from
	// Uploader, before Uploader handles the user's UploadObject request, it should
	// send CreateUploadObject request to Manager ask if it's ok. Through this
	// interface that SP implements the global upload object strategy.
	//
	HandleCreateResumableUploadObjectTask(ctx context.Context, task task.ResumableUploadObjectTask) error

	// HandleDoneResumableUploadObjectTask handles the result of resumable uploading object payload data to primary,
	// Manager should generate ReplicatePieceTask for TaskExecutor to run.
	HandleDoneResumableUploadObjectTask(ctx context.Context, task task.ResumableUploadObjectTask) error
	// HandleReplicatePieceTask handles the result of replicating piece data to secondary SPs,
	// the request comes from TaskExecutor.
	HandleReplicatePieceTask(ctx context.Context, task task.ReplicatePieceTask) error
	// HandleSealObjectTask handles the result of sealing object to the greenfield the request comes from TaskExecutor.
	HandleSealObjectTask(ctx context.Context, task task.SealObjectTask) error
	// HandleReceivePieceTask handles the result of receiving piece task, the request comes from Receiver that
	// reports have completed ReceivePieceTask to manager and TaskExecutor that the result of confirming whether
	// the object that is synced to secondary SP has been sealed.
	HandleReceivePieceTask(ctx context.Context, task task.ReceivePieceTask) error
	// HandleGCObjectTask handles GCObjectTask, the request comes from TaskExecutor.
	HandleGCObjectTask(ctx context.Context, task task.GCObjectTask) error
	// HandleGCZombiePieceTask handles GCZombiePieceTask, the request comes from TaskExecutor.
	HandleGCZombiePieceTask(ctx context.Context, task task.GCZombiePieceTask) error
	// HandleGCMetaTask handles GCMetaTask, the request comes from TaskExecutor.
	HandleGCMetaTask(ctx context.Context, task task.GCMetaTask) error
	// HandleDownloadObjectTask handles DownloadObjectTask, the request comes from Downloader.
	HandleDownloadObjectTask(ctx context.Context, task task.DownloadObjectTask) error
	// HandleChallengePieceTask handles ChallengePieceTask, the request comes from Downloader.
	HandleChallengePieceTask(ctx context.Context, task task.ChallengePieceTask) error
	// PickVirtualGroupFamily is used to pick vgf for the new bucket.
	PickVirtualGroupFamily(ctx context.Context, task task.ApprovalCreateBucketTask) (uint32, error)
<<<<<<< HEAD
	// HandleMigratePieceTask handles MigratePieceTask, the request comes from TaskExecutor
	HandleMigratePieceTask(ctx context.Context, task task.MigratePieceTask) error
=======
	// HandleRecoverPieceTask handles the result of recovering piece task, the request comes from TaskExecutor.
	HandleRecoverPieceTask(ctx context.Context, task task.RecoveryPieceTask) error
>>>>>>> 3add7b40
}

// P2P is an abstract interface to the to do replicate piece approvals between SPs.
type P2P interface {
	Modular
	// HandleReplicatePieceApproval handles the asking replicate piece approval, it will
	// broadcast the approval to other SPs, waiting the responses. If up to min approved
	// number or max approved number before timeout, it will return the approvals.
	HandleReplicatePieceApproval(ctx context.Context, task task.ApprovalReplicatePieceTask, min, max int32,
		timeout int64) ([]task.ApprovalReplicatePieceTask, error)
	// HandleQueryBootstrap handles the query p2p node bootstrap node info.
	HandleQueryBootstrap(ctx context.Context) ([]string, error)
	// QueryTasks queries replicate piece approval tasks that running on p2p by task sub-key.
	QueryTasks(ctx context.Context, subKey task.TKey) ([]task.Task, error)
}

// Receiver is an abstract interface to receive the piece data from primary SP.
type Receiver interface {
	Modular
	// HandleReceivePieceTask stores piece data into secondary SP.
	HandleReceivePieceTask(ctx context.Context, task task.ReceivePieceTask, data []byte) error
	// HandleDoneReceivePieceTask calculates the secondary bls of the object and sign it, returns to the primary
	// SP for sealed object.
	HandleDoneReceivePieceTask(ctx context.Context, task task.ReceivePieceTask) ([]byte, error)
	// QueryTasks queries replicate piece tasks that running on receiver by task sub-key.
	QueryTasks(ctx context.Context, subKey task.TKey) ([]task.Task, error)
}

// Signer is an abstract interface to handle the signature of SP and on greenfield chain operator.
// It holds all private keys of one SP. Considering the SP account's sequence number, it must be a singleton.
type Signer interface {
	Modular
	// SignCreateBucketApproval signs the MsgCreateBucket for asking create bucket approval.
	SignCreateBucketApproval(ctx context.Context, bucket *storagetypes.MsgCreateBucket) ([]byte, error)
	// SignCreateObjectApproval signs the MsgCreateObject for asking create object approval.
	SignCreateObjectApproval(ctx context.Context, task *storagetypes.MsgCreateObject) ([]byte, error)
	// SignReplicatePieceApproval signs the ApprovalReplicatePieceTask for asking replicate pieces to secondary SPs.
	SignReplicatePieceApproval(ctx context.Context, task task.ApprovalReplicatePieceTask) ([]byte, error)
	// SignReceivePieceTask signs the ReceivePieceTask for replicating pieces data between SPs.
	SignReceivePieceTask(ctx context.Context, task task.ReceivePieceTask) ([]byte, error)
	// SignSecondaryBls signs the secondary bls for sealing object.
	SignSecondaryBls(ctx context.Context, objectID uint64, gvgId uint32, hash [][]byte) ([]byte, error)
	//SignRecoveryPieceTask signs the RecoveryPieceTask for recovering piece data
	SignRecoveryPieceTask(ctx context.Context, task task.RecoveryPieceTask) ([]byte, error)
	// SignP2PPingMsg signs the ping msg for p2p node probing.
	SignP2PPingMsg(ctx context.Context, ping *gfspp2p.GfSpPing) ([]byte, error)
	// SignP2PPongMsg signs the pong msg for p2p to response ping msg.
	SignP2PPongMsg(ctx context.Context, pong *gfspp2p.GfSpPong) ([]byte, error)
	// SealObject signs the MsgSealObject and broadcast the tx to greenfield.
	SealObject(ctx context.Context, object *storagetypes.MsgSealObject) error
	// RejectUnSealObject signs the MsgRejectSealObject and broadcast the tx to greenfield.
	RejectUnSealObject(ctx context.Context, object *storagetypes.MsgRejectSealObject) error
	// DiscontinueBucket signs the MsgDiscontinueBucket and broadcast the tx to greenfield.
	DiscontinueBucket(ctx context.Context, bucket *storagetypes.MsgDiscontinueBucket) error
	// CreateGlobalVirtualGroup signs the MsgCreateGlobalVirtualGroup and broadcast the tx to greenfield.
	CreateGlobalVirtualGroup(ctx context.Context, gvg *virtualgrouptypes.MsgCreateGlobalVirtualGroup) error
	SignMigratePieceTask(ctx context.Context, task task.MigratePieceTask) ([]byte, error)
}

// Uploader is an abstract interface to handle putting object requests from users' account and store
// their payload data into primary SP piece store.
type Uploader interface {
	Modular
	// PreUploadObject prepares to handle UploadObject, it can do some checks
	// such as checking for duplicates, if limitation of SP has been reached, etc.
	PreUploadObject(ctx context.Context, task task.UploadObjectTask) error
	// HandleUploadObjectTask handles the UploadObject, store payload data into piece store by data stream.
	HandleUploadObjectTask(ctx context.Context, task task.UploadObjectTask, stream io.Reader) error
	// PostUploadObject is called after HandleUploadObjectTask, it can recycle
	// resources, make statistics and do some other operations.
	PostUploadObject(ctx context.Context, task task.UploadObjectTask)

	// PreResumableUploadObject prepares to handle ResumableUploadObject, it can do some checks
	// such as checking for duplicates, if limitation of SP has been reached, etc.
	PreResumableUploadObject(ctx context.Context, task task.ResumableUploadObjectTask) error
	// HandleResumableUploadObjectTask handles the ResumableUploadObject, store payload data into piece store by data stream.
	HandleResumableUploadObjectTask(ctx context.Context, task task.ResumableUploadObjectTask, stream io.Reader) error
	// PostResumableUploadObject is called after HandleResumableUploadObjectTask, it can recycle
	// resources, statistics and other operations.
	PostResumableUploadObject(ctx context.Context, task task.ResumableUploadObjectTask)

	// QueryTasks queries upload object tasks that running on uploading by task sub-key.
	QueryTasks(ctx context.Context, subKey task.TKey) ([]task.Task, error)
}<|MERGE_RESOLUTION|>--- conflicted
+++ resolved
@@ -49,13 +49,10 @@
 	AuthOpTypeGetBucketQuota
 	// AuthOpTypeListBucketReadRecord defines the ListBucketReadRecord operator
 	AuthOpTypeListBucketReadRecord
-<<<<<<< HEAD
 	// AuthOpTypeMigratePiece defines the MigratePiece operator
 	AuthOpTypeMigratePiece
-=======
 	// AuthOpTypeGetRecoveryPiece defines the GetRecoveryPiece operator
 	AuthOpTypeGetRecoveryPiece
->>>>>>> 3add7b40
 )
 
 // Authenticator is an abstract interface to verify users authentication.
@@ -212,13 +209,10 @@
 	HandleChallengePieceTask(ctx context.Context, task task.ChallengePieceTask) error
 	// PickVirtualGroupFamily is used to pick vgf for the new bucket.
 	PickVirtualGroupFamily(ctx context.Context, task task.ApprovalCreateBucketTask) (uint32, error)
-<<<<<<< HEAD
 	// HandleMigratePieceTask handles MigratePieceTask, the request comes from TaskExecutor
 	HandleMigratePieceTask(ctx context.Context, task task.MigratePieceTask) error
-=======
 	// HandleRecoverPieceTask handles the result of recovering piece task, the request comes from TaskExecutor.
 	HandleRecoverPieceTask(ctx context.Context, task task.RecoveryPieceTask) error
->>>>>>> 3add7b40
 }
 
 // P2P is an abstract interface to the to do replicate piece approvals between SPs.
