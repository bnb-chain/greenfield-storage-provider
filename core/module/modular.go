--- conflicted
+++ resolved
@@ -219,13 +219,10 @@
 	NotifyMigrateSwapOut(ctx context.Context, swapOut *virtualgrouptypes.MsgSwapOut) error
 	// HandleMigrateGVGTask handles MigrateGVGTask, the request from TaskExecutor.
 	HandleMigrateGVGTask(ctx context.Context, task task.MigrateGVGTask) error
-<<<<<<< HEAD
 	// QuerySPByOperatorAddress is used to query sp info by operator address.
 	QuerySPByOperatorAddress(ctx context.Context, operatorAddress string) (*sptypes.StorageProvider, error)
-=======
 	// QueryTasksStats queries tasks stats from Manager server
 	QueryTasksStats(ctx context.Context) (int, int, int, int, int, int)
->>>>>>> 8e77fe4d
 }
 
 // P2P is an abstract interface to the to do replicate piece approvals between SPs.
