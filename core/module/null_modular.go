package module

import (
	"context"
	"errors"
	"io"

	"github.com/bnb-chain/greenfield-storage-provider/base/types/gfspp2p"
	"github.com/bnb-chain/greenfield-storage-provider/core/rcmgr"
	corespdb "github.com/bnb-chain/greenfield-storage-provider/core/spdb"
	"github.com/bnb-chain/greenfield-storage-provider/core/task"
	storagetypes "github.com/bnb-chain/greenfield/x/storage/types"
)

var (
	ErrNilModular = errors.New("call nil module, please check again")
)

var _ Modular = (*NullModular)(nil)
var _ Approver = (*NullModular)(nil)
var _ Uploader = (*NullModular)(nil)
var _ Manager = (*NullModular)(nil)
var _ Authenticator = (*NullModular)(nil)

type NullModular struct{}

func (*NullModular) Name() string                { return "" }
func (*NullModular) Start(context.Context) error { return nil }
func (*NullModular) Stop(context.Context) error  { return nil }
func (*NullModular) ReserveResource(context.Context, *rcmgr.ScopeStat) (rcmgr.ResourceScopeSpan, error) {
	return &rcmgr.NullScope{}, nil
}
func (*NullModular) ReleaseResource(context.Context, rcmgr.ResourceScopeSpan) {}
func (*NullModular) QueryTasks(ctx context.Context, keyPrefix task.TKey) ([]task.Task, error) {
	return nil, ErrNilModular
}
func (*NullModular) PreCreateBucketApproval(context.Context, task.ApprovalCreateBucketTask) error {
	return ErrNilModular
}
func (*NullModular) HandleCreateBucketApprovalTask(context.Context, task.ApprovalCreateBucketTask) (bool, error) {
	return false, ErrNilModular
}

func (*NullModular) PickVirtualGroupFamily(context.Context, task.ApprovalCreateBucketTask) (uint32, error) {
	return 0, ErrNilModular
}

func (*NullModular) PostCreateBucketApproval(context.Context, task.ApprovalCreateBucketTask) {}
func (*NullModular) PreCreateObjectApproval(context.Context, task.ApprovalCreateObjectTask) error {
	return ErrNilModular
}
func (*NullModular) HandleCreateObjectApprovalTask(context.Context, task.ApprovalCreateObjectTask) (bool, error) {
	return false, ErrNilModular
}
func (*NullModular) PostCreateObjectApproval(context.Context, task.ApprovalCreateObjectTask) {}
func (*NullModular) PreReplicatePieceApproval(context.Context, task.ApprovalReplicatePieceTask) error {
	return ErrNilModular
}
func (*NullModular) HandleReplicatePieceApproval(context.Context, task.ApprovalReplicatePieceTask) (bool, error) {
	return false, ErrNilModular
}
func (*NullModular) PostReplicatePieceApproval(context.Context, task.ApprovalReplicatePieceTask) {}
func (*NullModular) PreUploadObject(ctx context.Context, task task.UploadObjectTask) error {
	return ErrNilModular
}
func (*NullModular) HandleUploadObjectTask(ctx context.Context, task task.UploadObjectTask, stream io.Reader) error {
	return nil
}
func (*NullModular) PostUploadObject(ctx context.Context, task task.UploadObjectTask) {}
func (*NullModular) DispatchTask(context.Context, rcmgr.Limit) (task.Task, error) {
	return nil, ErrNilModular
}
func (*NullModular) QueryTask(context.Context, task.TKey) (task.Task, error) {
	return nil, ErrNilModular
}
func (*NullModular) HandleCreateUploadObjectTask(context.Context, task.UploadObjectTask) error {
	return ErrNilModular
}
func (*NullModular) HandleDoneUploadObjectTask(context.Context, task.UploadObjectTask) error {
	return ErrNilModular
}
func (*NullModular) HandleReplicatePieceTask(context.Context, task.ReplicatePieceTask) error {
	return ErrNilModular
}
func (*NullModular) HandleSealObjectTask(context.Context, task.SealObjectTask) error {
	return ErrNilModular
}
func (*NullModular) HandleReceivePieceTask(context.Context, task.ReceivePieceTask) error {
	return ErrNilModular
}
func (*NullModular) HandleGCObjectTask(context.Context, task.GCObjectTask) error {
	return ErrNilModular
}
func (*NullModular) HandleGCZombiePieceTask(context.Context, task.GCZombiePieceTask) error {
	return ErrNilModular
}
func (*NullModular) HandleGCMetaTask(context.Context, task.GCMetaTask) error { return ErrNilModular }
func (*NullModular) HandleDownloadObjectTask(context.Context, task.DownloadObjectTask) error {
	return ErrNilModular
}
func (*NullModular) HandleChallengePieceTask(context.Context, task.ChallengePieceTask) error {
	return ErrNilModular
}
<<<<<<< HEAD

func (*NullModular) VerifyAuthorize(context.Context, AuthOpType, string, string, string) (bool, error) {
=======
func (*NullModular) VerifyAuthentication(context.Context, AuthOpType, string, string, string) (bool, error) {
>>>>>>> 1500f589
	return false, ErrNilModular
}

func (*NullModular) GetAuthNonce(ctx context.Context, account string, domain string) (*corespdb.OffChainAuthKey, error) {
	return nil, ErrNilModular
}

func (*NullModular) UpdateUserPublicKey(ctx context.Context, account string, domain string, currentNonce int32, nonce int32, userPublicKey string, expiryDate int64) (bool, error) {
	return false, ErrNilModular
}

func (*NullModular) VerifyOffChainSignature(ctx context.Context, account string, domain string, offChainSig string, realMsgToSign string) (bool, error) {
	return false, ErrNilModular
}

var _ TaskExecutor = (*NilModular)(nil)
var _ P2P = (*NilModular)(nil)
var _ Signer = (*NilModular)(nil)
var _ Downloader = (*NilModular)(nil)

type NilModular struct{}

func (*NilModular) Name() string                { return "" }
func (*NilModular) Start(context.Context) error { return nil }
func (*NilModular) Stop(context.Context) error  { return nil }
func (*NilModular) ReserveResource(context.Context, *rcmgr.ScopeStat) (rcmgr.ResourceScopeSpan, error) {
	return &rcmgr.NullScope{}, nil
}
func (*NilModular) ReleaseResource(context.Context, rcmgr.ResourceScopeSpan) {}
func (*NilModular) QueryTasks(ctx context.Context, keyPrefix task.TKey) ([]task.Task, error) {
	return nil, ErrNilModular
}
func (*NilModular) PreDownloadObject(context.Context, task.DownloadObjectTask) error {
	return ErrNilModular
}
func (*NilModular) HandleDownloadObjectTask(context.Context, task.DownloadObjectTask) ([]byte, error) {
	return nil, ErrNilModular
}
func (*NilModular) PostDownloadObject(context.Context, task.DownloadObjectTask) {}

func (*NilModular) PreDownloadPiece(context.Context, task.DownloadPieceTask) error {
	return ErrNilModular
}
func (*NilModular) HandleDownloadPieceTask(context.Context, task.DownloadPieceTask) ([]byte, error) {
	return nil, ErrNilModular
}
func (*NilModular) PostDownloadPiece(context.Context, task.DownloadPieceTask) {}

func (*NilModular) PreChallengePiece(context.Context, task.ChallengePieceTask) error {
	return ErrNilModular
}
func (*NilModular) HandleChallengePiece(context.Context, task.ChallengePieceTask) ([]byte, [][]byte, []byte, error) {
	return nil, nil, nil, ErrNilModular
}
func (*NilModular) AskTask(context.Context) error                                     { return nil }
func (*NilModular) PostChallengePiece(context.Context, task.ChallengePieceTask)       {}
func (*NilModular) ReportTask(context.Context, task.Task) error                       { return ErrNilModular }
func (*NilModular) HandleReplicatePieceTask(context.Context, task.ReplicatePieceTask) {}
func (*NilModular) HandleSealObjectTask(context.Context, task.SealObjectTask)         {}
func (*NilModular) HandleReceivePieceTask(context.Context, task.ReceivePieceTask)     {}
func (*NilModular) HandleGCObjectTask(context.Context, task.GCObjectTask)             {}
func (*NilModular) HandleGCZombiePieceTask(context.Context, task.GCZombiePieceTask)   {}
func (*NilModular) HandleGCMetaTask(context.Context, task.GCMetaTask)                 {}
func (*NilModular) HandleReplicatePieceApproval(context.Context, task.ApprovalReplicatePieceTask, int32, int32, int64) ([]task.ApprovalReplicatePieceTask, error) {
	return nil, ErrNilModular
}
func (*NilModular) HandleQueryBootstrap(context.Context) ([]string, error) { return nil, ErrNilModular }

func (*NilModular) SignCreateBucketApproval(context.Context, *storagetypes.MsgCreateBucket) ([]byte, error) {
	return nil, ErrNilModular
}
func (*NilModular) SignCreateObjectApproval(context.Context, *storagetypes.MsgCreateObject) ([]byte, error) {
	return nil, ErrNilModular
}
func (*NilModular) SignReplicatePieceApproval(context.Context, task.ApprovalReplicatePieceTask) ([]byte, error) {
	return nil, ErrNilModular
}
func (*NilModular) SignReceivePieceTask(context.Context, task.ReceivePieceTask) ([]byte, error) {
	return nil, ErrNilModular
}
func (*NilModular) SignIntegrityHash(ctx context.Context, objectID uint64, hash [][]byte) ([]byte, []byte, error) {
	return nil, nil, ErrNilModular
}
func (*NilModular) SignP2PPingMsg(context.Context, *gfspp2p.GfSpPing) ([]byte, error) {
	return nil, ErrNilModular
}
func (*NilModular) SignP2PPongMsg(context.Context, *gfspp2p.GfSpPong) ([]byte, error) {
	return nil, ErrNilModular
}
func (*NilModular) SealObject(context.Context, *storagetypes.MsgSealObject) error {
	return ErrNilModular
}
func (*NilModular) RejectUnSealObject(context.Context, *storagetypes.MsgRejectSealObject) error {
	return ErrNilModular
}
func (*NilModular) DiscontinueBucket(context.Context, *storagetypes.MsgDiscontinueBucket) error {
	return nil
}

var _ Receiver = (*NullReceiveModular)(nil)

type NullReceiveModular struct{}

func (*NullReceiveModular) Name() string                { return "" }
func (*NullReceiveModular) Start(context.Context) error { return nil }
func (*NullReceiveModular) Stop(context.Context) error  { return nil }
func (*NullReceiveModular) ReserveResource(context.Context, *rcmgr.ScopeStat) (rcmgr.ResourceScopeSpan, error) {
	return &rcmgr.NullScope{}, nil
}
func (*NullReceiveModular) ReleaseResource(context.Context, rcmgr.ResourceScopeSpan) {}
func (*NullReceiveModular) QueryTasks(ctx context.Context, keyPrefix task.TKey) ([]task.Task, error) {
	return nil, ErrNilModular
}
func (*NullReceiveModular) HandleReceivePieceTask(context.Context, task.ReceivePieceTask, []byte) error {
	return ErrNilModular
}
func (*NullReceiveModular) HandleDoneReceivePieceTask(context.Context, task.ReceivePieceTask) ([]byte, []byte, error) {
	return nil, nil, ErrNilModular
}<|MERGE_RESOLUTION|>--- conflicted
+++ resolved
@@ -101,12 +101,8 @@
 func (*NullModular) HandleChallengePieceTask(context.Context, task.ChallengePieceTask) error {
 	return ErrNilModular
 }
-<<<<<<< HEAD
-
-func (*NullModular) VerifyAuthorize(context.Context, AuthOpType, string, string, string) (bool, error) {
-=======
+
 func (*NullModular) VerifyAuthentication(context.Context, AuthOpType, string, string, string) (bool, error) {
->>>>>>> 1500f589
 	return false, ErrNilModular
 }
 
