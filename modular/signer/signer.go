package signer

import (
	"context"
	"net/http"
	"time"

	sdkmath "cosmossdk.io/math"
	"github.com/bnb-chain/greenfield-common/go/hash"
	storagetypes "github.com/bnb-chain/greenfield/x/storage/types"

	"github.com/bnb-chain/greenfield-storage-provider/base/gfspapp"
	"github.com/bnb-chain/greenfield-storage-provider/base/types/gfsperrors"
	"github.com/bnb-chain/greenfield-storage-provider/base/types/gfspp2p"
	"github.com/bnb-chain/greenfield-storage-provider/core/module"
	"github.com/bnb-chain/greenfield-storage-provider/core/rcmgr"
	"github.com/bnb-chain/greenfield-storage-provider/core/task"
	"github.com/bnb-chain/greenfield-storage-provider/pkg/metrics"
)

var (
<<<<<<< HEAD
	ErrSignMsg                   = gfsperrors.Register(module.SignModularName, http.StatusBadRequest, 120001, "sign message with private key failed")
	ErrSealObjectOnChain         = gfsperrors.Register(module.SignModularName, http.StatusBadRequest, 120002, "send sealObject msg failed")
	ErrRejectUnSealObjectOnChain = gfsperrors.Register(module.SignModularName, http.StatusBadRequest, 120003, "send rejectUnSealObject msg failed")
	ErrDiscontinueBucketOnChain  = gfsperrors.Register(module.SignModularName, http.StatusBadRequest, 120004, "send discontinueBucket msg failed")
=======
	ErrSignMsg                   = gfsperrors.Register(module.SignerModularName, http.StatusBadRequest, 120001, "sign message with private key failed")
	ErrSealObjectOnChain         = gfsperrors.Register(module.SignerModularName, http.StatusBadRequest, 120002, "send seal object msg failed")
	ErrRejectUnSealObjectOnChain = gfsperrors.Register(module.SignerModularName, http.StatusBadRequest, 120003, "send reject unseal object msg failed")
	ErrDiscontinueBucketOnChain  = gfsperrors.Register(module.SignerModularName, http.StatusBadRequest, 120004, "send discontinue bucket msg failed")
	ErrDanglingPointer           = gfsperrors.Register(module.SignerModularName, http.StatusBadRequest, 120005, "sign or tx msg pointer dangling")
>>>>>>> bcbbd0df
)

var _ module.Signer = &SignModular{}

type SignModular struct {
	baseApp *gfspapp.GfSpBaseApp
	client  *GreenfieldChainSignClient
}

func (s *SignModular) Name() string {
	return module.SignModularName
}

func (s *SignModular) Start(ctx context.Context) error {
	return nil
}

func (s *SignModular) Stop(ctx context.Context) error {
	return nil
}

func (s *SignModular) ReserveResource(ctx context.Context, state *rcmgr.ScopeStat) (
	rcmgr.ResourceScopeSpan, error) {
	return &rcmgr.NullScope{}, nil
}

func (s *SignModular) ReleaseResource(ctx context.Context, span rcmgr.ResourceScopeSpan) {
	span.Done()
}

func (s *SignModular) SignCreateBucketApproval(ctx context.Context, bucket *storagetypes.MsgCreateBucket) ([]byte, error) {
	msg := bucket.GetApprovalBytes()
	sig, err := s.client.Sign(SignApproval, msg)
	if err != nil {
		return nil, err
	}
	return sig, nil
}

func (s *SignModular) SignCreateObjectApproval(ctx context.Context, object *storagetypes.MsgCreateObject) ([]byte, error) {
	msg := object.GetApprovalBytes()
	sig, err := s.client.Sign(SignApproval, msg)
	if err != nil {
		return nil, err
	}
	return sig, nil
}

func (s *SignModular) SignReplicatePieceApproval(ctx context.Context, task task.ApprovalReplicatePieceTask) ([]byte, error) {
	msg := task.GetSignBytes()
	sig, err := s.client.Sign(SignOperator, msg)
	if err != nil {
		return nil, err
	}
	return sig, nil
}

func (s *SignModular) SignReceivePieceTask(ctx context.Context, task task.ReceivePieceTask) (
	[]byte, error) {
	msg := task.GetSignBytes()
	sig, err := s.client.Sign(SignOperator, msg)
	if err != nil {
		return nil, err
	}
	return sig, nil
}

func (s *SignModular) SignIntegrityHash(ctx context.Context, objectID uint64, checksums [][]byte) (
	[]byte, []byte, error) {
	integrityHash := hash.GenerateIntegrityHash(checksums)
	opAddr, err := s.client.GetAddr(SignOperator)
	if err != nil {
		return nil, nil, err
	}

	msg := storagetypes.NewSecondarySpSignDoc(opAddr, sdkmath.NewUint(objectID), integrityHash).GetSignBytes()
	sig, err := s.client.Sign(SignApproval, msg)
	if err != nil {
		return nil, nil, err
	}
	return sig, integrityHash, nil
}

func (s *SignModular) SignP2PPingMsg(ctx context.Context, ping *gfspp2p.GfSpPing) ([]byte, error) {
	msg := ping.GetSignBytes()
	sig, err := s.client.Sign(SignOperator, msg)
	if err != nil {
		return nil, err
	}
	return sig, nil
}

func (s *SignModular) SignP2PPongMsg(ctx context.Context, pong *gfspp2p.GfSpPong) ([]byte, error) {
	msg := pong.GetSignBytes()
	sig, err := s.client.Sign(SignOperator, msg)
	if err != nil {
		return nil, err
	}
	return sig, nil
}

func (s *SignModular) SealObject(ctx context.Context, object *storagetypes.MsgSealObject) error {
	var (
		err       error
		startTime = time.Now()
	)
	defer func() {
		metrics.SealObjectTimeHistogram.WithLabelValues(s.Name()).Observe(time.Since(startTime).Seconds())
	}()
	_, err = s.client.SealObject(ctx, SignSeal, object)
	return err
}

func (s *SignModular) RejectUnSealObject(
	ctx context.Context,
	rejectObject *storagetypes.MsgRejectSealObject) error {
	var (
		err       error
		startTime = time.Now()
	)
	defer func() {
		metrics.RejectUnSealObjectTimeHistogram.WithLabelValues(s.Name()).Observe(time.Since(startTime).Seconds())
		if err != nil {
			metrics.RejectUnSealObjectSucceedCounter.WithLabelValues(s.Name()).Inc()
		} else {
			metrics.RejectUnSealObjectFailedCounter.WithLabelValues(s.Name()).Inc()
		}
	}()
	_, err = s.client.RejectUnSealObject(ctx, SignSeal, rejectObject)
	return err
}

func (s *SignModular) DiscontinueBucket(ctx context.Context, bucket *storagetypes.MsgDiscontinueBucket) error {
	var (
		err       error
		startTime = time.Now()
	)
	defer func() {
		metrics.DiscontinueBucketTimeHistogram.WithLabelValues(s.Name()).Observe(time.Since(startTime).Seconds())
		if err != nil {
			metrics.DiscontinueBucketSucceedCounter.WithLabelValues(s.Name()).Inc()
		} else {
			metrics.DiscontinueBucketFailedCounter.WithLabelValues(s.Name()).Inc()
		}
	}()
	_, err = s.client.DiscontinueBucket(ctx, SignGc, bucket)
	return err
}<|MERGE_RESOLUTION|>--- conflicted
+++ resolved
@@ -19,18 +19,11 @@
 )
 
 var (
-<<<<<<< HEAD
 	ErrSignMsg                   = gfsperrors.Register(module.SignModularName, http.StatusBadRequest, 120001, "sign message with private key failed")
-	ErrSealObjectOnChain         = gfsperrors.Register(module.SignModularName, http.StatusBadRequest, 120002, "send sealObject msg failed")
-	ErrRejectUnSealObjectOnChain = gfsperrors.Register(module.SignModularName, http.StatusBadRequest, 120003, "send rejectUnSealObject msg failed")
-	ErrDiscontinueBucketOnChain  = gfsperrors.Register(module.SignModularName, http.StatusBadRequest, 120004, "send discontinueBucket msg failed")
-=======
-	ErrSignMsg                   = gfsperrors.Register(module.SignerModularName, http.StatusBadRequest, 120001, "sign message with private key failed")
-	ErrSealObjectOnChain         = gfsperrors.Register(module.SignerModularName, http.StatusBadRequest, 120002, "send seal object msg failed")
-	ErrRejectUnSealObjectOnChain = gfsperrors.Register(module.SignerModularName, http.StatusBadRequest, 120003, "send reject unseal object msg failed")
-	ErrDiscontinueBucketOnChain  = gfsperrors.Register(module.SignerModularName, http.StatusBadRequest, 120004, "send discontinue bucket msg failed")
-	ErrDanglingPointer           = gfsperrors.Register(module.SignerModularName, http.StatusBadRequest, 120005, "sign or tx msg pointer dangling")
->>>>>>> bcbbd0df
+	ErrSealObjectOnChain         = gfsperrors.Register(module.SignModularName, http.StatusBadRequest, 120002, "send seal object msg failed")
+	ErrRejectUnSealObjectOnChain = gfsperrors.Register(module.SignModularName, http.StatusBadRequest, 120003, "send reject unseal object msg failed")
+	ErrDiscontinueBucketOnChain  = gfsperrors.Register(module.SignModularName, http.StatusBadRequest, 120004, "send discontinue bucket msg failed")
+	ErrDanglingPointer           = gfsperrors.Register(module.SignModularName, http.StatusBadRequest, 120005, "sign or tx msg pointer dangling")
 )
 
 var _ module.Signer = &SignModular{}
