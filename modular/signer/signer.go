package signer

import (
	"context"
	"net/http"
	"time"

	sdkmath "cosmossdk.io/math"

	"github.com/bnb-chain/greenfield-common/go/hash"
	"github.com/bnb-chain/greenfield-storage-provider/base/gfspapp"
	"github.com/bnb-chain/greenfield-storage-provider/base/types/gfsperrors"
	"github.com/bnb-chain/greenfield-storage-provider/base/types/gfspp2p"
	"github.com/bnb-chain/greenfield-storage-provider/core/module"
	"github.com/bnb-chain/greenfield-storage-provider/core/rcmgr"
	"github.com/bnb-chain/greenfield-storage-provider/core/task"
	"github.com/bnb-chain/greenfield-storage-provider/pkg/metrics"
	storagetypes "github.com/bnb-chain/greenfield/x/storage/types"
	virtualgrouptypes "github.com/bnb-chain/greenfield/x/virtualgroup/types"
)

var (
	ErrSignMsg                   = gfsperrors.Register(module.SignerModularName, http.StatusBadRequest, 120001, "sign message with private key failed")
<<<<<<< HEAD
	ErrSealObjectOnChain         = gfsperrors.Register(module.SignerModularName, http.StatusBadRequest, 120002, "send sealObject msg failed")
	ErrRejectUnSealObjectOnChain = gfsperrors.Register(module.SignerModularName, http.StatusBadRequest, 120003, "send rejectUnSealObject msg failed")
	ErrDiscontinueBucketOnChain  = gfsperrors.Register(module.SignerModularName, http.StatusBadRequest, 120004, "send discontinueBucket msg failed")
	ErrCreateGVGOnChain          = gfsperrors.Register(module.SignerModularName, http.StatusBadRequest, 120004, "send create gvg msg failed")
=======
	ErrSealObjectOnChain         = gfsperrors.Register(module.SignerModularName, http.StatusBadRequest, 120002, "send seal object msg failed")
	ErrRejectUnSealObjectOnChain = gfsperrors.Register(module.SignerModularName, http.StatusBadRequest, 120003, "send reject unseal object msg failed")
	ErrDiscontinueBucketOnChain  = gfsperrors.Register(module.SignerModularName, http.StatusBadRequest, 120004, "send discontinue bucket msg failed")
	ErrDanglingPointer           = gfsperrors.Register(module.SignerModularName, http.StatusBadRequest, 120005, "sign or tx msg pointer dangling")
>>>>>>> bcbbd0df
)

var _ module.Signer = &SignModular{}

type SignModular struct {
	baseApp *gfspapp.GfSpBaseApp
	client  *GreenfieldChainSignClient
}

func (s *SignModular) Name() string {
	return module.SignerModularName
}

func (s *SignModular) Start(ctx context.Context) error {
	return nil
}

func (s *SignModular) Stop(ctx context.Context) error {
	return nil
}

func (s *SignModular) ReserveResource(ctx context.Context, state *rcmgr.ScopeStat) (
	rcmgr.ResourceScopeSpan, error) {
	return &rcmgr.NullScope{}, nil
}

func (s *SignModular) ReleaseResource(ctx context.Context, span rcmgr.ResourceScopeSpan) {
	span.Done()
}

func (s *SignModular) SignCreateBucketApproval(ctx context.Context, bucket *storagetypes.MsgCreateBucket) ([]byte, error) {
	msg := bucket.GetApprovalBytes()
	sig, err := s.client.Sign(SignApproval, msg)
	if err != nil {
		return nil, err
	}
	return sig, nil
}

func (s *SignModular) SignCreateObjectApproval(ctx context.Context, object *storagetypes.MsgCreateObject) ([]byte, error) {
	msg := object.GetApprovalBytes()
	sig, err := s.client.Sign(SignApproval, msg)
	if err != nil {
		return nil, err
	}
	return sig, nil
}

func (s *SignModular) SignReplicatePieceApproval(ctx context.Context, task task.ApprovalReplicatePieceTask) ([]byte, error) {
	msg := task.GetSignBytes()
	sig, err := s.client.Sign(SignOperator, msg)
	if err != nil {
		return nil, err
	}
	return sig, nil
}

func (s *SignModular) SignReceivePieceTask(ctx context.Context, task task.ReceivePieceTask) (
	[]byte, error) {
	msg := task.GetSignBytes()
	sig, err := s.client.Sign(SignOperator, msg)
	if err != nil {
		return nil, err
	}
	return sig, nil
}

func (s *SignModular) SignIntegrityHash(ctx context.Context, objectID uint64, checksums [][]byte) (
	[]byte, []byte, error) {
	integrityHash := hash.GenerateIntegrityHash(checksums)
	opAddr, err := s.client.GetAddr(SignOperator)
	if err != nil {
		return nil, nil, err
	}

	msg := storagetypes.NewSecondarySpSignDoc(opAddr, sdkmath.NewUint(objectID), integrityHash).GetSignBytes()
	sig, err := s.client.Sign(SignApproval, msg)
	if err != nil {
		return nil, nil, err
	}
	return sig, integrityHash, nil
}

func (s *SignModular) SignP2PPingMsg(ctx context.Context, ping *gfspp2p.GfSpPing) ([]byte, error) {
	msg := ping.GetSignBytes()
	sig, err := s.client.Sign(SignOperator, msg)
	if err != nil {
		return nil, err
	}
	return sig, nil
}

func (s *SignModular) SignP2PPongMsg(ctx context.Context, pong *gfspp2p.GfSpPong) ([]byte, error) {
	msg := pong.GetSignBytes()
	sig, err := s.client.Sign(SignOperator, msg)
	if err != nil {
		return nil, err
	}
	return sig, nil
}

func (s *SignModular) SealObject(ctx context.Context, object *storagetypes.MsgSealObject) error {
	var (
		err       error
		startTime = time.Now()
	)
	defer func() {
		metrics.SealObjectTimeHistogram.WithLabelValues(s.Name()).Observe(time.Since(startTime).Seconds())
	}()
	_, err = s.client.SealObject(ctx, SignSeal, object)
	return err
}

func (s *SignModular) RejectUnSealObject(
	ctx context.Context,
	rejectObject *storagetypes.MsgRejectSealObject) error {
	var (
		err       error
		startTime = time.Now()
	)
	defer func() {
		metrics.RejectUnSealObjectTimeHistogram.WithLabelValues(s.Name()).Observe(time.Since(startTime).Seconds())
		if err != nil {
			metrics.RejectUnSealObjectSucceedCounter.WithLabelValues(s.Name()).Inc()
		} else {
			metrics.RejectUnSealObjectFailedCounter.WithLabelValues(s.Name()).Inc()
		}
	}()
	_, err = s.client.RejectUnSealObject(ctx, SignSeal, rejectObject)
	return err
}

func (s *SignModular) DiscontinueBucket(ctx context.Context, bucket *storagetypes.MsgDiscontinueBucket) error {
	var (
		err       error
		startTime = time.Now()
	)
	defer func() {
		metrics.DiscontinueBucketTimeHistogram.WithLabelValues(s.Name()).Observe(time.Since(startTime).Seconds())
		if err != nil {
			metrics.DiscontinueBucketSucceedCounter.WithLabelValues(s.Name()).Inc()
		} else {
			metrics.DiscontinueBucketFailedCounter.WithLabelValues(s.Name()).Inc()
		}
	}()
	_, err = s.client.DiscontinueBucket(ctx, SignGc, bucket)
	return err
}

func (s *SignModular) CreateGlobalVirtualGroup(ctx context.Context, gvg *virtualgrouptypes.MsgCreateGlobalVirtualGroup) error {
	// TODO: add metrics
	_, err := s.client.CreateGlobalVirtualGroup(ctx, SignApproval, gvg)
	return err
}<|MERGE_RESOLUTION|>--- conflicted
+++ resolved
@@ -21,17 +21,11 @@
 
 var (
 	ErrSignMsg                   = gfsperrors.Register(module.SignerModularName, http.StatusBadRequest, 120001, "sign message with private key failed")
-<<<<<<< HEAD
 	ErrSealObjectOnChain         = gfsperrors.Register(module.SignerModularName, http.StatusBadRequest, 120002, "send sealObject msg failed")
 	ErrRejectUnSealObjectOnChain = gfsperrors.Register(module.SignerModularName, http.StatusBadRequest, 120003, "send rejectUnSealObject msg failed")
 	ErrDiscontinueBucketOnChain  = gfsperrors.Register(module.SignerModularName, http.StatusBadRequest, 120004, "send discontinueBucket msg failed")
-	ErrCreateGVGOnChain          = gfsperrors.Register(module.SignerModularName, http.StatusBadRequest, 120004, "send create gvg msg failed")
-=======
-	ErrSealObjectOnChain         = gfsperrors.Register(module.SignerModularName, http.StatusBadRequest, 120002, "send seal object msg failed")
-	ErrRejectUnSealObjectOnChain = gfsperrors.Register(module.SignerModularName, http.StatusBadRequest, 120003, "send reject unseal object msg failed")
-	ErrDiscontinueBucketOnChain  = gfsperrors.Register(module.SignerModularName, http.StatusBadRequest, 120004, "send discontinue bucket msg failed")
 	ErrDanglingPointer           = gfsperrors.Register(module.SignerModularName, http.StatusBadRequest, 120005, "sign or tx msg pointer dangling")
->>>>>>> bcbbd0df
+	ErrCreateGVGOnChain          = gfsperrors.Register(module.SignerModularName, http.StatusBadRequest, 120006, "send create gvg msg failed")
 )
 
 var _ module.Signer = &SignModular{}
