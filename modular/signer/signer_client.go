package signer

import (
	"context"
	"encoding/hex"
	"fmt"
	"strings"
	"sync"
	"time"

	"github.com/bnb-chain/greenfield/types/common"
	virtualgrouptypes "github.com/bnb-chain/greenfield/x/virtualgroup/types"
	"github.com/cosmos/cosmos-sdk/client/grpc/tmservice"

	"cosmossdk.io/errors"
	sdk "github.com/cosmos/cosmos-sdk/types"
	sdkErrors "github.com/cosmos/cosmos-sdk/types/errors"
	"github.com/cosmos/cosmos-sdk/types/tx"
	"github.com/ethereum/go-ethereum/crypto"
	"google.golang.org/grpc"

	"github.com/bnb-chain/greenfield-storage-provider/pkg/log"
	"github.com/bnb-chain/greenfield/sdk/client"
	"github.com/bnb-chain/greenfield/sdk/keys"
	ctypes "github.com/bnb-chain/greenfield/sdk/types"
	"github.com/bnb-chain/greenfield/types"
	storagetypes "github.com/bnb-chain/greenfield/x/storage/types"
)

// SignType is the type of msg signature
type SignType string

// GasInfoType is the type of gas info
type GasInfoType string

const (
	// SignOperator is the type of signature signed by the operator account
	SignOperator SignType = "operator"

	// SignFunding is the type of signature signed by the funding account
	SignFunding SignType = "funding"

	// SignSeal is the type of signature signed by the seal account
	SignSeal SignType = "seal"

	// SignApproval is the type of signature signed by the approval account
	SignApproval SignType = "approval"

	// SignGc is the type of signature signed by the gc account
	SignGc SignType = "gc"

	// BroadcastTxRetry defines the max retry for broadcasting tx on-chain
	BroadcastTxRetry = 3

	Seal                     GasInfoType = "Seal"
	RejectSeal               GasInfoType = "RejectSeal"
	DiscontinueBucket        GasInfoType = "DiscontinueBucket"
	CreateGlobalVirtualGroup GasInfoType = "CreateGlobalVirtualGroup"
	CompleteMigrateBucket    GasInfoType = "CompleteMigrateBucket"
	SwapOut                  GasInfoType = "SwapOut"
	CompleteSwapOut          GasInfoType = "CompleteSwapOut"
	SPExit                   GasInfoType = "SPExit"
	CompleteSPExit           GasInfoType = "CompleteSPExit"
)

type GasInfo struct {
	GasLimit  uint64
	FeeAmount sdk.Coins
}

// GreenfieldChainSignClient the greenfield chain client
type GreenfieldChainSignClient struct {
	opLock   sync.Mutex
	sealLock sync.Mutex
	gcLock   sync.Mutex

	gasInfo           map[GasInfoType]GasInfo
	greenfieldClients map[SignType]*client.GreenfieldClient
	operatorAccNonce  uint64
	sealAccNonce      uint64
	gcAccNonce        uint64
	blsKm             keys.KeyManager
}

// NewGreenfieldChainSignClient return the GreenfieldChainSignClient instance
func NewGreenfieldChainSignClient(rpcAddr, chainID string, gasInfo map[GasInfoType]GasInfo, operatorPrivateKey, fundingPrivateKey,
	sealPrivateKey, approvalPrivateKey, gcPrivateKey string, blsPrivKey string) (*GreenfieldChainSignClient, error) {
	// init clients
	// TODO: Get private key from KMS(AWS, GCP, Azure, Aliyun)
	operatorKM, err := keys.NewPrivateKeyManager(operatorPrivateKey)
	if err != nil {
		log.Errorw("failed to new operator private key manager", "error", err)
		return nil, err
	}

	operatorClient, err := client.NewGreenfieldClient(rpcAddr, chainID, client.WithKeyManager(operatorKM))
	if err != nil {
		log.Errorw("failed to new operator greenfield client", "error", err)
		return nil, err
	}
	operatorAccNonce, err := operatorClient.GetNonce(context.Background())
	if err != nil {
		return nil, err
	}
	fundingKM, err := keys.NewPrivateKeyManager(fundingPrivateKey)
	if err != nil {
		log.Errorw("failed to new funding private key manager", "error", err)
		return nil, err
	}
	fundingClient, err := client.NewGreenfieldClient(rpcAddr, chainID, client.WithKeyManager(fundingKM))
	if err != nil {
		log.Errorw("failed to new funding greenfield client", "error", err)
		return nil, err
	}

	blsKM, err := keys.NewBlsPrivateKeyManager(blsPrivKey)
	if err != nil {
		log.Errorw("failed to new bls private key manager", "error", err)
		return nil, err
	}

	sealKM, err := keys.NewPrivateKeyManager(sealPrivateKey)
	if err != nil {
		log.Errorw("failed to new seal private key manager", "error", err)
		return nil, err
	}
	sealClient, err := client.NewGreenfieldClient(rpcAddr, chainID, client.WithKeyManager(sealKM))
	if err != nil {
		log.Errorw("failed to new seal greenfield client", "error", err)
		return nil, err
	}
	sealAccNonce, err := sealClient.GetNonce(context.Background())
	if err != nil {
		log.Errorw("failed to get nonce", "error", err)
		return nil, err
	}

	approvalKM, err := keys.NewPrivateKeyManager(approvalPrivateKey)
	if err != nil {
		log.Errorw("failed to new approval private key manager", "error", err)
		return nil, err
	}
	approvalClient, err := client.NewGreenfieldClient(rpcAddr, chainID, client.WithKeyManager(approvalKM))
	if err != nil {
		log.Errorw("failed to new approval greenfield client", "error", err)
		return nil, err
	}

	gcKM, err := keys.NewPrivateKeyManager(gcPrivateKey)
	if err != nil {
		return nil, err
	}
	gcClient, err := client.NewGreenfieldClient(rpcAddr, chainID, client.WithKeyManager(gcKM))
	if err != nil {
		return nil, err
	}
	gcAccNonce, err := gcClient.GetNonce(context.Background())
	if err != nil {
		return nil, err
	}

	greenfieldClients := map[SignType]*client.GreenfieldClient{
		SignOperator: operatorClient,
		SignFunding:  fundingClient,
		SignSeal:     sealClient,
		SignApproval: approvalClient,
		SignGc:       gcClient,
	}

	return &GreenfieldChainSignClient{
		gasInfo:           gasInfo,
		greenfieldClients: greenfieldClients,
		sealAccNonce:      sealAccNonce,
		gcAccNonce:        gcAccNonce,
		operatorAccNonce:  operatorAccNonce,
		blsKm:             blsKM,
	}, nil
}

// GetAddr returns the public address of the private key.
func (client *GreenfieldChainSignClient) GetAddr(scope SignType) (sdk.AccAddress, error) {
	km, err := client.greenfieldClients[scope].GetKeyManager()
	if err != nil {
		return nil, err
	}
	return km.GetAddr(), nil
}

// Sign returns a msg signature signed by private key.
func (client *GreenfieldChainSignClient) Sign(scope SignType, msg []byte) ([]byte, error) {
	km, err := client.greenfieldClients[scope].GetKeyManager()
	if err != nil {
		return nil, err
	}
	return km.Sign(msg)
}

// VerifySignature verifies the signature.
func (client *GreenfieldChainSignClient) VerifySignature(scope SignType, msg, sig []byte) bool {
	km, err := client.greenfieldClients[scope].GetKeyManager()
	if err != nil {
		return false
	}

	return types.VerifySignature(km.GetAddr(), crypto.Keccak256(msg), sig) == nil
}

// SealObject seal the object on the greenfield chain.
func (client *GreenfieldChainSignClient) SealObject(ctx context.Context, scope SignType,
	sealObject *storagetypes.MsgSealObject) (string, error) {
	if sealObject == nil {
		log.CtxError(ctx, "failed to seal object due to pointer dangling")
		return "", ErrDanglingPointer
	}
	ctx = log.WithValue(ctx, log.CtxKeyBucketName, sealObject.GetBucketName())
	ctx = log.WithValue(ctx, log.CtxKeyObjectName, sealObject.GetObjectName())
	km, err := client.greenfieldClients[scope].GetKeyManager()
	if err != nil {
		log.CtxErrorw(ctx, "failed to get private key", "error", err)
		return "", ErrSignMsg
	}

	client.sealLock.Lock()
	defer client.sealLock.Unlock()

	msgSealObject := storagetypes.NewMsgSealObject(km.GetAddr(),
		sealObject.GetBucketName(), sealObject.GetObjectName(), sealObject.GetGlobalVirtualGroupId(),
		sealObject.GetSecondarySpBlsAggSignatures())

	mode := tx.BroadcastMode_BROADCAST_MODE_ASYNC

	var (
		txHash   string
		nonce    uint64
		nonceErr error
	)
	for i := 0; i < BroadcastTxRetry; i++ {
		nonce = client.sealAccNonce
		txOpt := &ctypes.TxOption{
			NoSimulate: true,
			Mode:       &mode,
			GasLimit:   client.gasInfo[Seal].GasLimit,
			FeeAmount:  client.gasInfo[Seal].FeeAmount,
			Nonce:      nonce,
		}

		txHash, err = client.broadcastTx(ctx, client.greenfieldClients[scope], []sdk.Msg{msgSealObject}, txOpt)
		if errors.IsOf(err, sdkErrors.ErrWrongSequence) {
			// if nonce mismatch, wait for next block, reset nonce by querying the nonce on chain
			nonce, nonceErr = client.getNonceOnChain(ctx, client.greenfieldClients[scope])
			if nonceErr != nil {
				log.CtxErrorw(ctx, "failed to get seal account nonce", "error", nonceErr)
				ErrSealObjectOnChain.SetError(fmt.Errorf("failed to get seal account nonce, error: %v", nonceErr))
				return "", ErrSealObjectOnChain
			}
			client.sealAccNonce = nonce
		}

		if err != nil {
			log.CtxErrorw(ctx, "failed to broadcast seal object tx", "error", err, "retry", i)
			continue
		}
		client.sealAccNonce = nonce + 1
		log.CtxDebugw(ctx, "succeed to broadcast seal object tx", "tx_hash", txHash, "seal_msg", msgSealObject)
		return txHash, nil
	}

	// failed to broadcast tx
	ErrSealObjectOnChain.SetError(fmt.Errorf("failed to broadcast seal object tx, error: %v", err))
	return "", ErrSealObjectOnChain
}

// RejectUnSealObject reject seal object on the greenfield chain.
func (client *GreenfieldChainSignClient) RejectUnSealObject(ctx context.Context, scope SignType,
	rejectObject *storagetypes.MsgRejectSealObject) (string, error) {
	if rejectObject == nil {
		log.CtxError(ctx, "reject unseal object msg pointer dangling")
		return "", ErrDanglingPointer
	}
	ctx = log.WithValue(ctx, log.CtxKeyBucketName, rejectObject.GetBucketName())
	ctx = log.WithValue(ctx, log.CtxKeyObjectName, rejectObject.GetObjectName())
	km, err := client.greenfieldClients[scope].GetKeyManager()
	if err != nil {
		log.CtxErrorw(ctx, "failed to get private key", "error", err)
		return "", ErrSignMsg
	}

	client.sealLock.Lock()
	defer client.sealLock.Unlock()

	msgRejectUnSealObject := storagetypes.NewMsgRejectUnsealedObject(km.GetAddr(), rejectObject.GetBucketName(), rejectObject.GetObjectName())
	mode := tx.BroadcastMode_BROADCAST_MODE_SYNC

	var (
		txHash   string
		nonce    uint64
		nonceErr error
	)

	for i := 0; i < BroadcastTxRetry; i++ {
		nonce = client.sealAccNonce
		txOpt := &ctypes.TxOption{
			NoSimulate: true,
			Mode:       &mode,
			GasLimit:   client.gasInfo[RejectSeal].GasLimit,
			FeeAmount:  client.gasInfo[RejectSeal].FeeAmount,
			Nonce:      nonce,
		}
		txHash, err = client.broadcastTx(ctx, client.greenfieldClients[scope], []sdk.Msg{msgRejectUnSealObject}, txOpt)
		if errors.IsOf(err, sdkErrors.ErrWrongSequence) {
			// if nonce mismatch, wait for next block, reset nonce by querying the nonce on chain
			nonce, nonceErr = client.getNonceOnChain(ctx, client.greenfieldClients[scope])
			if nonceErr != nil {
				log.CtxErrorw(ctx, "failed to get seal account nonce", "error", nonceErr)
				ErrRejectUnSealObjectOnChain.SetError(fmt.Errorf("failed to get seal account nonce, error: %v", nonceErr))
				return "", ErrRejectUnSealObjectOnChain
			}
			client.sealAccNonce = nonce
		}

		if err != nil {
			log.CtxErrorw(ctx, "failed to broadcast reject unseal object", "error", err, "retry", i)
			continue
		}

		client.sealAccNonce = nonce + 1
		log.CtxDebugw(ctx, "succeed to broadcast reject unseal object tx", "tx_hash", txHash)
		return txHash, nil
	}
	// failed to broadcast tx
	ErrRejectUnSealObjectOnChain.SetError(fmt.Errorf("failed to broadcast reject unseal object tx, error: %v", err))
	return "", ErrRejectUnSealObjectOnChain
}

// DiscontinueBucket stops serving the bucket on the greenfield chain.
func (client *GreenfieldChainSignClient) DiscontinueBucket(ctx context.Context, scope SignType, discontinueBucket *storagetypes.MsgDiscontinueBucket) (string, error) {
	log.Infow("signer start to discontinue bucket", "scope", scope)
	km, err := client.greenfieldClients[scope].GetKeyManager()
	if err != nil {
		log.CtxErrorw(ctx, "failed to get private key", "err", err)
		return "", ErrSignMsg
	}

	client.gcLock.Lock()
	defer client.gcLock.Unlock()
	nonce := client.gcAccNonce

	msgDiscontinueBucket := storagetypes.NewMsgDiscontinueBucket(km.GetAddr(),
		discontinueBucket.BucketName, discontinueBucket.Reason)
	mode := tx.BroadcastMode_BROADCAST_MODE_SYNC
	txOpt := &ctypes.TxOption{ // allow simulation here to save gas cost
		Mode:  &mode,
		Nonce: nonce,
	}

	txHash, err := client.broadcastTx(ctx, client.greenfieldClients[scope], []sdk.Msg{msgDiscontinueBucket}, txOpt)
	if errors.IsOf(err, sdkErrors.ErrWrongSequence) {
		// if nonce mismatch, wait for next block, reset nonce by querying the nonce on chain
		nonce, nonceErr := client.getNonceOnChain(ctx, client.greenfieldClients[scope])
		if nonceErr != nil {
			log.CtxErrorw(ctx, "failed to get gc account nonce", "error", nonceErr)
			ErrDiscontinueBucketOnChain.SetError(fmt.Errorf("failed to get gc account nonce, error: %v", nonceErr))
			return "", ErrDiscontinueBucketOnChain
		}
		client.gcAccNonce = nonce
	}

	// failed to broadcast tx
	if err != nil {
		log.CtxErrorw(ctx, "failed to broadcast discontinue bucket", "error", err, "discontinue_bucket", msgDiscontinueBucket.String())
		ErrDiscontinueBucketOnChain.SetError(fmt.Errorf("failed to broadcast discontinue bucket, error: %v", err))
		return "", ErrDiscontinueBucketOnChain
	}
	// update nonce when tx is successful submitted
	client.gcAccNonce = nonce + 1
	return txHash, nil
}

func (client *GreenfieldChainSignClient) CreateGlobalVirtualGroup(ctx context.Context, scope SignType,
	gvg *virtualgrouptypes.MsgCreateGlobalVirtualGroup) ([]byte, error) {
	log.Infow("signer start to create a new global virtual group", "scope", scope)
	if gvg == nil {
		log.CtxError(ctx, "create virtual group msg pointer dangling")
		return nil, ErrDanglingPointer
	}
	km, err := client.greenfieldClients[scope].GetKeyManager()
	if err != nil {
		log.CtxErrorw(ctx, "failed to get private key", "error", err)
		return nil, ErrSignMsg
	}

	client.opLock.Lock()
	defer client.opLock.Unlock()
	nonce := client.operatorAccNonce

	msgCreateGlobalVirtualGroup := virtualgrouptypes.NewMsgCreateGlobalVirtualGroup(km.GetAddr(),
		gvg.FamilyId, gvg.GetSecondarySpIds(), gvg.GetDeposit())
	log.Debugf("CreateGlobalVirtualGroup bucket migrate :%s", msgCreateGlobalVirtualGroup)

	mode := tx.BroadcastMode_BROADCAST_MODE_SYNC
	txOpt := &ctypes.TxOption{
		Mode:      &mode,
		GasLimit:  client.gasInfo[CreateGlobalVirtualGroup].GasLimit,
		FeeAmount: client.gasInfo[CreateGlobalVirtualGroup].FeeAmount,
		Nonce:     nonce,
	}

	txHash, err := client.broadcastTx(ctx, client.greenfieldClients[scope], []sdk.Msg{msgCreateGlobalVirtualGroup}, txOpt)
	if errors.IsOf(err, sdkErrors.ErrWrongSequence) {
		// if nonce mismatches, waiting for next block, reset nonce by querying the nonce on chain
		nonce, nonceErr := client.getNonceOnChain(ctx, client.greenfieldClients[scope])
		if nonceErr != nil {
			log.CtxErrorw(ctx, "failed to get approval account nonce", "error", err)
			ErrCreateGVGOnChain.SetError(fmt.Errorf("failed to get approval account nonce, error: %v", err))
			return nil, ErrCreateGVGOnChain
		}
		client.operatorAccNonce = nonce
	}
	// failed to broadcast tx
	if err != nil {
		log.CtxErrorw(ctx, "failed to broadcast global virtual group", "error", err, "global_virtual_group",
			msgCreateGlobalVirtualGroup.String())
		ErrCompleteMigrateBucketOnChain.SetError(fmt.Errorf("failed to broadcast create global virtual group, error: %v", err))
		return nil, ErrCompleteMigrateBucketOnChain
	}

	txHashByte, err := hex.DecodeString(txHash)
	if err != nil {
		log.CtxErrorw(ctx, "failed to marshal tx hash", "error", err, "global_virtual_group",
			msgCreateGlobalVirtualGroup.String())
		return nil, ErrCreateGVGOnChain
	}

	// update nonce when tx is successful submitted
	client.operatorAccNonce = nonce + 1
	return txHashByte, nil
}

func (client *GreenfieldChainSignClient) CompleteMigrateBucket(ctx context.Context, scope SignType,
	migrateBucket *storagetypes.MsgCompleteMigrateBucket) (string, error) {
	log.Infow("signer starts to complete migrate bucket", "scope", scope)
	if migrateBucket == nil {
		log.CtxError(ctx, "complete migrate bucket msg pointer dangling")
		return "", ErrDanglingPointer
	}
	km, err := client.greenfieldClients[scope].GetKeyManager()
	if err != nil {
		log.CtxErrorw(ctx, "failed to get private key", "error", err)
		return "", ErrSignMsg
	}

	client.opLock.Lock()
	defer client.opLock.Unlock()
	nonce := client.operatorAccNonce

	msgCompleteMigrateBucket := storagetypes.NewMsgCompleteMigrateBucket(km.GetAddr(), migrateBucket.GetBucketName(),
		migrateBucket.GetGlobalVirtualGroupFamilyId(), migrateBucket.GetGvgMappings())
	mode := tx.BroadcastMode_BROADCAST_MODE_SYNC
	txOpt := &ctypes.TxOption{
		Mode:      &mode,
		GasLimit:  client.gasInfo[CompleteMigrateBucket].GasLimit,
		FeeAmount: client.gasInfo[CompleteMigrateBucket].FeeAmount,
		Nonce:     nonce,
	}

	txHash, err := client.broadcastTx(ctx, client.greenfieldClients[scope], []sdk.Msg{msgCompleteMigrateBucket}, txOpt)
	if errors.IsOf(err, sdkErrors.ErrWrongSequence) {
		// if nonce mismatches, waiting for next block, reset nonce by querying the nonce on chain
		nonce, nonceErr := client.getNonceOnChain(ctx, client.greenfieldClients[scope])
		if nonceErr != nil {
			log.CtxErrorw(ctx, "failed to get approval account nonce", "error", err)
			ErrCompleteMigrateBucketOnChain.SetError(fmt.Errorf("failed to get approval account nonce, error: %v", err))
			return "", ErrCompleteMigrateBucketOnChain
		}
		client.operatorAccNonce = nonce
	}
	// failed to broadcast tx
	if err != nil {
		log.CtxErrorw(ctx, "failed to broadcast complete migrate bucket", "error", err, "complete_migrate_bucket",
			msgCompleteMigrateBucket.String())
		ErrCompleteMigrateBucketOnChain.SetError(fmt.Errorf("failed to broadcast complete migrate bucket, error: %v", err))
		return "", ErrCompleteMigrateBucketOnChain
	}

	// update nonce when tx is successfully submitted
	client.operatorAccNonce = nonce + 1
	return txHash, nil
}

func (client *GreenfieldChainSignClient) SwapOut(ctx context.Context, scope SignType,
	swapOut *virtualgrouptypes.MsgSwapOut) (string, error) {
	log.Infow("signer starts to swap out", "scope", scope)
	if swapOut == nil {
		log.CtxError(ctx, "swap out msg pointer dangling")
		return "", ErrDanglingPointer
	}
	km, err := client.greenfieldClients[scope].GetKeyManager()
	if err != nil {
		log.CtxErrorw(ctx, "failed to get private key", "error", err)
		return "", ErrSignMsg
	}

	client.opLock.Lock()
	defer client.opLock.Unlock()
	nonce := client.operatorAccNonce

	msgSwapOut := virtualgrouptypes.NewMsgSwapOut(km.GetAddr(), swapOut.GetGlobalVirtualGroupFamilyId(), swapOut.GetGlobalVirtualGroupIds(),
		swapOut.GetSuccessorSpId())
	msgSwapOut.SuccessorSpApproval = &common.Approval{
		ExpiredHeight: swapOut.SuccessorSpApproval.GetExpiredHeight(),
		Sig:           swapOut.SuccessorSpApproval.GetSig(),
	}
	mode := tx.BroadcastMode_BROADCAST_MODE_SYNC
	txOpt := &ctypes.TxOption{
		Mode:      &mode,
		GasLimit:  client.gasInfo[SwapOut].GasLimit,
		FeeAmount: client.gasInfo[SwapOut].FeeAmount,
		Nonce:     nonce,
	}

	txHash, err := client.broadcastTx(ctx, client.greenfieldClients[scope], []sdk.Msg{msgSwapOut}, txOpt)
	if errors.IsOf(err, sdkErrors.ErrWrongSequence) {
		// if nonce mismatches, waiting for next block, reset nonce by querying the nonce on chain
		nonce, nonceErr := client.getNonceOnChain(ctx, client.greenfieldClients[scope])
		if nonceErr != nil {
			log.CtxErrorw(ctx, "failed to get approval account nonce", "error", err)
			ErrSwapOutOnChain.SetError(fmt.Errorf("failed to get approval account nonce, error: %v", err))
			return "", ErrSwapOutOnChain
		}
		client.operatorAccNonce = nonce
	}
	// failed to broadcast tx
	if err != nil {
		log.CtxErrorw(ctx, "failed to broadcast swap out", "error", err, "swap_out", msgSwapOut.String())
		ErrSwapOutOnChain.SetError(fmt.Errorf("failed to broadcast swap out, error: %v", err))
		return "", ErrSwapOutOnChain
	}

	// update nonce when tx is successfully submitted
	client.operatorAccNonce = nonce + 1
	return txHash, nil
}

func (client *GreenfieldChainSignClient) CompleteSwapOut(ctx context.Context, scope SignType,
	completeSwapOut *virtualgrouptypes.MsgCompleteSwapOut) (string, error) {
	log.Infow("signer starts to complete swap out", "scope", scope)
	if completeSwapOut == nil {
		log.CtxError(ctx, "complete swap out msg pointer dangling")
		return "", ErrDanglingPointer
	}
	km, err := client.greenfieldClients[scope].GetKeyManager()
	if err != nil {
		log.CtxErrorw(ctx, "failed to get private key", "error", err)
		return "", ErrSignMsg
	}

	client.opLock.Lock()
	defer client.opLock.Unlock()
	nonce := client.operatorAccNonce

	msgCompleteSwapOut := virtualgrouptypes.NewMsgCompleteSwapOut(km.GetAddr(), completeSwapOut.GetGlobalVirtualGroupFamilyId(),
		completeSwapOut.GetGlobalVirtualGroupIds())
	mode := tx.BroadcastMode_BROADCAST_MODE_SYNC
	txOpt := &ctypes.TxOption{
		Mode:      &mode,
		GasLimit:  client.gasInfo[CompleteSwapOut].GasLimit,
		FeeAmount: client.gasInfo[CompleteSwapOut].FeeAmount,
		Nonce:     nonce,
	}

	txHash, err := client.broadcastTx(ctx, client.greenfieldClients[scope], []sdk.Msg{msgCompleteSwapOut}, txOpt)
	if errors.IsOf(err, sdkErrors.ErrWrongSequence) {
		// if nonce mismatches, waiting for next block, reset nonce by querying the nonce on chain
		nonce, nonceErr := client.getNonceOnChain(ctx, client.greenfieldClients[scope])
		if nonceErr != nil {
			log.CtxErrorw(ctx, "failed to get approval account nonce", "error", err)
			ErrCompleteSwapOutOnChain.SetError(fmt.Errorf("failed to get approval account nonce, error: %v", err))
			return "", ErrCompleteSwapOutOnChain
		}
		client.operatorAccNonce = nonce
	}
	// failed to broadcast tx
	if err != nil {
		log.CtxErrorw(ctx, "failed to broadcast complete swap out", "error", err, "complete_swap_out",
			msgCompleteSwapOut.String())
		ErrCompleteSwapOutOnChain.SetError(fmt.Errorf("failed to broadcast complete swap out, error: %v", err))
		return "", ErrCompleteSwapOutOnChain
	}

	// update nonce when tx is successfully submitted
	client.operatorAccNonce = nonce + 1
	return txHash, nil
}

func (client *GreenfieldChainSignClient) SPExit(ctx context.Context, scope SignType,
	spExit *virtualgrouptypes.MsgStorageProviderExit) (string, error) {
	log.Infow("signer starts to sp exit", "scope", scope)
	if spExit == nil {
		log.CtxError(ctx, "sp exit msg pointer dangling")
		return "", ErrDanglingPointer
	}
	km, err := client.greenfieldClients[scope].GetKeyManager()
	if err != nil {
		log.CtxErrorw(ctx, "failed to get private key", "error", err)
		return "", ErrSignMsg
	}

	client.opLock.Lock()
	defer client.opLock.Unlock()
	nonce := client.operatorAccNonce

	msgSPExit := virtualgrouptypes.NewMsgStorageProviderExit(km.GetAddr())
	mode := tx.BroadcastMode_BROADCAST_MODE_SYNC
	txOpt := &ctypes.TxOption{
		Mode:      &mode,
		GasLimit:  client.gasInfo[SPExit].GasLimit,
		FeeAmount: client.gasInfo[SPExit].FeeAmount,
		Nonce:     nonce,
	}

	txHash, err := client.broadcastTx(ctx, client.greenfieldClients[scope], []sdk.Msg{msgSPExit}, txOpt)
	if errors.IsOf(err, sdkErrors.ErrWrongSequence) {
		// if nonce mismatches, waiting for next block, reset nonce by querying the nonce on chain
		nonce, nonceErr := client.getNonceOnChain(ctx, client.greenfieldClients[scope])
		if nonceErr != nil {
			log.CtxErrorw(ctx, "failed to get approval account nonce", "error", err)
			ErrSPExitOnChain.SetError(fmt.Errorf("failed to get approval account nonce, error: %v", err))
			return "", ErrSPExitOnChain
		}
		client.operatorAccNonce = nonce
	}
	// failed to broadcast tx
	if err != nil {
		log.CtxErrorw(ctx, "failed to broadcast sp exit", "error", err, "sp_exit",
			msgSPExit.String())
		ErrSPExitOnChain.SetError(fmt.Errorf("failed to broadcast sp exit, error: %v", err))
		return "", ErrSPExitOnChain
	}

	// update nonce when tx is successfully submitted
	client.operatorAccNonce = nonce + 1
	return txHash, nil
}

func (client *GreenfieldChainSignClient) CompleteSPExit(ctx context.Context, scope SignType,
	completeSPExit *virtualgrouptypes.MsgCompleteStorageProviderExit) (string, error) {
	log.Infow("signer starts to complete sp exit", "scope", scope)
	if completeSPExit == nil {
		log.CtxError(ctx, "complete sp exit msg pointer dangling")
		return "", ErrDanglingPointer
	}
	km, err := client.greenfieldClients[scope].GetKeyManager()
	if err != nil {
		log.CtxErrorw(ctx, "failed to get private key", "error", err)
		return "", ErrSignMsg
	}

	client.opLock.Lock()
	defer client.opLock.Unlock()
	nonce := client.operatorAccNonce

	msgCompleteSPExit := virtualgrouptypes.NewMsgCompleteStorageProviderExit(km.GetAddr())
	mode := tx.BroadcastMode_BROADCAST_MODE_SYNC
	txOpt := &ctypes.TxOption{
		Mode:      &mode,
		GasLimit:  client.gasInfo[CompleteSPExit].GasLimit,
		FeeAmount: client.gasInfo[CompleteSPExit].FeeAmount,
		Nonce:     nonce,
	}

	txHash, err := client.broadcastTx(ctx, client.greenfieldClients[scope], []sdk.Msg{msgCompleteSPExit}, txOpt)
	if errors.IsOf(err, sdkErrors.ErrWrongSequence) {
		// if nonce mismatches, waiting for next block, reset nonce by querying the nonce on chain
		nonce, nonceErr := client.getNonceOnChain(ctx, client.greenfieldClients[scope])
		if nonceErr != nil {
			log.CtxErrorw(ctx, "failed to get approval account nonce", "error", err)
			ErrCompleteSPExitOnChain.SetError(fmt.Errorf("failed to get approval account nonce, error: %v", err))
			return "", ErrCompleteSPExitOnChain
		}
		client.operatorAccNonce = nonce
	}
	// failed to broadcast tx
	if err != nil {
		log.CtxErrorw(ctx, "failed to broadcast complete sp exit", "error", err, "complete_sp_exit",
			msgCompleteSPExit.String())
		ErrCompleteSPExitOnChain.SetError(fmt.Errorf("failed to broadcast complete sp exit, error: %v", err))
		return "", ErrCompleteSPExitOnChain
	}

	// update nonce when tx is successfully submitted
	client.operatorAccNonce = nonce + 1
	return txHash, nil
}

func (client *GreenfieldChainSignClient) getNonceOnChain(ctx context.Context, gnfdClient *client.GreenfieldClient) (uint64, error) {
	err := waitForNextBlock(ctx, gnfdClient)
	if err != nil {
		log.CtxErrorw(ctx, "failed to wait next block", "error", err)
		return 0, err
	}
<<<<<<< HEAD
	nonce, err := gnfdClient.GetNonce(ctx)
=======
	nonce, err := gnfdClient.GetNonce(context.Background())
>>>>>>> 0d99f100
	if err != nil {
		log.CtxErrorw(ctx, "failed to get seal account nonce on chain", "error", err)
		return 0, err
	}
	return nonce, nil
}

func (client *GreenfieldChainSignClient) broadcastTx(ctx context.Context, gnfdClient *client.GreenfieldClient,
	msgs []sdk.Msg, txOpt *ctypes.TxOption, opts ...grpc.CallOption) (string, error) {
	resp, err := gnfdClient.BroadcastTx(ctx, msgs, txOpt, opts...)
	if err != nil {
		if strings.Contains(err.Error(), "account sequence mismatch") {
			return "", sdkErrors.ErrWrongSequence
		}
		return "", errors.Wrap(err, "failed to broadcast tx with greenfield client")
	}
	if resp.TxResponse.Code == sdkErrors.ErrWrongSequence.ABCICode() {
		return "", sdkErrors.ErrWrongSequence
	}
	if resp.TxResponse.Code != 0 {
		return "", fmt.Errorf("failed to broadcast tx, resp code: %d", resp.TxResponse.Code)
	}
	return resp.TxResponse.TxHash, nil
}

func waitForNextBlock(ctx context.Context, client *client.GreenfieldClient) error {
	height, err := latestBlockHeight(ctx, client)
	if err != nil {
		return err
	}
	ticker := time.NewTicker(time.Second)
	defer ticker.Stop()

	for {
		latestBlockHeight, err := latestBlockHeight(ctx, client)
		if err != nil {
			return err
		}
		if latestBlockHeight >= height+1 {
			return nil
		}
		select {
		case <-ctx.Done():
			return fmt.Errorf("timeout exceeded waiting for block")
		case <-ticker.C:
		}
	}
}

func latestBlockHeight(ctx context.Context, client *client.GreenfieldClient) (int64, error) {
	block, err := client.GetLatestBlock(ctx, &tmservice.GetLatestBlockRequest{})
	if err != nil {
		return 0, err
	}
	return block.SdkBlock.Header.Height, nil
}<|MERGE_RESOLUTION|>--- conflicted
+++ resolved
@@ -698,11 +698,7 @@
 		log.CtxErrorw(ctx, "failed to wait next block", "error", err)
 		return 0, err
 	}
-<<<<<<< HEAD
-	nonce, err := gnfdClient.GetNonce(ctx)
-=======
 	nonce, err := gnfdClient.GetNonce(context.Background())
->>>>>>> 0d99f100
 	if err != nil {
 		log.CtxErrorw(ctx, "failed to get seal account nonce on chain", "error", err)
 		return 0, err
