package signer

import (
	"context"
	"encoding/hex"
	"fmt"
	"strings"
	"sync"
	"time"

	virtualgrouptypes "github.com/bnb-chain/greenfield/x/virtualgroup/types"
	"github.com/cosmos/cosmos-sdk/client/grpc/tmservice"

	"cosmossdk.io/errors"
	sdk "github.com/cosmos/cosmos-sdk/types"
	sdkErrors "github.com/cosmos/cosmos-sdk/types/errors"
	"github.com/cosmos/cosmos-sdk/types/tx"
	"github.com/ethereum/go-ethereum/crypto"
	"google.golang.org/grpc"

	"github.com/bnb-chain/greenfield-storage-provider/pkg/log"
	"github.com/bnb-chain/greenfield/sdk/client"
	"github.com/bnb-chain/greenfield/sdk/keys"
	ctypes "github.com/bnb-chain/greenfield/sdk/types"
	"github.com/bnb-chain/greenfield/types"
	storagetypes "github.com/bnb-chain/greenfield/x/storage/types"
)

// SignType is the type of msg signature
type SignType string

// GasInfoType is the type of gas info
type GasInfoType string

const (
	// SignOperator is the type of signature signed by the operator account
	SignOperator SignType = "operator"

	// SignFunding is the type of signature signed by the funding account
	SignFunding SignType = "funding"

	// SignSeal is the type of signature signed by the seal account
	SignSeal SignType = "seal"

	// SignApproval is the type of signature signed by the approval account
	SignApproval SignType = "approval"

	// SignGc is the type of signature signed by the gc account
	SignGc SignType = "gc"

	// BroadcastTxRetry defines the max retry for broadcasting tx on-chain
	BroadcastTxRetry = 3

	Seal                     GasInfoType = "Seal"
	RejectSeal               GasInfoType = "RejectSeal"
	DiscontinueBucket        GasInfoType = "DiscontinueBucket"
	CreateGlobalVirtualGroup GasInfoType = "CreateGlobalVirtualGroup"
	CompleteMigrateBucket    GasInfoType = "CompleteMigrateBucket"
<<<<<<< HEAD
	SwapOut                  GasInfoType = "SwapOut"
	CompleteSwapOut          GasInfoType = "CompleteSwapOut"
	SPExit                   GasInfoType = "SPExit"
	CompleteSPExit           GasInfoType = "CompleteSPExit"
=======
>>>>>>> 9e8de546
)

type GasInfo struct {
	GasLimit  uint64
	FeeAmount sdk.Coins
}

// GreenfieldChainSignClient the greenfield chain client
type GreenfieldChainSignClient struct {
	opLock   sync.Mutex
	sealLock sync.Mutex
	gcLock   sync.Mutex

	gasInfo           map[GasInfoType]GasInfo
	greenfieldClients map[SignType]*client.GreenfieldClient
	operatorAccNonce  uint64
	sealAccNonce      uint64
	gcAccNonce        uint64
<<<<<<< HEAD
	blsKm             keys.KeyManager
=======
	sealBlsKm         keys.KeyManager
>>>>>>> 9e8de546
}

// NewGreenfieldChainSignClient return the GreenfieldChainSignClient instance
func NewGreenfieldChainSignClient(rpcAddr, chainID string, gasInfo map[GasInfoType]GasInfo, operatorPrivateKey, fundingPrivateKey,
<<<<<<< HEAD
	sealPrivateKey, approvalPrivateKey, gcPrivateKey string, blsPrivKey string) (*GreenfieldChainSignClient, error) {
=======
	sealPrivateKey, approvalPrivateKey, gcPrivateKey string, sealBlsPrivKey string) (*GreenfieldChainSignClient, error) {
>>>>>>> 9e8de546
	// init clients
	// TODO: Get private key from KMS(AWS, GCP, Azure, Aliyun)
	operatorKM, err := keys.NewPrivateKeyManager(operatorPrivateKey)
	if err != nil {
		log.Errorw("failed to new operator private key manager", "error", err)
		return nil, err
	}

	operatorClient, err := client.NewGreenfieldClient(rpcAddr, chainID, client.WithKeyManager(operatorKM))
	if err != nil {
		log.Errorw("failed to new operator greenfield client", "error", err)
		return nil, err
	}
	operatorAccNonce, err := operatorClient.GetNonce()
	if err != nil {
		return nil, err
	}
	fundingKM, err := keys.NewPrivateKeyManager(fundingPrivateKey)
	if err != nil {
		log.Errorw("failed to new funding private key manager", "error", err)
		return nil, err
	}
	fundingClient, err := client.NewGreenfieldClient(rpcAddr, chainID, client.WithKeyManager(fundingKM))
	if err != nil {
		log.Errorw("failed to new funding greenfield client", "error", err)
		return nil, err
	}

<<<<<<< HEAD
	blsKM, err := keys.NewBlsPrivateKeyManager(blsPrivKey)
=======
	sealBlsKM, err := keys.NewBlsPrivateKeyManager(sealBlsPrivKey)
>>>>>>> 9e8de546
	if err != nil {
		log.Errorw("failed to new bls private key manager", "error", err)
		return nil, err
	}

	sealKM, err := keys.NewPrivateKeyManager(sealPrivateKey)
	if err != nil {
		log.Errorw("failed to new seal private key manager", "error", err)
		return nil, err
	}
	sealClient, err := client.NewGreenfieldClient(rpcAddr, chainID, client.WithKeyManager(sealKM))
	if err != nil {
		log.Errorw("failed to new seal greenfield client", "error", err)
		return nil, err
	}
	sealAccNonce, err := sealClient.GetNonce()
	if err != nil {
		log.Errorw("failed to get nonce", "error", err)
		return nil, err
	}

	approvalKM, err := keys.NewPrivateKeyManager(approvalPrivateKey)
	if err != nil {
		log.Errorw("failed to new approval private key manager", "error", err)
		return nil, err
	}
	approvalClient, err := client.NewGreenfieldClient(rpcAddr, chainID, client.WithKeyManager(approvalKM))
	if err != nil {
		log.Errorw("failed to new approval greenfield client", "error", err)
		return nil, err
	}

	gcKM, err := keys.NewPrivateKeyManager(gcPrivateKey)
	if err != nil {
		return nil, err
	}
	gcClient, err := client.NewGreenfieldClient(rpcAddr, chainID, client.WithKeyManager(gcKM))
	if err != nil {
		return nil, err
	}
	gcAccNonce, err := gcClient.GetNonce()
	if err != nil {
		return nil, err
	}

	greenfieldClients := map[SignType]*client.GreenfieldClient{
		SignOperator: operatorClient,
		SignFunding:  fundingClient,
		SignSeal:     sealClient,
		SignApproval: approvalClient,
		SignGc:       gcClient,
	}

	return &GreenfieldChainSignClient{
		gasInfo:           gasInfo,
		greenfieldClients: greenfieldClients,
		sealAccNonce:      sealAccNonce,
		gcAccNonce:        gcAccNonce,
		operatorAccNonce:  operatorAccNonce,
<<<<<<< HEAD
		blsKm:             blsKM,
=======
		sealBlsKm:         sealBlsKM,
>>>>>>> 9e8de546
	}, nil
}

// GetAddr returns the public address of the private key.
func (client *GreenfieldChainSignClient) GetAddr(scope SignType) (sdk.AccAddress, error) {
	km, err := client.greenfieldClients[scope].GetKeyManager()
	if err != nil {
		return nil, err
	}
	return km.GetAddr(), nil
}

// Sign returns a msg signature signed by private key.
func (client *GreenfieldChainSignClient) Sign(scope SignType, msg []byte) ([]byte, error) {
	km, err := client.greenfieldClients[scope].GetKeyManager()
	if err != nil {
		return nil, err
	}
	return km.Sign(msg)
}

// VerifySignature verifies the signature.
func (client *GreenfieldChainSignClient) VerifySignature(scope SignType, msg, sig []byte) bool {
	km, err := client.greenfieldClients[scope].GetKeyManager()
	if err != nil {
		return false
	}

	return types.VerifySignature(km.GetAddr(), crypto.Keccak256(msg), sig) == nil
}

// SealObject seal the object on the greenfield chain.
func (client *GreenfieldChainSignClient) SealObject(ctx context.Context, scope SignType,
	sealObject *storagetypes.MsgSealObject) (string, error) {
	if sealObject == nil {
<<<<<<< HEAD
		log.CtxError(ctx, "failed to seal object due to pointer dangling")
=======
		log.CtxErrorw(ctx, "failed to seal object due to pointer dangling")
>>>>>>> 9e8de546
		return "", ErrDanglingPointer
	}
	ctx = log.WithValue(ctx, log.CtxKeyBucketName, sealObject.GetBucketName())
	ctx = log.WithValue(ctx, log.CtxKeyObjectName, sealObject.GetObjectName())
	km, err := client.greenfieldClients[scope].GetKeyManager()
	if err != nil {
		log.CtxErrorw(ctx, "failed to get private key", "error", err)
		return "", ErrSignMsg
	}

	client.sealLock.Lock()
	defer client.sealLock.Unlock()

	msgSealObject := storagetypes.NewMsgSealObject(km.GetAddr(),
		sealObject.GetBucketName(), sealObject.GetObjectName(), sealObject.GetGlobalVirtualGroupId(),
		sealObject.GetSecondarySpBlsAggSignatures())

	mode := tx.BroadcastMode_BROADCAST_MODE_ASYNC

	var (
		txHash   string
		nonce    uint64
		nonceErr error
	)
	for i := 0; i < BroadcastTxRetry; i++ {
		nonce = client.sealAccNonce
		txOpt := &ctypes.TxOption{
			NoSimulate: true,
			Mode:       &mode,
			GasLimit:   client.gasInfo[Seal].GasLimit,
			FeeAmount:  client.gasInfo[Seal].FeeAmount,
			Nonce:      nonce,
		}

		txHash, err = client.broadcastTx(ctx, client.greenfieldClients[scope], []sdk.Msg{msgSealObject}, txOpt)
		if errors.IsOf(err, sdkErrors.ErrWrongSequence) {
			// if nonce mismatch, wait for next block, reset nonce by querying the nonce on chain
			nonce, nonceErr = client.getNonceOnChain(ctx, client.greenfieldClients[scope])
			if nonceErr != nil {
				log.CtxErrorw(ctx, "failed to get seal account nonce", "error", nonceErr)
				ErrSealObjectOnChain.SetError(fmt.Errorf("failed to get seal account nonce, error: %v", nonceErr))
				return "", ErrSealObjectOnChain
			}
			client.sealAccNonce = nonce
		}

		if err != nil {
			log.CtxErrorw(ctx, "failed to broadcast seal object tx", "error", err, "retry", i)
			continue
		}
		client.sealAccNonce = nonce + 1
		log.CtxDebugw(ctx, "succeed to broadcast seal object tx", "tx_hash", txHash, "seal_msg", msgSealObject)
		return txHash, nil
	}

	// failed to broadcast tx
	ErrSealObjectOnChain.SetError(fmt.Errorf("failed to broadcast seal object tx, error: %v", err))
	return "", ErrSealObjectOnChain
}

// RejectUnSealObject reject seal object on the greenfield chain.
func (client *GreenfieldChainSignClient) RejectUnSealObject(ctx context.Context, scope SignType,
	rejectObject *storagetypes.MsgRejectSealObject) (string, error) {
	if rejectObject == nil {
		log.CtxError(ctx, "reject unseal object msg pointer dangling")
		return "", ErrDanglingPointer
	}
	ctx = log.WithValue(ctx, log.CtxKeyBucketName, rejectObject.GetBucketName())
	ctx = log.WithValue(ctx, log.CtxKeyObjectName, rejectObject.GetObjectName())
	km, err := client.greenfieldClients[scope].GetKeyManager()
	if err != nil {
		log.CtxErrorw(ctx, "failed to get private key", "error", err)
		return "", ErrSignMsg
	}

	client.sealLock.Lock()
	defer client.sealLock.Unlock()

	msgRejectUnSealObject := storagetypes.NewMsgRejectUnsealedObject(km.GetAddr(), rejectObject.GetBucketName(), rejectObject.GetObjectName())
	mode := tx.BroadcastMode_BROADCAST_MODE_SYNC

	var (
		txHash   string
		nonce    uint64
		nonceErr error
	)

	for i := 0; i < BroadcastTxRetry; i++ {
		nonce = client.sealAccNonce
		txOpt := &ctypes.TxOption{
			NoSimulate: true,
			Mode:       &mode,
			GasLimit:   client.gasInfo[RejectSeal].GasLimit,
			FeeAmount:  client.gasInfo[RejectSeal].FeeAmount,
			Nonce:      nonce,
		}
		txHash, err = client.broadcastTx(ctx, client.greenfieldClients[scope], []sdk.Msg{msgRejectUnSealObject}, txOpt)
		if errors.IsOf(err, sdkErrors.ErrWrongSequence) {
			// if nonce mismatch, wait for next block, reset nonce by querying the nonce on chain
			nonce, nonceErr = client.getNonceOnChain(ctx, client.greenfieldClients[scope])
			if nonceErr != nil {
				log.CtxErrorw(ctx, "failed to get seal account nonce", "error", nonceErr)
				ErrRejectUnSealObjectOnChain.SetError(fmt.Errorf("failed to get seal account nonce, error: %v", nonceErr))
				return "", ErrRejectUnSealObjectOnChain
			}
			client.sealAccNonce = nonce
		}

		if err != nil {
			log.CtxErrorw(ctx, "failed to broadcast reject unseal object", "error", err, "retry", i)
			continue
		}

		client.sealAccNonce = nonce + 1
		log.CtxDebugw(ctx, "succeed to broadcast reject unseal object tx", "tx_hash", txHash)
		return txHash, nil
	}
	// failed to broadcast tx
	ErrRejectUnSealObjectOnChain.SetError(fmt.Errorf("failed to broadcast reject unseal object tx, error: %v", err))
	return "", ErrRejectUnSealObjectOnChain
}

// DiscontinueBucket stops serving the bucket on the greenfield chain.
func (client *GreenfieldChainSignClient) DiscontinueBucket(ctx context.Context, scope SignType, discontinueBucket *storagetypes.MsgDiscontinueBucket) (string, error) {
	log.Infow("signer start to discontinue bucket", "scope", scope)
	km, err := client.greenfieldClients[scope].GetKeyManager()
	if err != nil {
		log.CtxErrorw(ctx, "failed to get private key", "err", err)
		return "", ErrSignMsg
	}

	client.gcLock.Lock()
	defer client.gcLock.Unlock()
	nonce := client.gcAccNonce

	msgDiscontinueBucket := storagetypes.NewMsgDiscontinueBucket(km.GetAddr(),
		discontinueBucket.BucketName, discontinueBucket.Reason)
	mode := tx.BroadcastMode_BROADCAST_MODE_SYNC
	txOpt := &ctypes.TxOption{ // allow simulation here to save gas cost
		Mode:  &mode,
		Nonce: nonce,
	}

	txHash, err := client.broadcastTx(ctx, client.greenfieldClients[scope], []sdk.Msg{msgDiscontinueBucket}, txOpt)
	if errors.IsOf(err, sdkErrors.ErrWrongSequence) {
		// if nonce mismatch, wait for next block, reset nonce by querying the nonce on chain
		nonce, nonceErr := client.getNonceOnChain(ctx, client.greenfieldClients[scope])
		if nonceErr != nil {
			log.CtxErrorw(ctx, "failed to get gc account nonce", "error", nonceErr)
			ErrDiscontinueBucketOnChain.SetError(fmt.Errorf("failed to get gc account nonce, error: %v", nonceErr))
			return "", ErrDiscontinueBucketOnChain
		}
		client.gcAccNonce = nonce
	}

	// failed to broadcast tx
	if err != nil {
		log.CtxErrorw(ctx, "failed to broadcast discontinue bucket", "error", err, "discontinue_bucket", msgDiscontinueBucket.String())
		ErrDiscontinueBucketOnChain.SetError(fmt.Errorf("failed to broadcast discontinue bucket, error: %v", err))
		return "", ErrDiscontinueBucketOnChain
	}
	// update nonce when tx is successful submitted
	client.gcAccNonce = nonce + 1
	return txHash, nil
}

<<<<<<< HEAD
func (client *GreenfieldChainSignClient) CreateGlobalVirtualGroup(ctx context.Context, scope SignType,
	gvg *virtualgrouptypes.MsgCreateGlobalVirtualGroup) ([]byte, error) {
	log.Infow("signer start to create a new global virtual group", "scope", scope)
	if gvg == nil {
		log.CtxError(ctx, "create virtual group msg pointer dangling")
		return nil, ErrDanglingPointer
	}
=======
func (client *GreenfieldChainSignClient) CreateGlobalVirtualGroup(ctx context.Context, scope SignType, gvg *virtualgrouptypes.MsgCreateGlobalVirtualGroup) ([]byte, error) {
	log.Infow("signer start to create a new global virtual group", "scope", scope)
>>>>>>> 9e8de546
	km, err := client.greenfieldClients[scope].GetKeyManager()
	if err != nil {
		log.CtxErrorw(ctx, "failed to get private key", "error", err)
		return nil, ErrSignMsg
	}

	client.opLock.Lock()
	defer client.opLock.Unlock()
	nonce := client.operatorAccNonce

	msgCreateGlobalVirtualGroup := virtualgrouptypes.NewMsgCreateGlobalVirtualGroup(km.GetAddr(),
		gvg.FamilyId, gvg.GetSecondarySpIds(), gvg.GetDeposit())
<<<<<<< HEAD
	log.Debugf("CreateGlobalVirtualGroup bucket migrate :%s", msgCreateGlobalVirtualGroup)

=======
>>>>>>> 9e8de546
	mode := tx.BroadcastMode_BROADCAST_MODE_SYNC
	txOpt := &ctypes.TxOption{
		Mode:      &mode,
		GasLimit:  client.gasInfo[CreateGlobalVirtualGroup].GasLimit,
		FeeAmount: client.gasInfo[CreateGlobalVirtualGroup].FeeAmount,
		Nonce:     nonce,
	}

	txHash, err := client.broadcastTx(ctx, client.greenfieldClients[scope], []sdk.Msg{msgCreateGlobalVirtualGroup}, txOpt)
	if errors.IsOf(err, sdkErrors.ErrWrongSequence) {
		// if nonce mismatches, waiting for next block, reset nonce by querying the nonce on chain
		nonce, nonceErr := client.getNonceOnChain(ctx, client.greenfieldClients[scope])
		if nonceErr != nil {
			log.CtxErrorw(ctx, "failed to get approval account nonce", "error", err)
			ErrCreateGVGOnChain.SetError(fmt.Errorf("failed to get approval account nonce, error: %v", err))
			return nil, ErrCreateGVGOnChain
		}
		client.operatorAccNonce = nonce
	}
	// failed to broadcast tx
	if err != nil {
		log.CtxErrorw(ctx, "failed to broadcast global virtual group", "error", err, "global_virtual_group",
			msgCreateGlobalVirtualGroup.String())
		ErrCompleteMigrateBucketOnChain.SetError(fmt.Errorf("failed to broadcast create global virtual group, error: %v", err))
		return nil, ErrCompleteMigrateBucketOnChain
	}

	txHashByte, err := hex.DecodeString(txHash)
	if err != nil {
		log.CtxErrorw(ctx, "failed to marshal tx hash", "error", err, "global_virtual_group",
			msgCreateGlobalVirtualGroup.String())
		return nil, ErrCreateGVGOnChain
	}

	// update nonce when tx is successful submitted
	client.operatorAccNonce = nonce + 1
	return txHashByte, nil
}

func (client *GreenfieldChainSignClient) CompleteMigrateBucket(ctx context.Context, scope SignType,
	migrateBucket *storagetypes.MsgCompleteMigrateBucket) (string, error) {
	log.Infow("signer starts to complete migrate bucket", "scope", scope)
<<<<<<< HEAD
	if migrateBucket == nil {
		log.CtxError(ctx, "complete migrate bucket msg pointer dangling")
		return "", ErrDanglingPointer
	}
=======
>>>>>>> 9e8de546
	km, err := client.greenfieldClients[scope].GetKeyManager()
	if err != nil {
		log.CtxErrorw(ctx, "failed to get private key", "error", err)
		return "", ErrSignMsg
	}

	client.opLock.Lock()
	defer client.opLock.Unlock()
	nonce := client.operatorAccNonce

	msgCompleteMigrateBucket := storagetypes.NewMsgCompleteMigrateBucket(km.GetAddr(), migrateBucket.GetBucketName(),
		migrateBucket.GetGlobalVirtualGroupFamilyId(), migrateBucket.GetGvgMappings())
	mode := tx.BroadcastMode_BROADCAST_MODE_SYNC
	txOpt := &ctypes.TxOption{
		Mode:      &mode,
		GasLimit:  client.gasInfo[CompleteMigrateBucket].GasLimit,
		FeeAmount: client.gasInfo[CompleteMigrateBucket].FeeAmount,
		Nonce:     nonce,
	}

	txHash, err := client.broadcastTx(ctx, client.greenfieldClients[scope], []sdk.Msg{msgCompleteMigrateBucket}, txOpt)
	if errors.IsOf(err, sdkErrors.ErrWrongSequence) {
		// if nonce mismatches, waiting for next block, reset nonce by querying the nonce on chain
		nonce, nonceErr := client.getNonceOnChain(ctx, client.greenfieldClients[scope])
		if nonceErr != nil {
			log.CtxErrorw(ctx, "failed to get approval account nonce", "error", err)
			ErrCompleteMigrateBucketOnChain.SetError(fmt.Errorf("failed to get approval account nonce, error: %v", err))
			return "", ErrCompleteMigrateBucketOnChain
		}
		client.operatorAccNonce = nonce
	}
	// failed to broadcast tx
	if err != nil {
		log.CtxErrorw(ctx, "failed to broadcast complete migrate bucket", "error", err, "complete_migrate_bucket",
			msgCompleteMigrateBucket.String())
		ErrCompleteMigrateBucketOnChain.SetError(fmt.Errorf("failed to broadcast complete migrate bucket, error: %v", err))
		return "", ErrCompleteMigrateBucketOnChain
	}

	// update nonce when tx is successfully submitted
	client.operatorAccNonce = nonce + 1
	return txHash, nil
}

<<<<<<< HEAD
func (client *GreenfieldChainSignClient) SwapOut(ctx context.Context, scope SignType,
	swapOut *virtualgrouptypes.MsgSwapOut) (string, error) {
	log.Infow("signer starts to swap out", "scope", scope)
	if swapOut == nil {
		log.CtxError(ctx, "swap out msg pointer dangling")
		return "", ErrDanglingPointer
	}
	km, err := client.greenfieldClients[scope].GetKeyManager()
	if err != nil {
		log.CtxErrorw(ctx, "failed to get private key", "error", err)
		return "", ErrSignMsg
	}

	client.opLock.Lock()
	defer client.opLock.Unlock()
	nonce := client.operatorAccNonce

	msgSwapOut := virtualgrouptypes.NewMsgSwapOut(km.GetAddr(), swapOut.GetGlobalVirtualGroupFamilyId(), swapOut.GetGlobalVirtualGroupIds(),
		swapOut.GetSuccessorSpId())
	mode := tx.BroadcastMode_BROADCAST_MODE_SYNC
	txOpt := &ctypes.TxOption{
		Mode:      &mode,
		GasLimit:  client.gasInfo[SwapOut].GasLimit,
		FeeAmount: client.gasInfo[SwapOut].FeeAmount,
		Nonce:     nonce,
	}

	txHash, err := client.broadcastTx(ctx, client.greenfieldClients[scope], []sdk.Msg{msgSwapOut}, txOpt)
	if errors.IsOf(err, sdkErrors.ErrWrongSequence) {
		// if nonce mismatches, waiting for next block, reset nonce by querying the nonce on chain
		nonce, nonceErr := client.getNonceOnChain(ctx, client.greenfieldClients[scope])
		if nonceErr != nil {
			log.CtxErrorw(ctx, "failed to get approval account nonce", "error", err)
			ErrSwapOutOnChain.SetError(fmt.Errorf("failed to get approval account nonce, error: %v", err))
			return "", ErrSwapOutOnChain
		}
		client.operatorAccNonce = nonce
	}
	// failed to broadcast tx
	if err != nil {
		log.CtxErrorw(ctx, "failed to broadcast swap out", "error", err, "swap_out", msgSwapOut.String())
		ErrSwapOutOnChain.SetError(fmt.Errorf("failed to broadcast swap out, error: %v", err))
		return "", ErrSwapOutOnChain
	}

	// update nonce when tx is successfully submitted
	client.operatorAccNonce = nonce + 1
	return txHash, nil
}

func (client *GreenfieldChainSignClient) CompleteSwapOut(ctx context.Context, scope SignType,
	completeSwapOut *virtualgrouptypes.MsgCompleteSwapOut) (string, error) {
	log.Infow("signer starts to complete swap out", "scope", scope)
	if completeSwapOut == nil {
		log.CtxError(ctx, "complete swap out msg pointer dangling")
		return "", ErrDanglingPointer
	}
	km, err := client.greenfieldClients[scope].GetKeyManager()
	if err != nil {
		log.CtxErrorw(ctx, "failed to get private key", "error", err)
		return "", ErrSignMsg
	}

	client.opLock.Lock()
	defer client.opLock.Unlock()
	nonce := client.operatorAccNonce

	msgCompleteSwapOut := virtualgrouptypes.NewMsgCompleteSwapOut(km.GetAddr(), completeSwapOut.GetGlobalVirtualGroupFamilyId(),
		completeSwapOut.GetGlobalVirtualGroupIds())
	mode := tx.BroadcastMode_BROADCAST_MODE_SYNC
	txOpt := &ctypes.TxOption{
		Mode:      &mode,
		GasLimit:  client.gasInfo[CompleteSwapOut].GasLimit,
		FeeAmount: client.gasInfo[CompleteSwapOut].FeeAmount,
		Nonce:     nonce,
	}

	txHash, err := client.broadcastTx(ctx, client.greenfieldClients[scope], []sdk.Msg{msgCompleteSwapOut}, txOpt)
	if errors.IsOf(err, sdkErrors.ErrWrongSequence) {
		// if nonce mismatches, waiting for next block, reset nonce by querying the nonce on chain
		nonce, nonceErr := client.getNonceOnChain(ctx, client.greenfieldClients[scope])
		if nonceErr != nil {
			log.CtxErrorw(ctx, "failed to get approval account nonce", "error", err)
			ErrCompleteSwapOutOnChain.SetError(fmt.Errorf("failed to get approval account nonce, error: %v", err))
			return "", ErrCompleteSwapOutOnChain
		}
		client.operatorAccNonce = nonce
	}
	// failed to broadcast tx
	if err != nil {
		log.CtxErrorw(ctx, "failed to broadcast complete swap out", "error", err, "complete_swap_out",
			msgCompleteSwapOut.String())
		ErrCompleteSwapOutOnChain.SetError(fmt.Errorf("failed to broadcast complete swap out, error: %v", err))
		return "", ErrCompleteSwapOutOnChain
	}

	// update nonce when tx is successfully submitted
	client.operatorAccNonce = nonce + 1
	return txHash, nil
}

func (client *GreenfieldChainSignClient) SPExit(ctx context.Context, scope SignType,
	spExit *virtualgrouptypes.MsgStorageProviderExit) (string, error) {
	log.Infow("signer starts to sp exit", "scope", scope)
	if spExit == nil {
		log.CtxError(ctx, "sp exit msg pointer dangling")
		return "", ErrDanglingPointer
	}
	km, err := client.greenfieldClients[scope].GetKeyManager()
	if err != nil {
		log.CtxErrorw(ctx, "failed to get private key", "error", err)
		return "", ErrSignMsg
	}

	client.opLock.Lock()
	defer client.opLock.Unlock()
	nonce := client.operatorAccNonce

	msgSPExit := virtualgrouptypes.NewMsgStorageProviderExit(km.GetAddr())
	mode := tx.BroadcastMode_BROADCAST_MODE_SYNC
	txOpt := &ctypes.TxOption{
		Mode:      &mode,
		GasLimit:  client.gasInfo[SPExit].GasLimit,
		FeeAmount: client.gasInfo[SPExit].FeeAmount,
		Nonce:     nonce,
	}

	txHash, err := client.broadcastTx(ctx, client.greenfieldClients[scope], []sdk.Msg{msgSPExit}, txOpt)
	if errors.IsOf(err, sdkErrors.ErrWrongSequence) {
		// if nonce mismatches, waiting for next block, reset nonce by querying the nonce on chain
		nonce, nonceErr := client.getNonceOnChain(ctx, client.greenfieldClients[scope])
		if nonceErr != nil {
			log.CtxErrorw(ctx, "failed to get approval account nonce", "error", err)
			ErrSPExitOnChain.SetError(fmt.Errorf("failed to get approval account nonce, error: %v", err))
			return "", ErrSPExitOnChain
		}
		client.operatorAccNonce = nonce
	}
	// failed to broadcast tx
	if err != nil {
		log.CtxErrorw(ctx, "failed to broadcast sp exit", "error", err, "sp_exit",
			msgSPExit.String())
		ErrSPExitOnChain.SetError(fmt.Errorf("failed to broadcast sp exit, error: %v", err))
		return "", ErrSPExitOnChain
	}

	// update nonce when tx is successfully submitted
	client.operatorAccNonce = nonce + 1
	return txHash, nil
}

func (client *GreenfieldChainSignClient) CompleteSPExit(ctx context.Context, scope SignType,
	completeSPExit *virtualgrouptypes.MsgCompleteStorageProviderExit) (string, error) {
	log.Infow("signer starts to complete sp exit", "scope", scope)
	if completeSPExit == nil {
		log.CtxError(ctx, "complete sp exit msg pointer dangling")
		return "", ErrDanglingPointer
	}
	km, err := client.greenfieldClients[scope].GetKeyManager()
	if err != nil {
		log.CtxErrorw(ctx, "failed to get private key", "error", err)
		return "", ErrSignMsg
	}

	client.opLock.Lock()
	defer client.opLock.Unlock()
	nonce := client.operatorAccNonce

	msgCompleteSPExit := virtualgrouptypes.NewMsgCompleteStorageProviderExit(km.GetAddr())
	mode := tx.BroadcastMode_BROADCAST_MODE_SYNC
	txOpt := &ctypes.TxOption{
		Mode:      &mode,
		GasLimit:  client.gasInfo[CompleteSPExit].GasLimit,
		FeeAmount: client.gasInfo[CompleteSPExit].FeeAmount,
		Nonce:     nonce,
	}

	txHash, err := client.broadcastTx(ctx, client.greenfieldClients[scope], []sdk.Msg{msgCompleteSPExit}, txOpt)
	if errors.IsOf(err, sdkErrors.ErrWrongSequence) {
		// if nonce mismatches, waiting for next block, reset nonce by querying the nonce on chain
		nonce, nonceErr := client.getNonceOnChain(ctx, client.greenfieldClients[scope])
		if nonceErr != nil {
			log.CtxErrorw(ctx, "failed to get approval account nonce", "error", err)
			ErrCompleteSPExitOnChain.SetError(fmt.Errorf("failed to get approval account nonce, error: %v", err))
			return "", ErrCompleteSPExitOnChain
		}
		client.operatorAccNonce = nonce
	}
	// failed to broadcast tx
	if err != nil {
		log.CtxErrorw(ctx, "failed to broadcast complete sp exit", "error", err, "complete_sp_exit",
			msgCompleteSPExit.String())
		ErrCompleteSPExitOnChain.SetError(fmt.Errorf("failed to broadcast complete sp exit, error: %v", err))
		return "", ErrCompleteSPExitOnChain
	}

	// update nonce when tx is successfully submitted
	client.operatorAccNonce = nonce + 1
	return txHash, nil
}

=======
>>>>>>> 9e8de546
func (client *GreenfieldChainSignClient) getNonceOnChain(ctx context.Context, gnfdClient *client.GreenfieldClient) (uint64, error) {
	err := waitForNextBlock(ctx, gnfdClient)
	if err != nil {
		log.CtxErrorw(ctx, "failed to wait next block", "error", err)
		return 0, err
	}
	nonce, err := gnfdClient.GetNonce()
	if err != nil {
		log.CtxErrorw(ctx, "failed to get seal account nonce on chain", "error", err)
		return 0, err
	}
	return nonce, nil
}

func (client *GreenfieldChainSignClient) broadcastTx(ctx context.Context, gnfdClient *client.GreenfieldClient,
	msgs []sdk.Msg, txOpt *ctypes.TxOption, opts ...grpc.CallOption) (string, error) {
	resp, err := gnfdClient.BroadcastTx(ctx, msgs, txOpt, opts...)
	if err != nil {
		if strings.Contains(err.Error(), "account sequence mismatch") {
			return "", sdkErrors.ErrWrongSequence
		}
		return "", errors.Wrap(err, "failed to broadcast tx with greenfield client")
	}
	if resp.TxResponse.Code == sdkErrors.ErrWrongSequence.ABCICode() {
		return "", sdkErrors.ErrWrongSequence
	}
	if resp.TxResponse.Code != 0 {
		return "", fmt.Errorf("failed to broadcast tx, resp code: %d", resp.TxResponse.Code)
	}
	return resp.TxResponse.TxHash, nil
}

func waitForNextBlock(ctx context.Context, client *client.GreenfieldClient) error {
	height, err := latestBlockHeight(ctx, client)
	if err != nil {
		return err
	}
	ticker := time.NewTicker(time.Second)
	defer ticker.Stop()

	for {
		latestBlockHeight, err := latestBlockHeight(ctx, client)
		if err != nil {
			return err
		}
		if latestBlockHeight >= height+1 {
			return nil
		}
		select {
		case <-ctx.Done():
			return fmt.Errorf("timeout exceeded waiting for block")
		case <-ticker.C:
		}
	}
}

func latestBlockHeight(ctx context.Context, client *client.GreenfieldClient) (int64, error) {
	block, err := client.GetLatestBlock(ctx, &tmservice.GetLatestBlockRequest{})
	if err != nil {
		return 0, err
	}
	return block.SdkBlock.Header.Height, nil
}<|MERGE_RESOLUTION|>--- conflicted
+++ resolved
@@ -56,13 +56,10 @@
 	DiscontinueBucket        GasInfoType = "DiscontinueBucket"
 	CreateGlobalVirtualGroup GasInfoType = "CreateGlobalVirtualGroup"
 	CompleteMigrateBucket    GasInfoType = "CompleteMigrateBucket"
-<<<<<<< HEAD
 	SwapOut                  GasInfoType = "SwapOut"
 	CompleteSwapOut          GasInfoType = "CompleteSwapOut"
 	SPExit                   GasInfoType = "SPExit"
 	CompleteSPExit           GasInfoType = "CompleteSPExit"
-=======
->>>>>>> 9e8de546
 )
 
 type GasInfo struct {
@@ -81,20 +78,12 @@
 	operatorAccNonce  uint64
 	sealAccNonce      uint64
 	gcAccNonce        uint64
-<<<<<<< HEAD
 	blsKm             keys.KeyManager
-=======
-	sealBlsKm         keys.KeyManager
->>>>>>> 9e8de546
 }
 
 // NewGreenfieldChainSignClient return the GreenfieldChainSignClient instance
 func NewGreenfieldChainSignClient(rpcAddr, chainID string, gasInfo map[GasInfoType]GasInfo, operatorPrivateKey, fundingPrivateKey,
-<<<<<<< HEAD
 	sealPrivateKey, approvalPrivateKey, gcPrivateKey string, blsPrivKey string) (*GreenfieldChainSignClient, error) {
-=======
-	sealPrivateKey, approvalPrivateKey, gcPrivateKey string, sealBlsPrivKey string) (*GreenfieldChainSignClient, error) {
->>>>>>> 9e8de546
 	// init clients
 	// TODO: Get private key from KMS(AWS, GCP, Azure, Aliyun)
 	operatorKM, err := keys.NewPrivateKeyManager(operatorPrivateKey)
@@ -123,11 +112,7 @@
 		return nil, err
 	}
 
-<<<<<<< HEAD
 	blsKM, err := keys.NewBlsPrivateKeyManager(blsPrivKey)
-=======
-	sealBlsKM, err := keys.NewBlsPrivateKeyManager(sealBlsPrivKey)
->>>>>>> 9e8de546
 	if err != nil {
 		log.Errorw("failed to new bls private key manager", "error", err)
 		return nil, err
@@ -187,11 +172,7 @@
 		sealAccNonce:      sealAccNonce,
 		gcAccNonce:        gcAccNonce,
 		operatorAccNonce:  operatorAccNonce,
-<<<<<<< HEAD
 		blsKm:             blsKM,
-=======
-		sealBlsKm:         sealBlsKM,
->>>>>>> 9e8de546
 	}, nil
 }
 
@@ -227,11 +208,7 @@
 func (client *GreenfieldChainSignClient) SealObject(ctx context.Context, scope SignType,
 	sealObject *storagetypes.MsgSealObject) (string, error) {
 	if sealObject == nil {
-<<<<<<< HEAD
 		log.CtxError(ctx, "failed to seal object due to pointer dangling")
-=======
-		log.CtxErrorw(ctx, "failed to seal object due to pointer dangling")
->>>>>>> 9e8de546
 		return "", ErrDanglingPointer
 	}
 	ctx = log.WithValue(ctx, log.CtxKeyBucketName, sealObject.GetBucketName())
@@ -398,7 +375,6 @@
 	return txHash, nil
 }
 
-<<<<<<< HEAD
 func (client *GreenfieldChainSignClient) CreateGlobalVirtualGroup(ctx context.Context, scope SignType,
 	gvg *virtualgrouptypes.MsgCreateGlobalVirtualGroup) ([]byte, error) {
 	log.Infow("signer start to create a new global virtual group", "scope", scope)
@@ -406,10 +382,6 @@
 		log.CtxError(ctx, "create virtual group msg pointer dangling")
 		return nil, ErrDanglingPointer
 	}
-=======
-func (client *GreenfieldChainSignClient) CreateGlobalVirtualGroup(ctx context.Context, scope SignType, gvg *virtualgrouptypes.MsgCreateGlobalVirtualGroup) ([]byte, error) {
-	log.Infow("signer start to create a new global virtual group", "scope", scope)
->>>>>>> 9e8de546
 	km, err := client.greenfieldClients[scope].GetKeyManager()
 	if err != nil {
 		log.CtxErrorw(ctx, "failed to get private key", "error", err)
@@ -422,11 +394,7 @@
 
 	msgCreateGlobalVirtualGroup := virtualgrouptypes.NewMsgCreateGlobalVirtualGroup(km.GetAddr(),
 		gvg.FamilyId, gvg.GetSecondarySpIds(), gvg.GetDeposit())
-<<<<<<< HEAD
 	log.Debugf("CreateGlobalVirtualGroup bucket migrate :%s", msgCreateGlobalVirtualGroup)
-
-=======
->>>>>>> 9e8de546
 	mode := tx.BroadcastMode_BROADCAST_MODE_SYNC
 	txOpt := &ctypes.TxOption{
 		Mode:      &mode,
@@ -469,13 +437,10 @@
 func (client *GreenfieldChainSignClient) CompleteMigrateBucket(ctx context.Context, scope SignType,
 	migrateBucket *storagetypes.MsgCompleteMigrateBucket) (string, error) {
 	log.Infow("signer starts to complete migrate bucket", "scope", scope)
-<<<<<<< HEAD
 	if migrateBucket == nil {
 		log.CtxError(ctx, "complete migrate bucket msg pointer dangling")
 		return "", ErrDanglingPointer
 	}
-=======
->>>>>>> 9e8de546
 	km, err := client.greenfieldClients[scope].GetKeyManager()
 	if err != nil {
 		log.CtxErrorw(ctx, "failed to get private key", "error", err)
@@ -520,7 +485,6 @@
 	return txHash, nil
 }
 
-<<<<<<< HEAD
 func (client *GreenfieldChainSignClient) SwapOut(ctx context.Context, scope SignType,
 	swapOut *virtualgrouptypes.MsgSwapOut) (string, error) {
 	log.Infow("signer starts to swap out", "scope", scope)
@@ -722,8 +686,6 @@
 	return txHash, nil
 }
 
-=======
->>>>>>> 9e8de546
 func (client *GreenfieldChainSignClient) getNonceOnChain(ctx context.Context, gnfdClient *client.GreenfieldClient) (uint64, error) {
 	err := waitForNextBlock(ctx, gnfdClient)
 	if err != nil {
