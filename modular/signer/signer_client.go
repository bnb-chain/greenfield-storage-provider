--- conflicted
+++ resolved
@@ -25,10 +25,7 @@
 // SignType is the type of msg signature
 type SignType string
 
-<<<<<<< HEAD
 // GasInfoType is the type of gas info
-=======
->>>>>>> 53ab18fb
 type GasInfoType string
 
 const (
@@ -366,7 +363,6 @@
 		ErrDiscontinueBucketOnChain.SetError(fmt.Errorf("failed to broadcast discontinue bucket, error: %v", err))
 		return nil, ErrDiscontinueBucketOnChain
 	}
-
 	// update nonce when tx is successful submitted
 	client.gcAccNonce = nonce + 1
 	return txHash, nil
