package signer

import (
	"context"
	"encoding/hex"
	"fmt"
	"strings"
	"sync"

	virtualgrouptypes "github.com/bnb-chain/greenfield/x/virtualgroup/types"
	sdk "github.com/cosmos/cosmos-sdk/types"
	"github.com/cosmos/cosmos-sdk/types/tx"
	"github.com/ethereum/go-ethereum/crypto"

	"github.com/bnb-chain/greenfield-storage-provider/pkg/log"
	"github.com/bnb-chain/greenfield/sdk/client"
	"github.com/bnb-chain/greenfield/sdk/keys"
	ctypes "github.com/bnb-chain/greenfield/sdk/types"
	storagetypes "github.com/bnb-chain/greenfield/x/storage/types"
)

// SignType is the type of msg signature
type SignType string

const (
	// SignOperator is the type of signature signed by the operator account
	SignOperator SignType = "operator"

	// SignFunding is the type of signature signed by the funding account
	SignFunding SignType = "funding"

	// SignSeal is the type of signature signed by the seal account
	SignSeal SignType = "seal"

	// SignApproval is the type of signature signed by the approval account
	SignApproval SignType = "approval"

	// SignGc is the type of signature signed by the gc account
	SignGc SignType = "gc"

	// BroadcastTxRetry defines the max retry for broadcasting tx on-chain
	BroadcastTxRetry = 3
)

// GreenfieldChainSignClient the greenfield chain client
type GreenfieldChainSignClient struct {
	mu sync.Mutex

	gasLimit          uint64
	greenfieldClients map[SignType]*client.GreenfieldClient
	sealAccNonce      uint64
	gcAccNonce        uint64
<<<<<<< HEAD
	sealBlsKm         keys.KeyManager
=======
	approvalAccNonce  uint64 // is used by create global virtual group.
>>>>>>> d7a3812a
}

// NewGreenfieldChainSignClient return the GreenfieldChainSignClient instance
func NewGreenfieldChainSignClient(rpcAddr, chainID string, gasLimit uint64, operatorPrivateKey, fundingPrivateKey,
	sealPrivateKey, approvalPrivateKey, gcPrivateKey, sealBlsPrivKey string) (*GreenfieldChainSignClient, error) {
	// init clients
	// TODO: Get private key from KMS(AWS, GCP, Azure, Aliyun)
	operatorKM, err := keys.NewPrivateKeyManager(operatorPrivateKey)
	if err != nil {
		log.Errorw("failed to new operator private key manager", "error", err)
		return nil, err
	}

	operatorClient, err := client.NewGreenfieldClient(rpcAddr, chainID, client.WithKeyManager(operatorKM))
	if err != nil {
		log.Errorw("failed to new operator greenfield client", "error", err)
		return nil, err
	}
	fundingKM, err := keys.NewPrivateKeyManager(fundingPrivateKey)
	if err != nil {
		log.Errorw("failed to new funding private key manager", "error", err)
		return nil, err
	}
	fundingClient, err := client.NewGreenfieldClient(rpcAddr, chainID, client.WithKeyManager(fundingKM))
	if err != nil {
		log.Errorw("failed to new funding greenfield client", "error", err)
		return nil, err
	}

	sealBlsKm, err := keys.NewBlsPrivateKeyManager(fundingPrivateKey)
	if err != nil {
		log.Errorw("failed to new funding private key manager", "error", err)
		return nil, err
	}

	sealKM, err := keys.NewPrivateKeyManager(sealPrivateKey)
	if err != nil {
		log.Errorw("failed to new seal private key manager", "error", err)
		return nil, err
	}
	sealClient, err := client.NewGreenfieldClient(rpcAddr, chainID, client.WithKeyManager(sealKM))
	if err != nil {
		log.Errorw("failed to new seal greenfield client", "error", err)
		return nil, err
	}
	sealAccNonce, err := sealClient.GetNonce()
	if err != nil {
		log.Errorw("failed to get nonce", "error", err)
		return nil, err
	}

	approvalKM, err := keys.NewPrivateKeyManager(approvalPrivateKey)
	if err != nil {
		log.Errorw("failed to new approval private key manager", "error", err)
		return nil, err
	}
	approvalClient, err := client.NewGreenfieldClient(rpcAddr, chainID, client.WithKeyManager(approvalKM))
	if err != nil {
		log.Errorw("failed to new approval greenfield client", "error", err)
		return nil, err
	}
	approvalAccNonce, err := approvalClient.GetNonce()
	if err != nil {
		log.Errorw("failed to get nonce", "error", err)
		return nil, err
	}

	gcKM, err := keys.NewPrivateKeyManager(gcPrivateKey)
	if err != nil {
		return nil, err
	}
	gcClient, err := client.NewGreenfieldClient(rpcAddr, chainID, client.WithKeyManager(gcKM))
	if err != nil {
		return nil, err
	}
	gcAccNonce, err := gcClient.GetNonce()
	if err != nil {
		return nil, err
	}

	greenfieldClients := map[SignType]*client.GreenfieldClient{
		SignOperator: operatorClient,
		SignFunding:  fundingClient,
		SignSeal:     sealClient,
		SignApproval: approvalClient,
		SignGc:       gcClient,
	}

	return &GreenfieldChainSignClient{
		gasLimit:          gasLimit,
		greenfieldClients: greenfieldClients,
		sealAccNonce:      sealAccNonce,
		gcAccNonce:        gcAccNonce,
<<<<<<< HEAD
		sealBlsKm:         sealBlsKm,
=======
		approvalAccNonce:  approvalAccNonce,
>>>>>>> d7a3812a
	}, nil
}

// GetAddr returns the public address of the private key.
func (client *GreenfieldChainSignClient) GetAddr(scope SignType) (sdk.AccAddress, error) {
	km, err := client.greenfieldClients[scope].GetKeyManager()
	if err != nil {
		return nil, err
	}
	return km.GetAddr(), nil
}

// Sign returns a msg signature signed by private key.
func (client *GreenfieldChainSignClient) Sign(scope SignType, msg []byte) ([]byte, error) {
	km, err := client.greenfieldClients[scope].GetKeyManager()
	if err != nil {
		return nil, err
	}
	return km.Sign(msg)
}

// VerifySignature verifies the signature.
func (client *GreenfieldChainSignClient) VerifySignature(scope SignType, msg, sig []byte) bool {
	km, err := client.greenfieldClients[scope].GetKeyManager()
	if err != nil {
		return false
	}

	return storagetypes.VerifySignature(km.GetAddr(), crypto.Keccak256(msg), sig) == nil
}

// SealObject seal the object on the greenfield chain.
func (client *GreenfieldChainSignClient) SealObject(
	ctx context.Context,
	scope SignType,
	sealObject *storagetypes.MsgSealObject) (
	[]byte, error) {
	if sealObject == nil {
		log.CtxErrorw(ctx, "seal object msg pointer dangling")
		return nil, ErrDanglingPointer
	}
	ctx = log.WithValue(ctx, log.CtxKeyBucketName, sealObject.GetBucketName())
	ctx = log.WithValue(ctx, log.CtxKeyObjectName, sealObject.GetObjectName())
	km, err := client.greenfieldClients[scope].GetKeyManager()
	if err != nil {
		log.CtxErrorw(ctx, "failed to get private key", "error", err)
		return nil, ErrSignMsg
	}

<<<<<<< HEAD
=======
	// TODO:
	// var secondarySPAccs []sdk.AccAddress
	// TODO:
	//for _, sp := range sealObject.SecondarySpAddresses {
	//	opAddr, err := sdk.AccAddressFromHexUnsafe(sp) // should be 0x...
	//	if err != nil {
	//		log.CtxErrorw(ctx, "failed to parse address", "error", err, "address", opAddr)
	//		return nil, err
	//	}
	//	secondarySPAccs = append(secondarySPAccs, opAddr)
	//}

>>>>>>> d7a3812a
	client.mu.Lock()
	defer client.mu.Unlock()

	// TODO:
	//msgSealObject := storagetypes.NewMsgSealObject(km.GetAddr(),
	//	sealObject.BucketName, sealObject.ObjectName, secondarySPAccs, sealObject.SecondarySpSignatures)
	msgSealObject := storagetypes.NewMsgSealObject(km.GetAddr(),
<<<<<<< HEAD
		sealObject.BucketName, sealObject.ObjectName, sealObject.GlobalVirtualGroupId,
		sealObject.SecondarySpBlsAggSignatures)

=======
		sealObject.BucketName, sealObject.ObjectName, 0, sealObject.SecondarySpSignatures)
>>>>>>> d7a3812a
	mode := tx.BroadcastMode_BROADCAST_MODE_ASYNC

	var (
		resp   *tx.BroadcastTxResponse
		txHash []byte
		nonce  uint64
	)
	for i := 0; i < BroadcastTxRetry; i++ {
		nonce, err = client.greenfieldClients[scope].GetNonce()
		if err != nil {
			nonce = client.sealAccNonce
		}
		txOpt := &ctypes.TxOption{
			Mode:     &mode,
			GasLimit: client.gasLimit,
			Nonce:    nonce,
		}
		resp, err = client.greenfieldClients[scope].BroadcastTx(ctx, []sdk.Msg{msgSealObject}, txOpt)
		if err != nil {
			log.CtxErrorw(ctx, "failed to broadcast seal object tx", "error", err)
			if strings.Contains(err.Error(), "account sequence mismatch") {
				// if nonce mismatch, reset nonce by querying the nonce on chain
				nonce, err = client.greenfieldClients[scope].GetNonce()
				if err != nil {
					log.CtxErrorw(ctx, "failed to get seal account nonce", "error", err)
					ErrSealObjectOnChain.SetError(fmt.Errorf("failed to get seal account nonce, error: %v", err))
					return nil, ErrSealObjectOnChain
				}
				client.sealAccNonce = nonce
			}
			continue
		}
		client.sealAccNonce = nonce + 1

		if resp.TxResponse.Code != 0 {
			log.CtxErrorf(ctx, "failed to broadcast tx, resp code: %d", resp.TxResponse.Code)
			ErrSealObjectOnChain.SetError(fmt.Errorf("failed to broadcast  seal object tx, resp_code: %d", resp.TxResponse.Code))
			err = ErrSealObjectOnChain
			continue
		}
		txHash, err = hex.DecodeString(resp.TxResponse.TxHash)
		if err != nil {
			log.CtxErrorw(ctx, "failed to marshal tx hash", "error", err)
			ErrSealObjectOnChain.SetError(fmt.Errorf("failed to decode seal object tx hash, error: %v", err))
			err = ErrSealObjectOnChain
			continue
		}
		if err == nil {
			log.CtxDebugw(ctx, "succeed to broadcast seal object tx", "tx_hash", txHash)
			return txHash, nil
		}
	}
	return nil, err
}

// RejectUnSealObject reject seal object on the greenfield chain.
func (client *GreenfieldChainSignClient) RejectUnSealObject(
	ctx context.Context,
	scope SignType,
	rejectObject *storagetypes.MsgRejectSealObject) (
	[]byte, error) {
	if rejectObject == nil {
		log.CtxErrorw(ctx, "reject unseal object msg pointer dangling")
		return nil, ErrDanglingPointer
	}
	ctx = log.WithValue(ctx, log.CtxKeyBucketName, rejectObject.GetBucketName())
	ctx = log.WithValue(ctx, log.CtxKeyObjectName, rejectObject.GetObjectName())
	km, err := client.greenfieldClients[scope].GetKeyManager()
	if err != nil {
		log.CtxErrorw(ctx, "failed to get private key", "error", err)
		return nil, ErrSignMsg
	}

	client.mu.Lock()
	defer client.mu.Unlock()

	msgRejectUnSealObject := storagetypes.NewMsgRejectUnsealedObject(km.GetAddr(), rejectObject.GetBucketName(), rejectObject.GetObjectName())
	mode := tx.BroadcastMode_BROADCAST_MODE_ASYNC

	var (
		resp   *tx.BroadcastTxResponse
		txHash []byte
		nonce  uint64
	)
	for i := 0; i < BroadcastTxRetry; i++ {
		nonce, err = client.greenfieldClients[scope].GetNonce()
		if err != nil {
			nonce = client.sealAccNonce
		}
		txOpt := &ctypes.TxOption{
			Mode:     &mode,
			GasLimit: client.gasLimit,
			Nonce:    nonce,
		}
		resp, err = client.greenfieldClients[scope].BroadcastTx(ctx, []sdk.Msg{msgRejectUnSealObject}, txOpt)
		if err != nil {
			log.CtxErrorw(ctx, "failed to broadcast reject unseal object tx", "error", err)
			if strings.Contains(err.Error(), "account sequence mismatch") {
				// if nonce mismatch, reset nonce by querying the nonce on chain
				nonce, err = client.greenfieldClients[scope].GetNonce()
				if err != nil {
					log.CtxErrorw(ctx, "failed to get seal account nonce", "error", err)
					ErrRejectUnSealObjectOnChain.SetError(fmt.Errorf("failed to get seal account nonce, error: %v", err))
					return nil, ErrRejectUnSealObjectOnChain
				}
				client.sealAccNonce = nonce
			}
			continue
		}
		client.sealAccNonce = nonce + 1

		if resp.TxResponse.Code != 0 {
			log.CtxErrorf(ctx, "failed to broadcast tx, resp code: %d", resp.TxResponse.Code)
			ErrSealObjectOnChain.SetError(fmt.Errorf("failed to broadcast reject unseal object tx, resp_code: %d", resp.TxResponse.Code))
			err = ErrSealObjectOnChain
			continue
		}
		txHash, err = hex.DecodeString(resp.TxResponse.TxHash)
		if err != nil {
			log.CtxErrorw(ctx, "failed to marshal tx hash", "error", err)
			ErrRejectUnSealObjectOnChain.SetError(fmt.Errorf("failed to decode reject unseal object tx hash, error: %v", err))
			err = ErrRejectUnSealObjectOnChain
			continue
		}

		if err == nil {
			log.CtxDebugw(ctx, "succeed to broadcast reject unseal object tx", "tx_hash", txHash)
			return txHash, nil
		}
	}
	return nil, err
}

// DiscontinueBucket stops serving the bucket on the greenfield chain.
func (client *GreenfieldChainSignClient) DiscontinueBucket(ctx context.Context, scope SignType, discontinueBucket *storagetypes.MsgDiscontinueBucket) ([]byte, error) {
	log.Infow("signer start to discontinue bucket", "scope", scope)
	km, err := client.greenfieldClients[scope].GetKeyManager()
	if err != nil {
		log.CtxErrorw(ctx, "failed to get private key", "err", err)
		return nil, ErrSignMsg
	}

	client.mu.Lock()
	defer client.mu.Unlock()
	nonce := client.gcAccNonce

	msgDiscontinueBucket := storagetypes.NewMsgDiscontinueBucket(km.GetAddr(),
		discontinueBucket.BucketName, discontinueBucket.Reason)
	mode := tx.BroadcastMode_BROADCAST_MODE_SYNC
	txOpt := &ctypes.TxOption{
		Mode:     &mode,
		GasLimit: client.gasLimit,
		Nonce:    nonce,
	}

	resp, err := client.greenfieldClients[scope].BroadcastTx(ctx, []sdk.Msg{msgDiscontinueBucket}, txOpt)
	if err != nil {
		log.CtxErrorw(ctx, "failed to broadcast tx", "err", err, "discontinue_bucket", msgDiscontinueBucket.String())
		if strings.Contains(err.Error(), "account sequence mismatch") {
			// if nonce mismatch, reset nonce by querying the nonce on chain
			nonce, err := client.greenfieldClients[scope].GetNonce()
			if err != nil {
				log.CtxErrorw(ctx, "failed to get gc account nonce", "err", err)
				return nil, ErrDiscontinueBucketOnChain
			}
			client.gcAccNonce = nonce
		}
		return nil, ErrDiscontinueBucketOnChain
	}

	if resp.TxResponse.Code != 0 {
		log.CtxErrorf(ctx, "failed to broadcast tx, resp code: %d", resp.TxResponse.Code, "discontinue_bucket", msgDiscontinueBucket.String())
		return nil, ErrDiscontinueBucketOnChain
	}
	txHash, err := hex.DecodeString(resp.TxResponse.TxHash)
	if err != nil {
		log.CtxErrorw(ctx, "failed to marshal tx hash", "err", err, "discontinue_bucket", msgDiscontinueBucket.String())
		return nil, ErrDiscontinueBucketOnChain
	}

	// update nonce when tx is successful submitted
	client.gcAccNonce = nonce + 1
	return txHash, nil
}

func (client *GreenfieldChainSignClient) CreateGlobalVirtualGroup(ctx context.Context, scope SignType, gvg *virtualgrouptypes.MsgCreateGlobalVirtualGroup) ([]byte, error) {
	log.Infow("signer start to create global virtual group", "scope", scope)
	km, err := client.greenfieldClients[scope].GetKeyManager()
	if err != nil {
		log.CtxErrorw(ctx, "failed to get private key", "err", err)
		return nil, ErrSignMsg
	}

	client.mu.Lock()
	defer client.mu.Unlock()
	nonce := client.approvalAccNonce

	msgCreateGlobalVirtualGroup := virtualgrouptypes.NewMsgCreateGlobalVirtualGroup(km.GetAddr(),
		gvg.FamilyId, gvg.GetSecondarySpIds(), gvg.GetDeposit())
	mode := tx.BroadcastMode_BROADCAST_MODE_SYNC
	txOpt := &ctypes.TxOption{
		Mode:     &mode,
		GasLimit: client.gasLimit,
		Nonce:    nonce,
	}

	resp, err := client.greenfieldClients[scope].BroadcastTx(ctx, []sdk.Msg{msgCreateGlobalVirtualGroup}, txOpt)
	if err != nil {
		log.CtxErrorw(ctx, "failed to broadcast tx", "err", err, "global_virtual_group", msgCreateGlobalVirtualGroup.String())
		if strings.Contains(err.Error(), "account sequence mismatch") {
			// if nonce mismatch, reset nonce by querying the nonce on chain
			nonce, err := client.greenfieldClients[scope].GetNonce()
			if err != nil {
				log.CtxErrorw(ctx, "failed to get approval account nonce", "err", err)
				return nil, ErrCreateGVGOnChain
			}
			client.approvalAccNonce = nonce
		}
		return nil, ErrCreateGVGOnChain
	}

	if resp.TxResponse.Code != 0 {
		log.CtxErrorf(ctx, "failed to broadcast tx, resp code: %d", resp.TxResponse.Code, "global_virtual_group", msgCreateGlobalVirtualGroup.String())
		return nil, ErrCreateGVGOnChain
	}
	txHash, err := hex.DecodeString(resp.TxResponse.TxHash)
	if err != nil {
		log.CtxErrorw(ctx, "failed to marshal tx hash", "err", err, "global_virtual_group", msgCreateGlobalVirtualGroup.String())
		return nil, ErrCreateGVGOnChain
	}

	// update nonce when tx is successful submitted
	client.approvalAccNonce = nonce + 1
	return txHash, nil
}<|MERGE_RESOLUTION|>--- conflicted
+++ resolved
@@ -16,6 +16,7 @@
 	"github.com/bnb-chain/greenfield/sdk/client"
 	"github.com/bnb-chain/greenfield/sdk/keys"
 	ctypes "github.com/bnb-chain/greenfield/sdk/types"
+	"github.com/bnb-chain/greenfield/types"
 	storagetypes "github.com/bnb-chain/greenfield/x/storage/types"
 )
 
@@ -50,11 +51,8 @@
 	greenfieldClients map[SignType]*client.GreenfieldClient
 	sealAccNonce      uint64
 	gcAccNonce        uint64
-<<<<<<< HEAD
+	approvalAccNonce  uint64 // is used by create global virtual group.
 	sealBlsKm         keys.KeyManager
-=======
-	approvalAccNonce  uint64 // is used by create global virtual group.
->>>>>>> d7a3812a
 }
 
 // NewGreenfieldChainSignClient return the GreenfieldChainSignClient instance
@@ -86,7 +84,7 @@
 
 	sealBlsKm, err := keys.NewBlsPrivateKeyManager(fundingPrivateKey)
 	if err != nil {
-		log.Errorw("failed to new funding private key manager", "error", err)
+		log.Errorw("failed to new bls private key manager", "error", err)
 		return nil, err
 	}
 
@@ -148,11 +146,8 @@
 		greenfieldClients: greenfieldClients,
 		sealAccNonce:      sealAccNonce,
 		gcAccNonce:        gcAccNonce,
-<<<<<<< HEAD
+		approvalAccNonce:  approvalAccNonce,
 		sealBlsKm:         sealBlsKm,
-=======
-		approvalAccNonce:  approvalAccNonce,
->>>>>>> d7a3812a
 	}, nil
 }
 
@@ -181,7 +176,7 @@
 		return false
 	}
 
-	return storagetypes.VerifySignature(km.GetAddr(), crypto.Keccak256(msg), sig) == nil
+	return types.VerifySignature(km.GetAddr(), crypto.Keccak256(msg), sig) == nil
 }
 
 // SealObject seal the object on the greenfield chain.
@@ -202,35 +197,13 @@
 		return nil, ErrSignMsg
 	}
 
-<<<<<<< HEAD
-=======
-	// TODO:
-	// var secondarySPAccs []sdk.AccAddress
-	// TODO:
-	//for _, sp := range sealObject.SecondarySpAddresses {
-	//	opAddr, err := sdk.AccAddressFromHexUnsafe(sp) // should be 0x...
-	//	if err != nil {
-	//		log.CtxErrorw(ctx, "failed to parse address", "error", err, "address", opAddr)
-	//		return nil, err
-	//	}
-	//	secondarySPAccs = append(secondarySPAccs, opAddr)
-	//}
-
->>>>>>> d7a3812a
 	client.mu.Lock()
 	defer client.mu.Unlock()
 
-	// TODO:
-	//msgSealObject := storagetypes.NewMsgSealObject(km.GetAddr(),
-	//	sealObject.BucketName, sealObject.ObjectName, secondarySPAccs, sealObject.SecondarySpSignatures)
 	msgSealObject := storagetypes.NewMsgSealObject(km.GetAddr(),
-<<<<<<< HEAD
 		sealObject.BucketName, sealObject.ObjectName, sealObject.GlobalVirtualGroupId,
 		sealObject.SecondarySpBlsAggSignatures)
 
-=======
-		sealObject.BucketName, sealObject.ObjectName, 0, sealObject.SecondarySpSignatures)
->>>>>>> d7a3812a
 	mode := tx.BroadcastMode_BROADCAST_MODE_ASYNC
 
 	var (
