--- conflicted
+++ resolved
@@ -12,16 +12,10 @@
 )
 
 var (
-<<<<<<< HEAD
 	ErrDanglingPointer    = gfsperrors.Register(module.ApprovalModularName, http.StatusBadRequest, 10001, "OoooH.... request lost")
 	ErrExceedBucketNumber = gfsperrors.Register(module.ApprovalModularName, http.StatusNotAcceptable, 10002, "account buckets exceed the limit")
 	ErrRepeatedTask       = gfsperrors.Register(module.ApprovalModularName, http.StatusBadRequest, 10003, "ask approval request repeated")
 	ErrExceedQueue        = gfsperrors.Register(module.ApprovalModularName, http.StatusNotAcceptable, 10004, "ask approval request exceed the limit, try again later")
-=======
-	ErrDanglingPointer    = gfsperrors.Register(module.ApprovalModularName, http.StatusInternalServerError, 10001, "OoooH.... request lost")
-	ErrExceedBucketNumber = gfsperrors.Register(module.ApprovalModularName, http.StatusServiceUnavailable, 10002, "account buckets exceed the limit")
-	ErrExceedQueue        = gfsperrors.Register(module.ApprovalModularName, http.StatusServiceUnavailable, 10003, "ask approval request exceed the limit, try again later")
->>>>>>> e0fecec1
 	ErrSigner             = gfsperrors.Register(module.ApprovalModularName, http.StatusInternalServerError, 11001, "server slipped away, try again later")
 	ErrConsensus          = gfsperrors.Register(module.ApprovalModularName, http.StatusInternalServerError, 15001, "server slipped away, try again later")
 )
