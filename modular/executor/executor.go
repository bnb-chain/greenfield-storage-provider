--- conflicted
+++ resolved
@@ -43,12 +43,9 @@
 	doingGCZombiePieceTaskCnt  int64
 	doingGCGCMetaTaskCnt       int64
 	doingRecoveryPieceTaskCnt  int64
-<<<<<<< HEAD
+	doingMigrationGVGTaskCnt   int64
 
 	spID uint32
-=======
-	doingMigrationGVGTaskCnt   int64
->>>>>>> 3fb84ce3
 }
 
 func (e *ExecuteModular) Name() string {
@@ -285,8 +282,8 @@
 		atomic.LoadInt64(&e.doingReceivePieceTaskCnt),
 		atomic.LoadInt64(&e.doingGCObjectTaskCnt),
 		atomic.LoadInt64(&e.doingGCZombiePieceTaskCnt),
-<<<<<<< HEAD
-		atomic.LoadInt64(&e.doingGCGCMetaTaskCnt))
+		atomic.LoadInt64(&e.doingGCGCMetaTaskCnt),
+		atomic.LoadInt64(&e.doingMigrationGVGTaskCnt))
 }
 
 func (e *ExecuteModular) getSPID() (uint32, error) {
@@ -299,8 +296,4 @@
 	}
 	e.spID = spInfo.GetId()
 	return e.spID, nil
-=======
-		atomic.LoadInt64(&e.doingGCGCMetaTaskCnt),
-		atomic.LoadInt64(&e.doingMigrationGVGTaskCnt))
->>>>>>> 3fb84ce3
 }