package executor

import (
	"bytes"
	"context"
	"encoding/hex"
	"errors"
	"fmt"
	"io"
	"net/http"
	"sync/atomic"
	"time"

	"github.com/prysmaticlabs/prysm/crypto/bls"

	"github.com/bnb-chain/greenfield-common/go/hash"
	"github.com/bnb-chain/greenfield-common/go/redundancy"
	"github.com/bnb-chain/greenfield-storage-provider/base/types/gfsperrors"
	"github.com/bnb-chain/greenfield-storage-provider/core/module"
	"github.com/bnb-chain/greenfield-storage-provider/core/spdb"
	coretask "github.com/bnb-chain/greenfield-storage-provider/core/task"
	"github.com/bnb-chain/greenfield-storage-provider/modular/manager"
	"github.com/bnb-chain/greenfield-storage-provider/modular/metadata/types"
	"github.com/bnb-chain/greenfield-storage-provider/pkg/log"
	"github.com/bnb-chain/greenfield-storage-provider/pkg/metrics"
	storagetypes "github.com/bnb-chain/greenfield/x/storage/types"
)

var (
	ErrDanglingPointer         = gfsperrors.Register(module.ExecuteModularName, http.StatusBadRequest, 40001, "OoooH.... request lost")
	ErrInsufficientApproval    = gfsperrors.Register(module.ExecuteModularName, http.StatusNotFound, 40002, "insufficient approvals from p2p")
	ErrUnsealed                = gfsperrors.Register(module.ExecuteModularName, http.StatusInternalServerError, 40003, "seal object on chain failed")
	ErrExhaustedApproval       = gfsperrors.Register(module.ExecuteModularName, http.StatusNotFound, 40004, "approvals exhausted")
	ErrInvalidIntegrity        = gfsperrors.Register(module.ExecuteModularName, http.StatusNotAcceptable, 40005, "secondary integrity hash verification failed")
	ErrSecondaryMismatch       = gfsperrors.Register(module.ExecuteModularName, http.StatusNotAcceptable, 40006, "secondary sp mismatch")
	ErrReplicateIdsOutOfBounds = gfsperrors.Register(module.ExecuteModularName, http.StatusNotAcceptable, 40007, "replicate idx out of bounds")
	ErrGfSpDB                  = gfsperrors.Register(module.ExecuteModularName, http.StatusInternalServerError, 45201, "server slipped away, try again later")
	ErrRecoveryRedundancyType  = gfsperrors.Register(module.ExecuteModularName, http.StatusInternalServerError, 45202, "recovery only support EC redundancy type")
	ErrRecoveryPieceNotEnough  = gfsperrors.Register(module.ExecuteModularName, http.StatusInternalServerError, 45203, "fail to get enough piece data to recovery")
	ErrRecoveryDecode          = gfsperrors.Register(module.ExecuteModularName, http.StatusInternalServerError, 45204, "EC decode error")
	ErrPieceStore              = gfsperrors.Register(module.ReceiveModularName, http.StatusInternalServerError, 45205, "server slipped away, try again later")
	ErrRecoveryPieceChecksum   = gfsperrors.Register(module.ExecuteModularName, http.StatusInternalServerError, 45206, "recovery checksum not correct")
	ErrRecoveryPieceLength     = gfsperrors.Register(module.ExecuteModularName, http.StatusInternalServerError, 45207, "get secondary piece data length error")
	ErrPrimaryNotFound         = gfsperrors.Register(module.ExecuteModularName, http.StatusNotAcceptable, 45208, "primary sp endpoint not found when recovering")
	ErrRecoveryPieceIndex      = gfsperrors.Register(module.ExecuteModularName, http.StatusNotAcceptable, 45209, "recovery piece index invalid")
	ErrMigratedPieceChecksum   = gfsperrors.Register(module.ExecuteModularName, http.StatusInternalServerError, 45210, "migrate piece checksum is not correct")
)

func (e *ExecuteModular) HandleSealObjectTask(ctx context.Context, task coretask.SealObjectTask) {
	if task == nil || task.GetObjectInfo() == nil {
		log.CtxErrorw(ctx, "failed to handle seal object, task pointer dangling")
		task.SetError(ErrDanglingPointer)
		return
	}
	blsSig, err := bls.MultipleSignaturesFromBytes(task.GetSecondarySignatures())
	if err != nil {
		return
	}
	task.AppendLog("executor-begin-handle-seal-task")
	sealMsg := &storagetypes.MsgSealObject{
		Operator:                    e.baseApp.OperatorAddress(),
		BucketName:                  task.GetObjectInfo().GetBucketName(),
		ObjectName:                  task.GetObjectInfo().GetObjectName(),
		GlobalVirtualGroupId:        task.GetGlobalVirtualGroupId(),
		SecondarySpBlsAggSignatures: bls.AggregateSignatures(blsSig).Marshal(),
	}
	task.SetError(e.sealObject(ctx, task, sealMsg))
	task.AppendLog("executor-end-handle-seal-task")
	log.CtxDebugw(ctx, "finish to handle seal object task", "error", task.Error())
}

func (e *ExecuteModular) sealObject(ctx context.Context, task coretask.ObjectTask, sealMsg *storagetypes.MsgSealObject) error {
	var (
		err    error
		txHash string
	)
	startTime := time.Now()
	defer func() {
		if err != nil {
			metrics.ExecutorCounter.WithLabelValues(ExeutorFailureSealObject).Inc()
			metrics.ExecutorTime.WithLabelValues(ExeutorFailureSealObject).Observe(time.Since(startTime).Seconds())
		} else {
			metrics.ExecutorCounter.WithLabelValues(ExeutorSuccessSealObject).Inc()
			metrics.ExecutorTime.WithLabelValues(ExeutorSuccessSealObject).Observe(time.Since(startTime).Seconds())
		}
	}()
	for retry := int64(0); retry <= task.GetMaxRetry(); retry++ {
		txHash, err = e.baseApp.GfSpClient().SealObject(ctx, sealMsg)
		if err != nil {
			task.AppendLog(fmt.Sprintf("executor-seal-tx-failed-error:%s-retry:%d", err.Error(), retry))
			log.CtxErrorw(ctx, "failed to seal object", "retry", retry,
				"max_retry", task.GetMaxRetry(), "error", err)
			time.Sleep(time.Duration(e.listenSealRetryTimeout) * time.Second)
		} else {
			task.AppendLog(fmt.Sprintf("executor-seal-tx-succeed-retry:%d-txHash:%s", retry, txHash))
			err = nil
			break
		}
	}
	// even though signer return error, maybe seal on chain successfully because
	// signer use the async mode, so ignore the error and listen directly
	err = e.listenSealObject(ctx, task, task.GetObjectInfo())
	return err
}

func (e *ExecuteModular) listenSealObject(ctx context.Context, task coretask.ObjectTask, object *storagetypes.ObjectInfo) error {
	var (
		err    error
		sealed bool
	)
	for retry := 0; retry < e.maxListenSealRetry; retry++ {
		sealed, err = e.baseApp.Consensus().ListenObjectSeal(ctx,
			object.Id.Uint64(), e.listenSealTimeoutHeight)
		if err != nil {
			task.AppendLog(fmt.Sprintf("executor-listen-seal-failed-error:%s-retry:%d", err.Error(), retry))
			log.CtxErrorw(ctx, "failed to listen object seal", "retry", retry,
				"max_retry", e.maxListenSealRetry, "error", err)
			time.Sleep(time.Duration(e.listenSealRetryTimeout) * time.Second)
			continue
		}
		if !sealed {
			task.AppendLog(fmt.Sprintf("executor-listen-seal-failed(unseal)-retry:%d", retry))
			log.CtxErrorw(ctx, "failed to seal object on chain", "retry", retry,
				"max_retry", e.maxListenSealRetry, "error", err)
			err = ErrUnsealed
			continue
		}
		task.AppendLog(fmt.Sprintf("executor-listen-seal-succeed-retry:%d", retry))
		err = nil
		break
	}
	return err
}

func (e *ExecuteModular) HandleReceivePieceTask(ctx context.Context, task coretask.ReceivePieceTask) {
	if task.GetObjectInfo() == nil {
		log.CtxErrorw(ctx, "failed to handle receive piece confirm, task pointer dangling")
		return
	}
	var (
		err            error
		offChainObject *storagetypes.ObjectInfo
	)
	offChainObject, err = e.baseApp.GfSpClient().GetObjectByID(ctx, task.GetObjectInfo().Id.Uint64())
	if err != nil {
		log.CtxErrorw(ctx, "failed to get object info", "error", err)
		task.SetError(err)
		return
	}
	if offChainObject.GetObjectStatus() != storagetypes.OBJECT_STATUS_SEALED {
		log.CtxErrorw(ctx, "failed to confirm receive task, object is unsealed")
		task.SetError(ErrUnsealed)
		return
	}
	// regardless of whether the sp is as secondary or not, it needs to be set to the
	// sealed state to let the manager clear the task.
	task.SetSealed(true)
	// TODO: might add api GetGvgByObjectId in meta
	bucketInfo, err := e.baseApp.GfSpClient().GetBucketByBucketName(ctx, offChainObject.BucketName, true)
	if err != nil || bucketInfo == nil {
		log.Errorf("failed to get bucket by bucket name", "error", err)
		return
	}
	gvg, err := e.baseApp.GfSpClient().GetGlobalVirtualGroup(ctx, bucketInfo.BucketInfo.Id.Uint64(), offChainObject.LocalVirtualGroupId)
	if err != nil {
		return
	}
	if int(task.GetReplicateIdx()) >= len(gvg.GetSecondarySpIds()) {
		log.CtxErrorw(ctx, "failed to confirm receive task, replicate idx out of bounds",
			"replicate_idx", task.GetReplicateIdx(),
			"secondary_sp_len", len(gvg.GetSecondarySpIds()))
		task.SetError(ErrReplicateIdsOutOfBounds)
		return
	}
	// TODO get sp id from config
	spID, err := e.getSPID()
	if err != nil {
		return
	}
	if gvg.GetSecondarySpIds()[int(task.GetReplicateIdx())] != spID {
		log.CtxErrorw(ctx, "failed to confirm receive task, secondary sp mismatch",
			"expect", gvg.GetSecondarySpIds()[int(task.GetReplicateIdx())],
			"current", e.baseApp.OperatorAddress())
		task.SetError(ErrSecondaryMismatch)
		err = e.baseApp.GfSpDB().DeleteObjectIntegrity(task.GetObjectInfo().Id.Uint64())
		if err != nil {
			log.CtxErrorw(ctx, "failed to delete integrity")
		}
		var pieceKey string
		segmentCount := e.baseApp.PieceOp().SegmentPieceCount(offChainObject.GetPayloadSize(),
			task.GetStorageParams().GetMaxPayloadSize())
		for i := uint32(0); i < segmentCount; i++ {
			if task.GetObjectInfo().GetRedundancyType() == storagetypes.REDUNDANCY_EC_TYPE {
				pieceKey = e.baseApp.PieceOp().ECPieceKey(offChainObject.Id.Uint64(),
					i, task.GetReplicateIdx())
			} else {
				pieceKey = e.baseApp.PieceOp().SegmentPieceKey(offChainObject.Id.Uint64(), i)
			}
			err = e.baseApp.PieceStore().DeletePiece(ctx, pieceKey)
			if err != nil {
				log.CtxErrorw(ctx, "failed to delete piece data", "piece_key", pieceKey)
			}
		}
		return
	}
	log.CtxDebugw(ctx, "succeed to handle confirm receive piece task")
}

func (e *ExecuteModular) HandleGCObjectTask(ctx context.Context, task coretask.GCObjectTask) {
	var (
		err                error
		waitingGCObjects   []*types.Object
		currentGCBlockID   uint64
		currentGCObjectID  uint64
		responseEndBlockID uint64
		storageParams      *storagetypes.Params
		gcObjectNumber     int
		tryAgainLater      bool
		taskIsCanceled     bool
		hasNoObject        bool
		isSucceed          bool
	)

	reportProgress := func() bool {
		reportErr := e.ReportTask(ctx, task)
		log.CtxDebugw(ctx, "gc object task report progress", "task_info", task.Info(), "error", reportErr)
		return errors.Is(reportErr, manager.ErrCanceledTask)
	}

	defer func() {
		if err == nil && (isSucceed || hasNoObject) { // succeed
			task.SetCurrentBlockNumber(task.GetEndBlockNumber() + 1)
			reportProgress()
		} else { // failed
			task.SetError(err)
			reportProgress()
		}
		log.CtxDebugw(ctx, "gc object task",
			"task_info", task.Info(), "is_succeed", isSucceed,
			"response_end_block_id", responseEndBlockID, "waiting_gc_object_number", len(waitingGCObjects),
			"has_gc_object_number", gcObjectNumber, "try_again_later", tryAgainLater,
			"task_is_canceled", taskIsCanceled, "has_no_object", hasNoObject, "error", err)
	}()

	if waitingGCObjects, responseEndBlockID, err = e.baseApp.GfSpClient().ListDeletedObjectsByBlockNumberRange(
		ctx, e.baseApp.OperatorAddress(), task.GetStartBlockNumber(),
		task.GetEndBlockNumber(), true); err != nil {
		log.CtxErrorw(ctx, "failed to query deleted object list", "task_info", task.Info(), "error", err)
		return
	}
	if responseEndBlockID < task.GetStartBlockNumber() || responseEndBlockID < task.GetEndBlockNumber() {
		tryAgainLater = true
		log.CtxInfow(ctx, "metadata is not latest, try again later",
			"response_end_block_id", responseEndBlockID, "task_info", task.Info())
		return
	}
	if len(waitingGCObjects) == 0 {
		hasNoObject = true
		return
	}

	for _, object := range waitingGCObjects {
		if storageParams, err = e.baseApp.Consensus().QueryStorageParamsByTimestamp(
			context.Background(), object.GetObjectInfo().GetCreateAt()); err != nil {
			log.Errorw("failed to query storage params", "task_info", task.Info(), "error", err)
			return
		}

		currentGCBlockID = uint64(object.GetDeleteAt())
		objectInfo := object.GetObjectInfo()
		currentGCObjectID = objectInfo.Id.Uint64()
		if currentGCBlockID < task.GetCurrentBlockNumber() {
			log.Errorw("skip gc object", "object_info", objectInfo,
				"task_current_gc_block_id", task.GetCurrentBlockNumber())
			continue
		}
		segmentCount := e.baseApp.PieceOp().SegmentPieceCount(
			objectInfo.GetPayloadSize(), storageParams.VersionedParams.GetMaxSegmentSize())
		for segIdx := uint32(0); segIdx < segmentCount; segIdx++ {
			pieceKey := e.baseApp.PieceOp().SegmentPieceKey(currentGCObjectID, segIdx)
			// ignore this delete api error, TODO: refine gc workflow by enrich metadata index.
			deleteErr := e.baseApp.PieceStore().DeletePiece(ctx, pieceKey)
			log.CtxDebugw(ctx, "delete the primary sp pieces",
				"object_info", objectInfo, "piece_key", pieceKey, "error", deleteErr)
		}
		bucketInfo, err := e.baseApp.GfSpClient().GetBucketByBucketName(ctx, objectInfo.BucketName, true)
		if err != nil || bucketInfo == nil {
			log.Errorf("failed to get bucket by bucket name", "error", err)
			return
		}
		gvg, err := e.baseApp.GfSpClient().GetGlobalVirtualGroup(ctx, bucketInfo.BucketInfo.Id.Uint64(), objectInfo.LocalVirtualGroupId)
		if err != nil {
			return
		}
		// TODO get sp id from config
		spId, err := e.getSPID()
		if err != nil {
			return
		}
		for rIdx, sspId := range gvg.GetSecondarySpIds() {
			if spId == sspId {
				for segIdx := uint32(0); segIdx < segmentCount; segIdx++ {
					pieceKey := e.baseApp.PieceOp().ECPieceKey(currentGCObjectID, segIdx, uint32(rIdx))
					if objectInfo.GetRedundancyType() == storagetypes.REDUNDANCY_REPLICA_TYPE {
						pieceKey = e.baseApp.PieceOp().SegmentPieceKey(objectInfo.Id.Uint64(), segIdx)
					}
					// ignore this delete api error, TODO: refine gc workflow by enrich metadata index.
					deleteErr := e.baseApp.PieceStore().DeletePiece(ctx, pieceKey)
					log.CtxDebugw(ctx, "delete the secondary sp pieces",
						"object_info", objectInfo, "piece_key", pieceKey, "error", deleteErr)
				}
			}
		}
		// ignore this delete api error, TODO: refine gc workflow by enrich metadata index.
		deleteErr := e.baseApp.GfSpDB().DeleteObjectIntegrity(objectInfo.Id.Uint64())
		log.CtxDebugw(ctx, "delete the object integrity meta", "object_info", objectInfo, "error", deleteErr)
		task.SetCurrentBlockNumber(currentGCBlockID)
		task.SetLastDeletedObjectId(currentGCObjectID)
		metrics.GCObjectCounter.WithLabelValues(e.Name()).Inc()
		if taskIsCanceled = reportProgress(); taskIsCanceled {
			log.CtxErrorw(ctx, "gc object task has been canceled", "current_gc_object_info", objectInfo, "task_info", task.Info())
			return
		}
		log.CtxDebugw(ctx, "succeed to gc an object", "object_info", objectInfo, "deleted_at_block_id", currentGCBlockID)
		gcObjectNumber++
	}
	isSucceed = true
}

func (e *ExecuteModular) HandleGCZombiePieceTask(ctx context.Context, task coretask.GCZombiePieceTask) {
	log.CtxWarn(ctx, "gc zombie piece future support")
}

func (e *ExecuteModular) HandleGCMetaTask(ctx context.Context, task coretask.GCMetaTask) {
	log.CtxWarn(ctx, "gc meta future support")
}

// HandleRecoverPieceTask handle the recovery piece task, it will send request to other SPs to get piece data to recovery,
// recovery the original data, and write the recovered data to piece store
func (e *ExecuteModular) HandleRecoverPieceTask(ctx context.Context, task coretask.RecoveryPieceTask) {
	var (
		dataShards         = task.GetStorageParams().VersionedParams.GetRedundantDataChunkNum()
		parityShards       = task.GetStorageParams().VersionedParams.GetRedundantParityChunkNum()
		ecPieceCount       = dataShards + parityShards
		recoveryKey        string
		recoveryMinEcIndex = -1
		err                error
		finishRecovery     = false
	)
	defer func() {
		if err != nil {
			task.SetError(err)
		}
		if task.Error() != nil {
			log.CtxErrorw(ctx, "recovery task failed", "error", task.Error())
		}
		if finishRecovery {
			task.SetRecoverDone()
		}
	}()

	if task == nil || task.GetObjectInfo() == nil || task.GetStorageParams() == nil {
		err = ErrDanglingPointer
		return
	}

	if task.GetObjectInfo().GetRedundancyType() != storagetypes.REDUNDANCY_EC_TYPE {
		err = ErrRecoveryRedundancyType
		return
	}

	redundancyIdx := task.GetEcIdx()
	maxRedundancyIndex := int32(ecPieceCount) - 1

	if redundancyIdx < int32(recoveryMinEcIndex) || redundancyIdx > maxRedundancyIndex {
		err = ErrRecoveryPieceIndex
		return
	}

<<<<<<< HEAD
	// recovery secondary SP
	if ecIndex >= 0 {
		objectId := task.GetObjectInfo().Id.Uint64()
		segmentIdx := task.GetSegmentIdx()
		primarySPEndpoint, err := e.getBucketPrimarySPEndpoint(ctx, task.GetObjectInfo().BucketName)
		if err != nil {
			task.SetError(err)
			return
		}

		// TODO if get piece from primary SP fail ,send request to other secondary SP
		pieceData, err := e.doRecoveryPiece(ctx, task, primarySPEndpoint)
		if err != nil {
			task.SetError(err)
			return
		}
		// compare integrity hash
		if err = e.checkRecoveryChecksum(ctx, task, hash.GenerateChecksum(pieceData)); err != nil {
			return
=======
	if redundancyIdx >= 0 {
		// recover secondary SP data by the primary SP
		if err = e.recoverByPrimarySP(ctx, task); err != nil {
			// if failed to recover by the primary SP, try to recovery secondary SP data from the other secondary SPs
			recoverErr := e.recoverBySecondarySP(ctx, task, true)
			if recoverErr != nil {
				err = recoverErr
				return
			}
>>>>>>> f30f50a1
		}

		log.CtxDebugw(ctx, "secondary SP recovery successfully", "pieceKey:", recoveryKey)
		finishRecovery = true
	} else {
		// recover primarySP data by secondary SPs
		if recoverErr := e.recoverBySecondarySP(ctx, task, false); recoverErr != nil {
			err = recoverErr
			return
		}
		log.CtxDebugw(ctx, "primary SP recovery successfully", "pieceKey:", recoveryKey)
		finishRecovery = true
	}
}

// recoverByPrimarySP recover secondary SP by the corresponding primary SP
func (e *ExecuteModular) recoverByPrimarySP(ctx context.Context, task coretask.RecoveryPieceTask) error {
	log.CtxDebugw(ctx, "begin to recovery by the primary SP", "objectName:", task.GetObjectInfo().GetObjectName())
	var (
		err               error
		primarySPEndpoint string
		pieceData         []byte
	)
	objectId := task.GetObjectInfo().Id.Uint64()
	segmentIdx := task.GetSegmentIdx()
	primarySPEndpoint, err = e.getObjectPrimarySPEndpoint(ctx, task.GetObjectInfo().BucketName)
	if err != nil {
		return err
	}

	pieceData, err = e.doRecoveryPiece(ctx, task, primarySPEndpoint)
	if err != nil {
		log.CtxDebugw(ctx, "fail to recovery secondary SP data from secondary SPs")
		return err
	}
	// compare integrity hash
	if err = e.checkRecoveryChecksum(ctx, task, hash.GenerateChecksum(pieceData)); err != nil {
		return err
	}

	recoveryKey := e.baseApp.PieceOp().ECPieceKey(objectId, segmentIdx, uint32(task.GetEcIdx()))
	// write the recovery segment key to keystore
	err = e.baseApp.PieceStore().PutPiece(ctx, recoveryKey, pieceData)
	if err != nil {
		log.CtxErrorw(ctx, "EC recover data write piece fail", "pieceKey:", recoveryKey, "error", err)
		return err
	}

	return nil
}

// recoverBySecondarySP recovery primarySP or recovery Secondary from secondary SPs
func (e *ExecuteModular) recoverBySecondarySP(ctx context.Context, task coretask.RecoveryPieceTask, isMyselfSecondary bool) error {
	log.CtxDebugw(ctx, "begin to recovery from secondary SPs", "objectName:", task.GetObjectInfo().GetObjectName())
	var (
		dataShards         = task.GetStorageParams().VersionedParams.GetRedundantDataChunkNum()
		maxSegmentSize     = task.GetStorageParams().VersionedParams.GetMaxSegmentSize()
		parityShards       = task.GetStorageParams().VersionedParams.GetRedundantParityChunkNum()
		minRecoveryPieces  = dataShards
		ecPieceCount       = dataShards + parityShards
		doneTaskNum        = uint32(0)
		err                error
		secondaryEndpoints []string
		secondaryCount     int
		totalTaskNum       int32
		executeEndpoint    string
		recoveredPieceData []byte
		recoveryKey        string
	)

	secondaryEndpoints, secondaryCount, err = e.getObjectSecondaryEndpoints(ctx, task.GetObjectInfo())
	if err != nil {
		return err
	}

	if uint32(secondaryCount) != ecPieceCount {
		return ErrRecoveryPieceNotEnough
	}

	var recoveryDataSources = make([][]byte, secondaryCount)
	doneCh := make(chan bool, secondaryCount)
	quitCh := make(chan bool)

	totalTaskNum = int32(secondaryCount)
	if isMyselfSecondary {
		totalTaskNum = totalTaskNum - 1
	}
	downLoadPieceSize := 0
	segmentSize := e.baseApp.PieceOp().SegmentPieceSize(task.GetObjectInfo().PayloadSize, task.GetSegmentIdx(), maxSegmentSize)

	if isMyselfSecondary {
		operator := e.baseApp.OperatorAddress()
		spInfo, dbErr := e.baseApp.GfSpDB().GetSpByAddress(operator, spdb.OperatorAddressType)
		if dbErr != nil {
			return dbErr
		}

		executeEndpoint = spInfo.Endpoint
	}

	for ecIdx := 0; ecIdx < secondaryCount; ecIdx++ {
		recoveryDataSources[ecIdx] = nil
		go func(secondaryIndex int) {
			secondaryEndpoint := secondaryEndpoints[secondaryIndex]
			// if myself is secondary, bypass to send request to myself
			if isMyselfSecondary && secondaryEndpoint == executeEndpoint {
				if atomic.AddInt32(&totalTaskNum, -1) == 0 {
					quitCh <- true
				}
				return
			}
			pieceData, recoverErr := e.doRecoveryPiece(ctx, task, secondaryEndpoints[secondaryIndex])
			if recoverErr == nil {
				recoveryDataSources[secondaryIndex] = pieceData
				log.Debugf("get one piece from ", "piece length:%d ", len(pieceData), "secondary sp:", secondaryEndpoints[secondaryIndex])
				doneCh <- true
				downLoadPieceSize = len(pieceData)
			}
			// finish all the task, send signal to quitCh
			if atomic.AddInt32(&totalTaskNum, -1) == 0 {
				quitCh <- true
			}
		}(ecIdx)
	}

loop:
	for {
		select {
		case <-doneCh:
			doneTaskNum++
			// it is enough to recovery data with minRecoveryPieces EC data, no need to wait
			if doneTaskNum >= minRecoveryPieces {
				break loop
			}
		case <-quitCh: // all the task finish
			if doneTaskNum < minRecoveryPieces { // finish task num not enough
				log.CtxErrorw(ctx, "get piece from secondary not enough", "get secondary piece num:", doneTaskNum, "error", ErrRecoveryPieceNotEnough)
				return ErrRecoveryPieceNotEnough
			}
			ecTotalSize := int64(uint32(downLoadPieceSize) * dataShards)
			if ecTotalSize < segmentSize || ecTotalSize > segmentSize+int64(dataShards) {
				log.CtxErrorw(ctx, "get secondary piece data length error")
				return ErrRecoveryPieceLength
			}
		}
	}

	recoverySegData, recoverErr := redundancy.DecodeRawSegment(recoveryDataSources, segmentSize, int(dataShards), int(parityShards))
	if recoverErr != nil {
		log.CtxErrorw(ctx, "EC decode error when recovery", "objectName:", task.GetObjectInfo().ObjectName, "segIndex:", task.GetSegmentIdx(), "error", err)
		return ErrRecoveryDecode
	}

	// compare integrity hash
	if !isMyselfSecondary {
		if err = e.checkRecoveryChecksum(ctx, task, hash.GenerateChecksum(recoverySegData)); err != nil {
			return err
		}
		// if the task is generated by primary SP, the recovery key is segment
		recoveryKey = e.baseApp.PieceOp().SegmentPieceKey(task.GetObjectInfo().Id.Uint64(), task.GetSegmentIdx())
		recoveredPieceData = recoverySegData
	} else {
		redundancyIdx := task.GetEcIdx()
		// if the task is generated by a secondary SP, the recovery key is EC piece
		recoveryKey = e.baseApp.PieceOp().ECPieceKey(task.GetObjectInfo().Id.Uint64(), task.GetSegmentIdx(), uint32(redundancyIdx))

		recoveredPieceData, err = e.getECPieceBySegment(ctx, task.GetEcIdx(), task.GetObjectInfo(), task.GetStorageParams(), recoverySegData, task.GetSegmentIdx())
		if err != nil {
			return err
		}
		// compare integrity hash
<<<<<<< HEAD
		if err = e.checkRecoveryChecksum(ctx, task, hash.GenerateChecksum(recoverySegData)); err != nil {
			return
=======
		if err = e.checkRecoveryChecksum(ctx, task, hash.GenerateChecksum(recoveredPieceData)); err != nil {
			return err
>>>>>>> f30f50a1
		}
	}

	// write the recovery segment key to keystore
	if err = e.baseApp.PieceStore().PutPiece(ctx, recoveryKey, recoveredPieceData); err != nil {
		log.CtxErrorw(ctx, "EC decode data write piece fail", "pieceKey:", recoveryKey, "error", err)
		return err
	}

	log.CtxDebugw(ctx, "finish recovery from secondary SPs", "objectName:", task.GetObjectInfo().GetObjectName())
	return nil
}

// getECPieceBySegment return the EC encodes data based on the redundancyIdx and the segment data
func (e *ExecuteModular) getECPieceBySegment(ctx context.Context, redundancyIdx int32, objectInfo *storagetypes.ObjectInfo, params *storagetypes.Params, recoverySegData []byte, segmentIdx uint32) ([]byte, error) {
	dataShards := params.GetRedundantDataChunkNum()
	parityShards := params.GetRedundantParityChunkNum()
	if redundancyIdx < 0 || redundancyIdx > int32(dataShards+parityShards-1) {
		return nil, fmt.Errorf("invaild redundancyIdx ")
	}
	// if it is the data shards of ec-encoded pieces, just get the ec data by offset
	if redundancyIdx > 0 && redundancyIdx < int32(dataShards)-1 {
		ECPieceSize := e.baseApp.PieceOp().ECPieceSize(objectInfo.PayloadSize, segmentIdx, params.GetMaxSegmentSize(), params.GetRedundantDataChunkNum())

		startPos := int64(redundancyIdx) * ECPieceSize
		endPos := int64(redundancyIdx+1)*ECPieceSize - 1
		return recoverySegData[startPos:endPos], nil
	}

	// if it is the parity shard, it needs to encode again to compute the parity shards
	ECEncodeData, err := redundancy.EncodeRawSegment(recoverySegData,
		int(dataShards),
		int(parityShards))
	if err != nil {
		log.CtxErrorw(ctx, "failed to ec encode data when recovering secondary SP", "error", err)
		return nil, err
	}
	return ECEncodeData[redundancyIdx], nil
}

func (e *ExecuteModular) checkRecoveryChecksum(ctx context.Context, task coretask.RecoveryPieceTask, recoveryChecksum []byte) error {
	integrityMeta, err := e.baseApp.GfSpDB().GetObjectIntegrity(task.GetObjectInfo().Id.Uint64())
	if err != nil {
		log.CtxErrorw(ctx, "search integrity hash in db error when recovery", "objectName:", task.GetObjectInfo().ObjectName, "error", err)
		return ErrGfSpDB
	}

	expectedHash := integrityMeta.PieceChecksumList[task.GetSegmentIdx()]
	if !bytes.Equal(recoveryChecksum, expectedHash) {
		log.CtxErrorw(ctx, "check integrity hash of recovery data err", "objectName:", task.GetObjectInfo().ObjectName,
			"expected value", hex.EncodeToString(expectedHash), "actual value", recoveryChecksum, "error", ErrRecoveryPieceChecksum)
		return ErrRecoveryPieceChecksum
	}
	return nil
}

func (e *ExecuteModular) doRecoveryPiece(ctx context.Context, rTask coretask.RecoveryPieceTask, endpoint string) (data []byte, err error) {
	var (
		signature []byte
		pieceData []byte
	)
	signature, err = e.baseApp.GfSpClient().SignRecoveryTask(ctx, rTask)
	if err != nil {
		log.CtxErrorw(ctx, "failed to sign recovery task", "object", rTask.GetObjectInfo().GetObjectName(), "error", err)
		return
	}
	rTask.SetSignature(signature)
	// recovery primary sp segment or secondary piece
	respBody, err := e.baseApp.GfSpClient().GetPieceFromECChunks(ctx, endpoint, rTask)
	if err != nil {
		log.CtxErrorw(ctx, "failed to recovery piece", "objectID", rTask.GetObjectInfo().Id,
			"segment_idx", rTask.GetSegmentIdx(), "secondary endpoint", endpoint, "error", err)
		return
	}

	defer respBody.Close()
	pieceData, err = io.ReadAll(respBody)
	if err != nil {
		log.CtxErrorw(ctx, "failed to read recovery piece data from sp", "objectID", rTask.GetObjectInfo().Id,
			"segment idx", rTask.GetSegmentIdx(), "secondary endpoint", endpoint, "error", err)
		return nil, err
	}

	log.CtxDebugw(ctx, "succeed to recovery piece from sp", "objectID", rTask.GetObjectInfo().Id,
		"segment_idx", rTask.GetSegmentIdx(), "secondary endpoint", endpoint)

	return pieceData, nil
}

// getObjectSecondaryEndpoints return the secondary sp endpoints list of the specific object
<<<<<<< HEAD
func (g *ExecuteModular) getObjectSecondaryEndpoints(ctx context.Context, objectInfo *storagetypes.ObjectInfo) ([]string, error) {
	// TODO: might add api GetGvgByObjectId in meta
	bucketInfo, err := g.baseApp.GfSpClient().GetBucketByBucketName(ctx, objectInfo.BucketName, true)
	if err != nil {
		log.Errorf("failed to get bucket by bucket name", "error", err)
		return nil, err
	}
	gvg, err := g.baseApp.GfSpClient().GetGlobalVirtualGroup(ctx, bucketInfo.BucketInfo.Id.Uint64(), objectInfo.LocalVirtualGroupId)
	if err != nil {
		return nil, err
	}
	secondarySPIds := gvg.GetSecondarySpIds()
	spList, err := g.baseApp.Consensus().ListSPs(ctx)
	if err != nil {
		return nil, err
	}
	secondaryEndpointList := make([]string, len(secondarySPIds))
	for idx, sspId := range secondarySPIds {
		for _, info := range spList {
			if sspId == info.Id {
=======
func (e *ExecuteModular) getObjectSecondaryEndpoints(ctx context.Context, objectInfo *storagetypes.ObjectInfo) ([]string, int, error) {
	secondarySPAddrs := objectInfo.GetSecondarySpAddresses()
	spList, err := e.baseApp.Consensus().ListSPs(ctx)
	if err != nil {
		return nil, 0, err
	}

	var secondaryCount int
	secondaryEndpointList := make([]string, len(secondarySPAddrs))
	for idx, addr := range secondarySPAddrs {
		for _, info := range spList {
			if addr == info.GetOperatorAddress() {
				secondaryCount++
>>>>>>> f30f50a1
				secondaryEndpointList[idx] = info.Endpoint
			}
		}
	}
<<<<<<< HEAD
	return secondaryEndpointList, nil
=======

	return secondaryEndpointList, secondaryCount, nil
>>>>>>> f30f50a1
}

func (g *ExecuteModular) getBucketPrimarySPEndpoint(ctx context.Context, bucketName string) (string, error) {
	bucketMeta, _, err := g.baseApp.GfSpClient().GetBucketMeta(ctx, bucketName, true)
	if err != nil {
		return "", err
	}
	spList, err := g.baseApp.Consensus().ListSPs(ctx)
	if err != nil {
		return "", err
	}
	for _, info := range spList {
		if bucketMeta.BucketInfo.PrimarySpId == info.Id {
			return info.Endpoint, nil
		}
	}
	return "", ErrPrimaryNotFound
}<|MERGE_RESOLUTION|>--- conflicted
+++ resolved
@@ -44,6 +44,7 @@
 	ErrPrimaryNotFound         = gfsperrors.Register(module.ExecuteModularName, http.StatusNotAcceptable, 45208, "primary sp endpoint not found when recovering")
 	ErrRecoveryPieceIndex      = gfsperrors.Register(module.ExecuteModularName, http.StatusNotAcceptable, 45209, "recovery piece index invalid")
 	ErrMigratedPieceChecksum   = gfsperrors.Register(module.ExecuteModularName, http.StatusInternalServerError, 45210, "migrate piece checksum is not correct")
+	ErrConsensus               = gfsperrors.Register(module.ExecuteModularName, http.StatusBadRequest, 45211, "server slipped away, try again later")
 )
 
 func (e *ExecuteModular) HandleSealObjectTask(ctx context.Context, task coretask.SealObjectTask) {
@@ -377,27 +378,6 @@
 		return
 	}
 
-<<<<<<< HEAD
-	// recovery secondary SP
-	if ecIndex >= 0 {
-		objectId := task.GetObjectInfo().Id.Uint64()
-		segmentIdx := task.GetSegmentIdx()
-		primarySPEndpoint, err := e.getBucketPrimarySPEndpoint(ctx, task.GetObjectInfo().BucketName)
-		if err != nil {
-			task.SetError(err)
-			return
-		}
-
-		// TODO if get piece from primary SP fail ,send request to other secondary SP
-		pieceData, err := e.doRecoveryPiece(ctx, task, primarySPEndpoint)
-		if err != nil {
-			task.SetError(err)
-			return
-		}
-		// compare integrity hash
-		if err = e.checkRecoveryChecksum(ctx, task, hash.GenerateChecksum(pieceData)); err != nil {
-			return
-=======
 	if redundancyIdx >= 0 {
 		// recover secondary SP data by the primary SP
 		if err = e.recoverByPrimarySP(ctx, task); err != nil {
@@ -407,7 +387,6 @@
 				err = recoverErr
 				return
 			}
->>>>>>> f30f50a1
 		}
 
 		log.CtxDebugw(ctx, "secondary SP recovery successfully", "pieceKey:", recoveryKey)
@@ -433,7 +412,7 @@
 	)
 	objectId := task.GetObjectInfo().Id.Uint64()
 	segmentIdx := task.GetSegmentIdx()
-	primarySPEndpoint, err = e.getObjectPrimarySPEndpoint(ctx, task.GetObjectInfo().BucketName)
+	primarySPEndpoint, err = e.getBucketPrimarySPEndpoint(ctx, task.GetObjectInfo().BucketName)
 	if err != nil {
 		return err
 	}
@@ -579,13 +558,8 @@
 			return err
 		}
 		// compare integrity hash
-<<<<<<< HEAD
-		if err = e.checkRecoveryChecksum(ctx, task, hash.GenerateChecksum(recoverySegData)); err != nil {
-			return
-=======
 		if err = e.checkRecoveryChecksum(ctx, task, hash.GenerateChecksum(recoveredPieceData)); err != nil {
 			return err
->>>>>>> f30f50a1
 		}
 	}
 
@@ -676,52 +650,35 @@
 }
 
 // getObjectSecondaryEndpoints return the secondary sp endpoints list of the specific object
-<<<<<<< HEAD
-func (g *ExecuteModular) getObjectSecondaryEndpoints(ctx context.Context, objectInfo *storagetypes.ObjectInfo) ([]string, error) {
+func (e *ExecuteModular) getObjectSecondaryEndpoints(ctx context.Context, objectInfo *storagetypes.ObjectInfo) ([]string, int, error) {
 	// TODO: might add api GetGvgByObjectId in meta
-	bucketInfo, err := g.baseApp.GfSpClient().GetBucketByBucketName(ctx, objectInfo.BucketName, true)
+	bucketInfo, err := e.baseApp.GfSpClient().GetBucketByBucketName(ctx, objectInfo.BucketName, true)
 	if err != nil {
 		log.Errorf("failed to get bucket by bucket name", "error", err)
-		return nil, err
-	}
-	gvg, err := g.baseApp.GfSpClient().GetGlobalVirtualGroup(ctx, bucketInfo.BucketInfo.Id.Uint64(), objectInfo.LocalVirtualGroupId)
-	if err != nil {
-		return nil, err
+		return nil, 0, err
+	}
+	gvg, err := e.baseApp.GfSpClient().GetGlobalVirtualGroup(ctx, bucketInfo.BucketInfo.Id.Uint64(), objectInfo.LocalVirtualGroupId)
+	if err != nil {
+		return nil, 0, err
 	}
 	secondarySPIds := gvg.GetSecondarySpIds()
-	spList, err := g.baseApp.Consensus().ListSPs(ctx)
-	if err != nil {
-		return nil, err
-	}
+
+	spList, err := e.baseApp.Consensus().ListSPs(ctx)
+	if err != nil {
+		return nil, 0, err
+	}
+	var secondaryCount int
 	secondaryEndpointList := make([]string, len(secondarySPIds))
 	for idx, sspId := range secondarySPIds {
 		for _, info := range spList {
 			if sspId == info.Id {
-=======
-func (e *ExecuteModular) getObjectSecondaryEndpoints(ctx context.Context, objectInfo *storagetypes.ObjectInfo) ([]string, int, error) {
-	secondarySPAddrs := objectInfo.GetSecondarySpAddresses()
-	spList, err := e.baseApp.Consensus().ListSPs(ctx)
-	if err != nil {
-		return nil, 0, err
-	}
-
-	var secondaryCount int
-	secondaryEndpointList := make([]string, len(secondarySPAddrs))
-	for idx, addr := range secondarySPAddrs {
-		for _, info := range spList {
-			if addr == info.GetOperatorAddress() {
 				secondaryCount++
->>>>>>> f30f50a1
 				secondaryEndpointList[idx] = info.Endpoint
 			}
 		}
 	}
-<<<<<<< HEAD
-	return secondaryEndpointList, nil
-=======
 
 	return secondaryEndpointList, secondaryCount, nil
->>>>>>> f30f50a1
 }
 
 func (g *ExecuteModular) getBucketPrimarySPEndpoint(ctx context.Context, bucketName string) (string, error) {
