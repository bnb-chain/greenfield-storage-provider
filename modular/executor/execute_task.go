--- conflicted
+++ resolved
@@ -7,19 +7,13 @@
 	"errors"
 	"io"
 	"net/http"
-<<<<<<< HEAD
-	"time"
-
-	"github.com/prysmaticlabs/prysm/crypto/bls"
-
-=======
-	"strings"
 	"sync/atomic"
 	"time"
 
+	"github.com/prysmaticlabs/prysm/crypto/bls"
+
 	"github.com/bnb-chain/greenfield-common/go/hash"
 	"github.com/bnb-chain/greenfield-common/go/redundancy"
->>>>>>> cb16e319
 	"github.com/bnb-chain/greenfield-storage-provider/base/types/gfsperrors"
 	"github.com/bnb-chain/greenfield-storage-provider/core/module"
 	"github.com/bnb-chain/greenfield-storage-provider/core/spdb"
@@ -524,41 +518,44 @@
 
 // getObjectSecondaryEndpoints return the secondary sp endpoints list of the specific object
 func (g *ExecuteModular) getObjectSecondaryEndpoints(ctx context.Context, objectInfo *storagetypes.ObjectInfo) ([]string, error) {
-	secondarySPAddrs := objectInfo.GetSecondarySpAddresses()
-	spList, err := g.baseApp.Consensus().ListSPs(ctx)
-	if err != nil {
-		return nil, err
-	}
-
-	secondaryEndpointList := make([]string, len(secondarySPAddrs))
-	for idx, addr := range secondarySPAddrs {
-		for _, info := range spList {
-			if addr == info.GetOperatorAddress() {
-				secondaryEndpointList[idx] = info.Endpoint
-			}
-		}
-	}
-
-	return secondaryEndpointList, nil
+	//secondarySPAddrs := objectInfo.GetSecondarySpAddresses()
+	//spList, err := g.baseApp.Consensus().ListSPs(ctx)
+	//if err != nil {
+	//	return nil, err
+	//}
+	//
+	//secondaryEndpointList := make([]string, len(secondarySPAddrs))
+	//for idx, addr := range secondarySPAddrs {
+	//	for _, info := range spList {
+	//		if addr == info.GetOperatorAddress() {
+	//			secondaryEndpointList[idx] = info.Endpoint
+	//		}
+	//	}
+	//}
+	//
+	//return secondaryEndpointList, nil
+	// TODO: refine it
+	return nil, nil
 }
 
 func (g *ExecuteModular) getObjectPrimarySPEndpoint(ctx context.Context, bucketName string) (string, error) {
-	spList, err := g.baseApp.Consensus().ListSPs(ctx)
-	if err != nil {
-		return "", err
-	}
-
-	bucketInfo, err := g.baseApp.Consensus().QueryBucketInfo(ctx, bucketName)
-	if err != nil {
-		return "", err
-	}
-
-	primarySP := bucketInfo.GetPrimarySpAddress()
-	for _, info := range spList {
-		if primarySP == info.GetOperatorAddress() {
-			return info.Endpoint, nil
-		}
-	}
-
-	return "", ErrPrimaryNotFound
+	//spList, err := g.baseApp.Consensus().ListSPs(ctx)
+	//if err != nil {
+	//	return "", err
+	//}
+	//
+	//bucketInfo, err := g.baseApp.Consensus().QueryBucketInfo(ctx, bucketName)
+	//if err != nil {
+	//	return "", err
+	//}
+	//
+	//primarySP := bucketInfo.GetPrimarySpAddress()
+	//for _, info := range spList {
+	//	if primarySP == info.GetOperatorAddress() {
+	//		return info.Endpoint, nil
+	//	}
+	//}
+	//
+	//return "", ErrPrimaryNotFound
+	return "", nil
 }