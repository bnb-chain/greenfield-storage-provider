--- conflicted
+++ resolved
@@ -38,20 +38,16 @@
 	if err != nil {
 		return
 	}
+
+	// todo need gvgId
+	gvgId := uint32(0)
+
 	sealMsg := &storagetypes.MsgSealObject{
-<<<<<<< HEAD
-		Operator:                    e.baseApp.OperateAddress(),
+		Operator:                    e.baseApp.OperatorAddress(),
 		BucketName:                  task.GetObjectInfo().GetBucketName(),
 		ObjectName:                  task.GetObjectInfo().GetObjectName(),
+		GlobalVirtualGroupId:        gvgId,
 		SecondarySpBlsAggSignatures: bls.AggregateSignatures(blsSig).Marshal(),
-=======
-		Operator:   e.baseApp.OperatorAddress(),
-		BucketName: task.GetObjectInfo().GetBucketName(),
-		ObjectName: task.GetObjectInfo().GetObjectName(),
-		// TODO:
-		// SecondarySpAddresses:  task.GetSecondaryAddresses(),
-		SecondarySpSignatures: task.GetSecondarySignatures(),
->>>>>>> d7a3812a
 	}
 	task.SetError(e.sealObject(ctx, task, sealMsg))
 	log.CtxDebugw(ctx, "finish to handle seal object task", "error", task.Error())
@@ -133,10 +129,7 @@
 	// regardless of whether the sp is as secondary or not, it needs to be set to the
 	// sealed state to let the manager clear the task.
 	task.SetSealed(true)
-<<<<<<< HEAD
-=======
 	// TODO:
->>>>>>> d7a3812a
 	//if int(task.GetReplicateIdx()) >= len(onChainObject.GetSecondarySpAddresses()) {
 	//	log.CtxErrorw(ctx, "failed to confirm receive task, replicate idx out of bounds",
 	//		"replicate_idx", task.GetReplicateIdx(),
@@ -144,32 +137,6 @@
 	//	task.SetError(ErrReplicateIdsOutOfBounds)
 	//	return
 	//}
-<<<<<<< HEAD
-	//if onChainObject.GetSecondarySpAddresses()[int(task.GetReplicateIdx())] != e.baseApp.OperateAddress() {
-	//	log.CtxErrorw(ctx, "failed to confirm receive task, secondary sp mismatch",
-	//		"expect", onChainObject.GetSecondarySpAddresses()[int(task.GetReplicateIdx())],
-	//		"current", e.baseApp.OperateAddress())
-	//	task.SetError(ErrSecondaryMismatch)
-	//	err = e.baseApp.GfSpDB().DeleteObjectIntegrity(task.GetObjectInfo().Id.Uint64())
-	//	if err != nil {
-	//		log.CtxErrorw(ctx, "failed to delete integrity")
-	//	}
-	//	var pieceKey string
-	//	segmentCount := e.baseApp.PieceOp().SegmentPieceCount(onChainObject.GetPayloadSize(),
-	//		task.GetStorageParams().GetMaxPayloadSize())
-	//	for i := uint32(0); i < segmentCount; i++ {
-	//		if task.GetObjectInfo().GetRedundancyType() == storagetypes.REDUNDANCY_EC_TYPE {
-	//			pieceKey = e.baseApp.PieceOp().ECPieceKey(onChainObject.Id.Uint64(),
-	//				i, task.GetReplicateIdx())
-	//		} else {
-	//			pieceKey = e.baseApp.PieceOp().SegmentPieceKey(onChainObject.Id.Uint64(), i)
-	//		}
-	//		err = e.baseApp.PieceStore().DeletePiece(ctx, pieceKey)
-	//		if err != nil {
-	//			log.CtxErrorw(ctx, "failed to delete piece data", "piece_key", pieceKey)
-	//		}
-	//	}
-=======
 	//if onChainObject.GetSecondarySpAddresses()[int(task.GetReplicateIdx())] != e.baseApp.OperatorAddress() {
 	//	log.CtxErrorw(ctx, "failed to confirm receive task, secondary sp mismatch",
 	//		"expect", onChainObject.GetSecondarySpAddresses()[int(task.GetReplicateIdx())],
@@ -195,7 +162,6 @@
 	//	//		log.CtxErrorw(ctx, "failed to delete piece data", "piece_key", pieceKey)
 	//	//	}
 	//	//}
->>>>>>> d7a3812a
 	//	return
 	//}
 	log.CtxDebugw(ctx, "succeed to handle confirm receive piece task")
@@ -278,14 +244,9 @@
 			log.CtxDebugw(ctx, "delete the primary sp pieces",
 				"object_info", objectInfo, "piece_key", pieceKey, "error", deleteErr)
 		}
-<<<<<<< HEAD
-		//for rIdx, address := range objectInfo.GetSecondarySpAddresses() {
-		//	if strings.Compare(e.baseApp.OperateAddress(), address) == 0 {
-=======
 		// TODO:
 		//for rIdx, address := range objectInfo.GetSecondarySpAddresses() {
 		//	if strings.Compare(e.baseApp.OperatorAddress(), address) == 0 {
->>>>>>> d7a3812a
 		//		for segIdx := uint32(0); segIdx < segmentCount; segIdx++ {
 		//			pieceKey := e.baseApp.PieceOp().ECPieceKey(currentGCObjectID, segIdx, uint32(rIdx))
 		//			if objectInfo.GetRedundancyType() == storagetypes.REDUNDANCY_REPLICA_TYPE {
