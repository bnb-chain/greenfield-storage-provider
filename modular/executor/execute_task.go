package executor

import (
	"context"
	"errors"
	"net/http"
	"time"

	"github.com/bnb-chain/greenfield-storage-provider/base/types/gfsperrors"
	"github.com/bnb-chain/greenfield-storage-provider/core/module"
	coretask "github.com/bnb-chain/greenfield-storage-provider/core/task"
	"github.com/bnb-chain/greenfield-storage-provider/modular/manager"
	"github.com/bnb-chain/greenfield-storage-provider/modular/metadata/types"
	"github.com/bnb-chain/greenfield-storage-provider/pkg/log"
	"github.com/bnb-chain/greenfield-storage-provider/pkg/metrics"
	storagetypes "github.com/bnb-chain/greenfield/x/storage/types"
)

var (
	ErrDanglingPointer         = gfsperrors.Register(module.ExecuteModularName, http.StatusBadRequest, 40001, "OoooH.... request lost")
	ErrInsufficientApproval    = gfsperrors.Register(module.ExecuteModularName, http.StatusNotFound, 40002, "insufficient approvals from p2p")
	ErrUnsealed                = gfsperrors.Register(module.ExecuteModularName, http.StatusInternalServerError, 40003, "seal object on chain failed")
	ErrExhaustedApproval       = gfsperrors.Register(module.ExecuteModularName, http.StatusNotFound, 40004, "approvals exhausted")
	ErrInvalidIntegrity        = gfsperrors.Register(module.ExecuteModularName, http.StatusNotAcceptable, 40005, "secondary integrity hash verification failed")
	ErrSecondaryMismatch       = gfsperrors.Register(module.ExecuteModularName, http.StatusNotAcceptable, 40006, "secondary sp mismatch")
	ErrReplicateIdsOutOfBounds = gfsperrors.Register(module.ExecuteModularName, http.StatusNotAcceptable, 40007, "replicate idx out of bounds")
	ErrGfSpDB                  = gfsperrors.Register(module.ExecuteModularName, http.StatusInternalServerError, 45201, "server slipped away, try again later")
)

func (e *ExecuteModular) HandleSealObjectTask(ctx context.Context, task coretask.SealObjectTask) {
	if task == nil || task.GetObjectInfo() == nil {
		log.CtxErrorw(ctx, "failed to handle seal object, task pointer dangling")
		task.SetError(ErrDanglingPointer)
		return
	}
	sealMsg := &storagetypes.MsgSealObject{
		Operator:   e.baseApp.OperatorAddress(),
		BucketName: task.GetObjectInfo().GetBucketName(),
		ObjectName: task.GetObjectInfo().GetObjectName(),
		// TODO:
		// SecondarySpAddresses:  task.GetSecondaryAddresses(),
		SecondarySpSignatures: task.GetSecondarySignatures(),
	}
	task.SetError(e.sealObject(ctx, task, sealMsg))
	log.CtxDebugw(ctx, "finish to handle seal object task", "error", task.Error())
}

func (e *ExecuteModular) sealObject(ctx context.Context, task coretask.ObjectTask, sealMsg *storagetypes.MsgSealObject) error {
	var err error
	for retry := int64(0); retry <= task.GetMaxRetry(); retry++ {
		err = e.baseApp.GfSpClient().SealObject(ctx, sealMsg)
		if err != nil {
			log.CtxErrorw(ctx, "failed to seal object", "retry", retry,
				"max_retry", task.GetMaxRetry(), "error", err)
			time.Sleep(time.Duration(e.listenSealRetryTimeout) * time.Second)
		} else {
			break
		}
	}
	// even though signer return error, maybe seal on chain successfully because
	// signer use the async mode, so ignore the error and listen directly
	err = e.listenSealObject(ctx, task.GetObjectInfo())
	if err == nil {
		metrics.PerfUploadTimeHistogram.WithLabelValues("upload_replicate_seal_total_time").Observe(time.Since(time.Unix(task.GetCreateTime(), 0)).Seconds())
	}
	return err
}

func (e *ExecuteModular) listenSealObject(ctx context.Context, object *storagetypes.ObjectInfo) error {
	var err error
	for retry := 0; retry < e.maxListenSealRetry; retry++ {
		sealed, innerErr := e.baseApp.Consensus().ListenObjectSeal(ctx,
			object.Id.Uint64(), e.listenSealTimeoutHeight)
		if innerErr != nil {
			log.CtxErrorw(ctx, "failed to listen object seal", "retry", retry,
				"max_retry", e.maxListenSealRetry, "error", err)
			time.Sleep(time.Duration(e.listenSealRetryTimeout) * time.Second)
			err = innerErr
			continue
		}
		if !sealed {
			log.CtxErrorw(ctx, "failed to seal object on chain", "retry", retry,
				"max_retry", e.maxListenSealRetry, "error", err)
			err = ErrUnsealed
			continue
		}
		err = nil
		break
	}
	return err
}

func (e *ExecuteModular) HandleReceivePieceTask(ctx context.Context, task coretask.ReceivePieceTask) {
	if task.GetObjectInfo() == nil {
		log.CtxErrorw(ctx, "failed to handle receive piece confirm, task pointer dangling")
		return
	}
	var (
		err           error
		onChainObject *storagetypes.ObjectInfo
	)
	err = e.listenSealObject(ctx, task.GetObjectInfo())
	if err == nil {
		task.SetSealed(true)
	}
	log.CtxDebugw(ctx, "finish to listen seal object for receive piece task, "+
		"begin to check secondary sp", "error", err)

	onChainObject, err = e.baseApp.Consensus().QueryObjectInfo(ctx, task.GetObjectInfo().GetBucketName(),
		task.GetObjectInfo().GetObjectName())
	if err != nil {
		log.CtxErrorw(ctx, "failed to get object info", "error", err)
		task.SetError(err)
		return
	}
	if onChainObject.GetObjectStatus() != storagetypes.OBJECT_STATUS_SEALED {
		log.CtxErrorw(ctx, "failed to confirm receive task, object is unsealed")
		task.SetError(ErrUnsealed)
		return
	}
	// regardless of whether the sp is as secondary or not, it needs to be set to the
	// sealed state to let the manager clear the task.
	task.SetSealed(true)
<<<<<<< HEAD
	// TODO:
	//if int(task.GetReplicateIdx()) >= len(onChainObject.GetSecondarySpAddresses()) {
	//	log.CtxErrorw(ctx, "failed to confirm receive task, replicate idx out of bounds",
	//		"replicate_idx", task.GetReplicateIdx(),
	//		"secondary_sp_len", len(onChainObject.GetSecondarySpAddresses()))
	//	task.SetError(ErrReplicateIdsOutOfBounds)
	//	return
	//}
	//if onChainObject.GetSecondarySpAddresses()[int(task.GetReplicateIdx())] != e.baseApp.OperatorAddress() {
	//	log.CtxErrorw(ctx, "failed to confirm receive task, secondary sp mismatch",
	//		"expect", onChainObject.GetSecondarySpAddresses()[int(task.GetReplicateIdx())],
	//		"current", e.baseApp.OperatorAddress())
	//	task.SetError(ErrSecondaryMismatch)
	//	err = e.baseApp.GfSpDB().DeleteObjectIntegrity(task.GetObjectInfo().Id.Uint64())
	//	if err != nil {
	//		log.CtxErrorw(ctx, "failed to delete integrity")
	//	}
	//	var pieceKey string
	//	segmentCount := e.baseApp.PieceOp().SegmentPieceCount(onChainObject.GetPayloadSize(),
	//		task.GetStorageParams().GetMaxPayloadSize())
	//	for i := uint32(0); i < segmentCount; i++ {
	//		if task.GetObjectInfo().GetRedundancyType() == storagetypes.REDUNDANCY_EC_TYPE {
	//			pieceKey = e.baseApp.PieceOp().ECPieceKey(onChainObject.Id.Uint64(),
	//				i, task.GetReplicateIdx())
	//		} else {
	//			pieceKey = e.baseApp.PieceOp().SegmentPieceKey(onChainObject.Id.Uint64(), i)
	//		}
	//		err = e.baseApp.PieceStore().DeletePiece(ctx, pieceKey)
	//		if err != nil {
	//			log.CtxErrorw(ctx, "failed to delete piece data", "piece_key", pieceKey)
	//		}
	//	}
	//	return
	//}
=======
	if int(task.GetReplicateIdx()) >= len(onChainObject.GetSecondarySpAddresses()) {
		log.CtxErrorw(ctx, "failed to confirm receive task, replicate idx out of bounds",
			"replicate_idx", task.GetReplicateIdx(),
			"secondary_sp_len", len(onChainObject.GetSecondarySpAddresses()))
		task.SetError(ErrReplicateIdsOutOfBounds)
		return
	}
	if onChainObject.GetSecondarySpAddresses()[int(task.GetReplicateIdx())] != e.baseApp.OperatorAddress() {
		log.CtxErrorw(ctx, "failed to confirm receive task, secondary sp mismatch",
			"expect", onChainObject.GetSecondarySpAddresses()[int(task.GetReplicateIdx())],
			"current", e.baseApp.OperatorAddress())
		task.SetError(ErrSecondaryMismatch)
		// TODO:: gc zombie task will gc the zombie piece, it is a conservative plan
		//err = e.baseApp.GfSpDB().DeleteObjectIntegrity(task.GetObjectInfo().Id.Uint64())
		//if err != nil {
		//	log.CtxErrorw(ctx, "failed to delete integrity")
		//}
		//var pieceKey string
		//segmentCount := e.baseApp.PieceOp().SegmentPieceCount(onChainObject.GetPayloadSize(),
		//	task.GetStorageParams().GetMaxPayloadSize())
		//for i := uint32(0); i < segmentCount; i++ {
		//	if task.GetObjectInfo().GetRedundancyType() == storagetypes.REDUNDANCY_EC_TYPE {
		//		pieceKey = e.baseApp.PieceOp().ECPieceKey(onChainObject.Id.Uint64(),
		//			i, task.GetReplicateIdx())
		//	} else {
		//		pieceKey = e.baseApp.PieceOp().SegmentPieceKey(onChainObject.Id.Uint64(), i)
		//	}
		//	err = e.baseApp.PieceStore().DeletePiece(ctx, pieceKey)
		//	if err != nil {
		//		log.CtxErrorw(ctx, "failed to delete piece data", "piece_key", pieceKey)
		//	}
		//}
		return
	}
>>>>>>> 7caaba0b
	log.CtxDebugw(ctx, "succeed to handle confirm receive piece task")
}

func (e *ExecuteModular) HandleGCObjectTask(ctx context.Context, task coretask.GCObjectTask) {
	var (
		err                error
		waitingGCObjects   []*types.Object
		currentGCBlockID   uint64
		currentGCObjectID  uint64
		responseEndBlockID uint64
		storageParams      *storagetypes.Params
		gcObjectNumber     int
		tryAgainLater      bool
		taskIsCanceled     bool
		hasNoObject        bool
		isSucceed          bool
	)

	reportProgress := func() bool {
		reportErr := e.ReportTask(ctx, task)
		log.CtxDebugw(ctx, "gc object task report progress", "task_info", task.Info(), "error", reportErr)
		return errors.Is(reportErr, manager.ErrCanceledTask)
	}

	defer func() {
		if err == nil && (isSucceed || hasNoObject) { // succeed
			task.SetCurrentBlockNumber(task.GetEndBlockNumber() + 1)
			reportProgress()
		} else { // failed
			task.SetError(err)
			reportProgress()
		}
		log.CtxDebugw(ctx, "gc object task",
			"task_info", task.Info(), "is_succeed", isSucceed,
			"response_end_block_id", responseEndBlockID, "waiting_gc_object_number", len(waitingGCObjects),
			"has_gc_object_number", gcObjectNumber, "try_again_later", tryAgainLater,
			"task_is_canceled", taskIsCanceled, "has_no_object", hasNoObject, "error", err)
	}()

	if waitingGCObjects, responseEndBlockID, err = e.baseApp.GfSpClient().ListDeletedObjectsByBlockNumberRange(
		ctx, e.baseApp.OperatorAddress(), task.GetStartBlockNumber(),
		task.GetEndBlockNumber(), true); err != nil {
		log.CtxErrorw(ctx, "failed to query deleted object list", "task_info", task.Info(), "error", err)
		return
	}
	if responseEndBlockID < task.GetStartBlockNumber() || responseEndBlockID < task.GetEndBlockNumber() {
		tryAgainLater = true
		log.CtxInfow(ctx, "metadata is not latest, try again later",
			"response_end_block_id", responseEndBlockID, "task_info", task.Info())
		return
	}
	if len(waitingGCObjects) == 0 {
		hasNoObject = true
		return
	}

	for _, object := range waitingGCObjects {
		if storageParams, err = e.baseApp.Consensus().QueryStorageParamsByTimestamp(
			context.Background(), object.GetObjectInfo().GetCreateAt()); err != nil {
			log.Errorw("failed to query storage params", "task_info", task.Info(), "error", err)
			return
		}

		currentGCBlockID = uint64(object.GetDeleteAt())
		objectInfo := object.GetObjectInfo()
		currentGCObjectID = objectInfo.Id.Uint64()
		if currentGCBlockID < task.GetCurrentBlockNumber() {
			log.Errorw("skip gc object", "object_info", objectInfo,
				"task_current_gc_block_id", task.GetCurrentBlockNumber())
			continue
		}
		segmentCount := e.baseApp.PieceOp().SegmentPieceCount(
			objectInfo.GetPayloadSize(), storageParams.VersionedParams.GetMaxSegmentSize())
		for segIdx := uint32(0); segIdx < segmentCount; segIdx++ {
			pieceKey := e.baseApp.PieceOp().SegmentPieceKey(currentGCObjectID, segIdx)
			// ignore this delete api error, TODO: refine gc workflow by enrich metadata index.
			deleteErr := e.baseApp.PieceStore().DeletePiece(ctx, pieceKey)
			log.CtxDebugw(ctx, "delete the primary sp pieces",
				"object_info", objectInfo, "piece_key", pieceKey, "error", deleteErr)
		}
		// TODO:
		//for rIdx, address := range objectInfo.GetSecondarySpAddresses() {
		//	if strings.Compare(e.baseApp.OperatorAddress(), address) == 0 {
		//		for segIdx := uint32(0); segIdx < segmentCount; segIdx++ {
		//			pieceKey := e.baseApp.PieceOp().ECPieceKey(currentGCObjectID, segIdx, uint32(rIdx))
		//			if objectInfo.GetRedundancyType() == storagetypes.REDUNDANCY_REPLICA_TYPE {
		//				pieceKey = e.baseApp.PieceOp().SegmentPieceKey(objectInfo.Id.Uint64(), segIdx)
		//			}
		//			// ignore this delete api error, TODO: refine gc workflow by enrich metadata index.
		//			deleteErr := e.baseApp.PieceStore().DeletePiece(ctx, pieceKey)
		//			log.CtxDebugw(ctx, "delete the secondary sp pieces",
		//				"object_info", objectInfo, "piece_key", pieceKey, "error", deleteErr)
		//		}
		//	}
		//}
		// ignore this delete api error, TODO: refine gc workflow by enrich metadata index.
		deleteErr := e.baseApp.GfSpDB().DeleteObjectIntegrity(objectInfo.Id.Uint64())
		log.CtxDebugw(ctx, "delete the object integrity meta", "object_info", objectInfo, "error", deleteErr)
		task.SetCurrentBlockNumber(currentGCBlockID)
		task.SetLastDeletedObjectId(currentGCObjectID)
		metrics.GCObjectCounter.WithLabelValues(e.Name()).Inc()
		if taskIsCanceled = reportProgress(); taskIsCanceled {
			log.CtxErrorw(ctx, "gc object task has been canceled", "current_gc_object_info", objectInfo, "task_info", task.Info())
			return
		}
		log.CtxDebugw(ctx, "succeed to gc an object", "object_info", objectInfo, "deleted_at_block_id", currentGCBlockID)
		gcObjectNumber++
	}
	isSucceed = true
}

func (e *ExecuteModular) HandleGCZombiePieceTask(ctx context.Context, task coretask.GCZombiePieceTask) {
	log.CtxWarn(ctx, "gc zombie piece future support")
}

func (e *ExecuteModular) HandleGCMetaTask(ctx context.Context, task coretask.GCMetaTask) {
	log.CtxWarn(ctx, "gc meta future support")
}<|MERGE_RESOLUTION|>--- conflicted
+++ resolved
@@ -121,7 +121,6 @@
 	// regardless of whether the sp is as secondary or not, it needs to be set to the
 	// sealed state to let the manager clear the task.
 	task.SetSealed(true)
-<<<<<<< HEAD
 	// TODO:
 	//if int(task.GetReplicateIdx()) >= len(onChainObject.GetSecondarySpAddresses()) {
 	//	log.CtxErrorw(ctx, "failed to confirm receive task, replicate idx out of bounds",
@@ -135,63 +134,28 @@
 	//		"expect", onChainObject.GetSecondarySpAddresses()[int(task.GetReplicateIdx())],
 	//		"current", e.baseApp.OperatorAddress())
 	//	task.SetError(ErrSecondaryMismatch)
-	//	err = e.baseApp.GfSpDB().DeleteObjectIntegrity(task.GetObjectInfo().Id.Uint64())
-	//	if err != nil {
-	//		log.CtxErrorw(ctx, "failed to delete integrity")
-	//	}
-	//	var pieceKey string
-	//	segmentCount := e.baseApp.PieceOp().SegmentPieceCount(onChainObject.GetPayloadSize(),
-	//		task.GetStorageParams().GetMaxPayloadSize())
-	//	for i := uint32(0); i < segmentCount; i++ {
-	//		if task.GetObjectInfo().GetRedundancyType() == storagetypes.REDUNDANCY_EC_TYPE {
-	//			pieceKey = e.baseApp.PieceOp().ECPieceKey(onChainObject.Id.Uint64(),
-	//				i, task.GetReplicateIdx())
-	//		} else {
-	//			pieceKey = e.baseApp.PieceOp().SegmentPieceKey(onChainObject.Id.Uint64(), i)
-	//		}
-	//		err = e.baseApp.PieceStore().DeletePiece(ctx, pieceKey)
-	//		if err != nil {
-	//			log.CtxErrorw(ctx, "failed to delete piece data", "piece_key", pieceKey)
-	//		}
-	//	}
+	//	// TODO:: gc zombie task will gc the zombie piece, it is a conservative plan
+	//	//err = e.baseApp.GfSpDB().DeleteObjectIntegrity(task.GetObjectInfo().Id.Uint64())
+	//	//if err != nil {
+	//	//	log.CtxErrorw(ctx, "failed to delete integrity")
+	//	//}
+	//	//var pieceKey string
+	//	//segmentCount := e.baseApp.PieceOp().SegmentPieceCount(onChainObject.GetPayloadSize(),
+	//	//	task.GetStorageParams().GetMaxPayloadSize())
+	//	//for i := uint32(0); i < segmentCount; i++ {
+	//	//	if task.GetObjectInfo().GetRedundancyType() == storagetypes.REDUNDANCY_EC_TYPE {
+	//	//		pieceKey = e.baseApp.PieceOp().ECPieceKey(onChainObject.Id.Uint64(),
+	//	//			i, task.GetReplicateIdx())
+	//	//	} else {
+	//	//		pieceKey = e.baseApp.PieceOp().SegmentPieceKey(onChainObject.Id.Uint64(), i)
+	//	//	}
+	//	//	err = e.baseApp.PieceStore().DeletePiece(ctx, pieceKey)
+	//	//	if err != nil {
+	//	//		log.CtxErrorw(ctx, "failed to delete piece data", "piece_key", pieceKey)
+	//	//	}
+	//	//}
 	//	return
 	//}
-=======
-	if int(task.GetReplicateIdx()) >= len(onChainObject.GetSecondarySpAddresses()) {
-		log.CtxErrorw(ctx, "failed to confirm receive task, replicate idx out of bounds",
-			"replicate_idx", task.GetReplicateIdx(),
-			"secondary_sp_len", len(onChainObject.GetSecondarySpAddresses()))
-		task.SetError(ErrReplicateIdsOutOfBounds)
-		return
-	}
-	if onChainObject.GetSecondarySpAddresses()[int(task.GetReplicateIdx())] != e.baseApp.OperatorAddress() {
-		log.CtxErrorw(ctx, "failed to confirm receive task, secondary sp mismatch",
-			"expect", onChainObject.GetSecondarySpAddresses()[int(task.GetReplicateIdx())],
-			"current", e.baseApp.OperatorAddress())
-		task.SetError(ErrSecondaryMismatch)
-		// TODO:: gc zombie task will gc the zombie piece, it is a conservative plan
-		//err = e.baseApp.GfSpDB().DeleteObjectIntegrity(task.GetObjectInfo().Id.Uint64())
-		//if err != nil {
-		//	log.CtxErrorw(ctx, "failed to delete integrity")
-		//}
-		//var pieceKey string
-		//segmentCount := e.baseApp.PieceOp().SegmentPieceCount(onChainObject.GetPayloadSize(),
-		//	task.GetStorageParams().GetMaxPayloadSize())
-		//for i := uint32(0); i < segmentCount; i++ {
-		//	if task.GetObjectInfo().GetRedundancyType() == storagetypes.REDUNDANCY_EC_TYPE {
-		//		pieceKey = e.baseApp.PieceOp().ECPieceKey(onChainObject.Id.Uint64(),
-		//			i, task.GetReplicateIdx())
-		//	} else {
-		//		pieceKey = e.baseApp.PieceOp().SegmentPieceKey(onChainObject.Id.Uint64(), i)
-		//	}
-		//	err = e.baseApp.PieceStore().DeletePiece(ctx, pieceKey)
-		//	if err != nil {
-		//		log.CtxErrorw(ctx, "failed to delete piece data", "piece_key", pieceKey)
-		//	}
-		//}
-		return
-	}
->>>>>>> 7caaba0b
 	log.CtxDebugw(ctx, "succeed to handle confirm receive piece task")
 }
 
