package executor

import (
	"bytes"
	"context"
	"encoding/hex"
	"github.com/prysmaticlabs/prysm/crypto/bls"
	"math"
	"sync"
	"time"

	sdkmath "cosmossdk.io/math"
	"github.com/bnb-chain/greenfield-common/go/hash"
	"github.com/bnb-chain/greenfield-common/go/redundancy"
	"github.com/bnb-chain/greenfield-storage-provider/base/types/gfsptask"
	"github.com/bnb-chain/greenfield-storage-provider/core/spdb"
	coretask "github.com/bnb-chain/greenfield-storage-provider/core/task"
	"github.com/bnb-chain/greenfield-storage-provider/pkg/log"
	"github.com/bnb-chain/greenfield-storage-provider/pkg/metrics"
	sptypes "github.com/bnb-chain/greenfield/x/sp/types"
	storagetypes "github.com/bnb-chain/greenfield/x/storage/types"
)

func (e *ExecuteModular) HandleReplicatePieceTask(ctx context.Context, task coretask.ReplicatePieceTask) {
	var (
		err       error
		approvals []*gfsptask.GfSpReplicatePieceApprovalTask
	)
	startReplicateTime := time.Now()
	defer func() {
		task.SetError(err)
		metrics.PerfUploadTimeHistogram.WithLabelValues("background_replicate_time").Observe(time.Since(startReplicateTime).Seconds())
	}()
	if task == nil || task.GetObjectInfo() == nil || task.GetStorageParams() == nil {
		err = ErrDanglingPointer
		return
	}
	low := task.GetStorageParams().VersionedParams.GetRedundantDataChunkNum() +
		task.GetStorageParams().VersionedParams.GetRedundantParityChunkNum()
	high := math.Ceil(float64(low) * e.askReplicateApprovalExFactor)
	rAppTask := &gfsptask.GfSpReplicatePieceApprovalTask{}
	rAppTask.InitApprovalReplicatePieceTask(task.GetObjectInfo(), task.GetStorageParams(),
		e.baseApp.TaskPriority(rAppTask), e.baseApp.OperatorAddress())
	askReplicateApprovalTime := time.Now()
	// TODO: remove it
	approvals, err = e.AskReplicatePieceApproval(ctx, rAppTask, int(low),
		int(high), e.askReplicateApprovalTimeout)
	metrics.PerfUploadTimeHistogram.WithLabelValues("background_ask_p2p_approval_time").Observe(time.Since(askReplicateApprovalTime).Seconds())
	metrics.PerfUploadTimeHistogram.WithLabelValues("background_task_p2p_end_time").Observe(time.Since(startReplicateTime).Seconds())
	if err != nil {
		log.CtxErrorw(ctx, "failed get approvals", "error", err)
		return
	}
	replicatePieceTotalTime := time.Now()
	err = e.handleReplicatePiece(ctx, task, approvals)
	metrics.PerfUploadTimeHistogram.WithLabelValues("background_replicate_object_time").Observe(time.Since(replicatePieceTotalTime).Seconds())
	metrics.PerfUploadTimeHistogram.WithLabelValues("background_task_replicate_object_end_time").Observe(time.Since(startReplicateTime).Seconds())
	if err != nil {
		log.CtxErrorw(ctx, "failed to replicate piece", "error", err)
		return
	}
	log.CtxDebugw(ctx, "succeed to replicate all pieces")

	blsSig, err := bls.MultipleSignaturesFromBytes(task.GetSecondarySignatures())
	if err != nil {
		return
	}
	// combine seal object
	sealMsg := &storagetypes.MsgSealObject{
<<<<<<< HEAD
		Operator:                    e.baseApp.OperateAddress(),
		BucketName:                  task.GetObjectInfo().GetBucketName(),
		ObjectName:                  task.GetObjectInfo().GetObjectName(),
		GlobalVirtualGroupId:        task.GetObjectInfo().GetLocalVirtualGroupId(),
		SecondarySpBlsAggSignatures: bls.AggregateSignatures(blsSig).Marshal(),
=======
		Operator:   e.baseApp.OperatorAddress(),
		BucketName: task.GetObjectInfo().GetBucketName(),
		ObjectName: task.GetObjectInfo().GetObjectName(),
		// SecondarySpAddresses:  task.GetSecondaryAddresses(),
		SecondarySpSignatures: task.GetSecondarySignatures(),
>>>>>>> d7a3812a
	}
	sealTime := time.Now()
	sealErr := e.sealObject(ctx, task, sealMsg)
	metrics.PerfUploadTimeHistogram.WithLabelValues("background_seal_object_time").Observe(time.Since(sealTime).Seconds())
	metrics.PerfUploadTimeHistogram.WithLabelValues("background_task_seal_object_end_time").Observe(time.Since(startReplicateTime).Seconds())
	if sealErr == nil {
		task.SetSealed(true)
	}
	log.CtxDebugw(ctx, "finish combine seal object", "error", sealErr)
}

func (e *ExecuteModular) AskReplicatePieceApproval(ctx context.Context, task coretask.ApprovalReplicatePieceTask,
	low, high int, timeout int64) (
	[]*gfsptask.GfSpReplicatePieceApprovalTask, error) {
	var (
		err       error
		approvals []*gfsptask.GfSpReplicatePieceApprovalTask
		spInfo    *sptypes.StorageProvider
	)
	p2pTime := time.Now()
	approvals, err = e.baseApp.GfSpClient().AskSecondaryReplicatePieceApproval(ctx, task, low, high, timeout)
	metrics.PerfUploadTimeHistogram.WithLabelValues("background_p2p_protocol_time").Observe(time.Since(p2pTime).Seconds())
	metrics.PerfUploadTimeHistogram.WithLabelValues("background_p2p_protocol_end_time").Observe(time.Since(p2pTime).Seconds())
	if err != nil {
		return nil, err
	}
	if len(approvals) < low {
		log.CtxErrorw(ctx, "failed to get sufficient sp approval from p2p protocol")
		return nil, ErrInsufficientApproval
	}
	spDBTime := time.Now()
	for _, approval := range approvals {
		spInfo, err = e.baseApp.GfSpDB().GetSpByAddress(
			approval.GetApprovedSpOperatorAddress(),
			spdb.OperatorAddressType)
		if err != nil {
			log.CtxErrorw(ctx, "failed to get sp info from db", "error", err)
			continue
		}
		approval.SetApprovedSpEndpoint(spInfo.GetEndpoint())
		approval.SetApprovedSpApprovalAddress(spInfo.GetApprovalAddress())
	}
	metrics.PerfUploadTimeHistogram.WithLabelValues("background_sp_db_time").Observe(time.Since(spDBTime).Seconds())
	metrics.PerfUploadTimeHistogram.WithLabelValues("background_sp_db_end_time").Observe(time.Since(p2pTime).Seconds())
	if len(approvals) < low {
		log.CtxErrorw(ctx, "failed to get sufficient sp info from db")
		return nil, ErrGfSpDB
	}
	return approvals, nil
}

func (e *ExecuteModular) handleReplicatePiece(ctx context.Context, rTask coretask.ReplicatePieceTask,
	backUpApprovals []*gfsptask.GfSpReplicatePieceApprovalTask) (err error) {
	var (
		wg       sync.WaitGroup
		pieceKey string
		segCount = e.baseApp.PieceOp().SegmentPieceCount(
			rTask.GetObjectInfo().GetPayloadSize(),
			rTask.GetStorageParams().VersionedParams.GetMaxSegmentSize())
		replCount = rTask.GetStorageParams().VersionedParams.GetRedundantDataChunkNum() +
			rTask.GetStorageParams().VersionedParams.GetRedundantParityChunkNum()
		record              = make([]bool, replCount)
		secondaryAddresses  = make([]string, replCount)
		secondarySignatures = make([][]byte, replCount)
		approvals           = make([]coretask.ApprovalReplicatePieceTask, replCount)
		finish              bool
	)
	resetApprovals := func() (bool, error) {
		doneAll := true
		for rIdx, done := range record {
			if !done {
				doneAll = false
				if len(backUpApprovals) == 0 {
					return finish, ErrExhaustedApproval
				}
				approvals[rIdx] = backUpApprovals[0]
				backUpApprovals = backUpApprovals[1:]
			}
		}
		return doneAll, nil
	}
	doReplicateECPiece := func(pieceIdx uint32, data [][]byte) {
		for rIdx, done := range record {
			if !done {
				wg.Add(1)
				go e.doReplicatePiece(ctx, &wg, rTask, approvals[rIdx],
					uint32(rIdx), pieceIdx, data[rIdx])
			}
		}
		wg.Wait()
	}
	doReplicateSegmentPiece := func(pieceIdx uint32, data []byte) {
		for rIdx, done := range record {
			if !done {
				wg.Add(1)
				go e.doReplicatePiece(ctx, &wg, rTask, approvals[rIdx],
					uint32(rIdx), pieceIdx, data)
			}
		}
		wg.Wait()
	}
	doneReplicate := func() {
		for rIdx, done := range record {
			if !done {
				_, signature, innerErr := e.doneReplicatePiece(ctx, rTask, approvals[rIdx], uint32(rIdx))
				if innerErr == nil {
					secondaryAddresses[rIdx] = approvals[rIdx].GetApprovedSpOperatorAddress()
					secondarySignatures[rIdx] = signature
					record[rIdx] = true
					metrics.ReplicateSucceedCounter.WithLabelValues(e.Name()).Inc()
				} else {
					metrics.ReplicateFailedCounter.WithLabelValues(e.Name()).Inc()
				}
			}
		}
	}
	for {
		finish, err = resetApprovals()
		if err != nil {
			log.CtxErrorw(ctx, "failed to pick up sp", "error", err)
			return err
		}
		if finish {
			rTask.SetSecondaryAddresses(secondaryAddresses)
			rTask.SetSecondarySignatures(secondarySignatures)
			log.CtxDebugw(ctx, "success to replicate all pieces")
			return nil
		}
		pieceTime := time.Now()
		for pIdx := uint32(0); pIdx < segCount; pIdx++ {
			pieceKey = e.baseApp.PieceOp().SegmentPieceKey(rTask.GetObjectInfo().Id.Uint64(), pIdx)
			pieceTime := time.Now()
			segData, err := e.baseApp.PieceStore().GetPiece(ctx, pieceKey, 0, -1)
			metrics.PerfUploadTimeHistogram.WithLabelValues("background_get_piece_time").Observe(time.Since(pieceTime).Seconds())
			metrics.PerfUploadTimeHistogram.WithLabelValues("background_get_piece_end_time").Observe(time.Since(time.Unix(rTask.GetCreateTime(), 0)).Seconds())
			if err != nil {
				log.CtxErrorw(ctx, "failed to get segment data form piece store", "error", err)
				rTask.SetError(err)
				return err
			}
			if rTask.GetObjectInfo().GetRedundancyType() == storagetypes.REDUNDANCY_EC_TYPE {
				ecTime := time.Now()
				ecData, err := redundancy.EncodeRawSegment(segData,
					int(rTask.GetStorageParams().VersionedParams.GetRedundantDataChunkNum()),
					int(rTask.GetStorageParams().VersionedParams.GetRedundantParityChunkNum()))
				metrics.PerfUploadTimeHistogram.WithLabelValues("background_ec_time").Observe(time.Since(ecTime).Seconds())
				metrics.PerfUploadTimeHistogram.WithLabelValues("background_ec_end_time").Observe(time.Since(time.Unix(rTask.GetCreateTime(), 0)).Seconds())
				if err != nil {
					log.CtxErrorw(ctx, "failed to ec encode data", "error", err)
					rTask.SetError(err)
					return err
				}
				doReplicateECPiece(pIdx, ecData)
			} else {
				doReplicateSegmentPiece(pIdx, segData)
			}
		}
		metrics.PerfUploadTimeHistogram.WithLabelValues("background_replicate_all_piece_time").Observe(time.Since(pieceTime).Seconds())
		metrics.PerfUploadTimeHistogram.WithLabelValues("background_replicate_all_piece_end_time").Observe(time.Since(pieceTime).Seconds())
		doneTime := time.Now()
		doneReplicate()
		metrics.PerfUploadTimeHistogram.WithLabelValues("background_done_replicate_time").Observe(time.Since(doneTime).Seconds())
		metrics.PerfUploadTimeHistogram.WithLabelValues("background_done_replicate_piece_end_time").Observe(time.Since(pieceTime).Seconds())
	}
}

func (e *ExecuteModular) doReplicatePiece(ctx context.Context, waitGroup *sync.WaitGroup, rTask coretask.ReplicatePieceTask,
	approval coretask.ApprovalReplicatePieceTask, replicateIdx uint32, pieceIdx uint32, data []byte) (err error) {
	var signature []byte
	metrics.ReplicatePieceSizeCounter.WithLabelValues(e.Name()).Add(float64(len(data)))
	startTime := time.Now()
	defer func() {
		metrics.ReplicatePieceTimeHistogram.WithLabelValues(e.Name()).Observe(time.Since(startTime).Seconds())
		waitGroup.Done()
	}()
	receive := &gfsptask.GfSpReceivePieceTask{}
	receive.InitReceivePieceTask(rTask.GetObjectInfo(), rTask.GetStorageParams(),
		e.baseApp.TaskPriority(rTask), replicateIdx, int32(pieceIdx), int64(len(data)))
	receive.SetPieceChecksum(hash.GenerateChecksum(data))
	ctx = log.WithValue(ctx, log.CtxKeyTask, receive.Key().String())
	signTime := time.Now()
	signature, err = e.baseApp.GfSpClient().SignReceiveTask(ctx, receive)
	metrics.PerfUploadTimeHistogram.WithLabelValues("background_sign_receive_time").Observe(time.Since(signTime).Seconds())
	metrics.PerfUploadTimeHistogram.WithLabelValues("background_sign_receive_end_time").Observe(time.Since(startTime).Seconds())
	if err != nil {
		log.CtxErrorw(ctx, "failed to sign receive task", "replicate_idx", replicateIdx,
			"piece_idx", pieceIdx, "error", err)
		return
	}
	receive.SetSignature(signature)
	replicateOnePieceTime := time.Now()
	err = e.baseApp.GfSpClient().ReplicatePieceToSecondary(ctx,
		approval.GetApprovedSpEndpoint(), approval, receive, data)
	metrics.PerfUploadTimeHistogram.WithLabelValues("background_replicate_one_piece_time").Observe(time.Since(replicateOnePieceTime).Seconds())
	metrics.PerfUploadTimeHistogram.WithLabelValues("background_replicate_one_piece_end_time").Observe(time.Since(startTime).Seconds())
	if err != nil {
		log.CtxErrorw(ctx, "failed to replicate piece", "replicate_idx", replicateIdx,
			"piece_idx", pieceIdx, "error", err)
		return
	}
	log.CtxDebugw(ctx, "success to replicate piece", "replicate_idx", replicateIdx,
		"piece_idx", pieceIdx)
	return
}

func (e *ExecuteModular) doneReplicatePiece(ctx context.Context, rTask coretask.ReplicatePieceTask,
	approval coretask.ApprovalReplicatePieceTask, replicateIdx uint32) ([]byte, []byte, error) {
	var (
		err           error
		integrity     []byte
		signature     []byte
		taskSignature []byte
	)
	receive := &gfsptask.GfSpReceivePieceTask{}
	receive.InitReceivePieceTask(rTask.GetObjectInfo(), rTask.GetStorageParams(),
		e.baseApp.TaskPriority(rTask), replicateIdx, -1, 0)
	signTime := time.Now()
	taskSignature, err = e.baseApp.GfSpClient().SignReceiveTask(ctx, receive)
	metrics.PerfUploadTimeHistogram.WithLabelValues("background_sign_receive_time").Observe(time.Since(signTime).Seconds())
	metrics.PerfUploadTimeHistogram.WithLabelValues("background_sign_receive_end_time").Observe(time.Since(signTime).Seconds())
	if err != nil {
		log.CtxErrorw(ctx, "failed to sign done receive task",
			"replicate_idx", replicateIdx, "error", err)
		return nil, nil, err
	}
	receive.SetSignature(taskSignature)
	doneReplicateTime := time.Now()
	integrity, signature, err = e.baseApp.GfSpClient().DoneReplicatePieceToSecondary(ctx,
		approval.GetApprovedSpEndpoint(), approval, receive)
	metrics.PerfUploadTimeHistogram.WithLabelValues("background_done_receive_http_time").Observe(time.Since(doneReplicateTime).Seconds())
	metrics.PerfUploadTimeHistogram.WithLabelValues("background_done_receive_http_end_time").Observe(time.Since(signTime).Seconds())
	if err != nil {
		log.CtxErrorw(ctx, "failed to done replicate piece",
			"endpoint", approval.GetApprovedSpEndpoint(),
			"replicate_idx", replicateIdx, "error", err)
		return nil, nil, err
	}
<<<<<<< HEAD

	// TODO get gvgId and blsPubKey from task
	var gvgId uint32
	var blsPubKey bls.PublicKey

	err = veritySignature(ctx, rTask.GetObjectInfo().Id.Uint64(), gvgId, integrity,
		storagetypes.GenerateHash(rTask.GetObjectInfo().GetChecksums()[:]), signature, blsPubKey)
=======
	if int(replicateIdx+1) >= len(rTask.GetObjectInfo().GetChecksums()) {
		log.CtxErrorw(ctx, "failed to done replicate piece, replicate idx out of bounds",
			"replicate_idx", replicateIdx)
		// "secondary_sp_len", len(rTask.GetObjectInfo().GetSecondarySpAddresses()))
		return nil, nil, ErrReplicateIdsOutOfBounds
	}
	veritySignatureTime := time.Now()
	err = veritySignature(ctx, rTask.GetObjectInfo().Id.Uint64(), integrity,
		rTask.GetObjectInfo().GetChecksums()[replicateIdx+1],
		approval.GetApprovedSpOperatorAddress(),
		approval.GetApprovedSpApprovalAddress(), signature)
	metrics.PerfUploadTimeHistogram.WithLabelValues("background_verity_seal_signature_time").Observe(time.Since(veritySignatureTime).Seconds())
	metrics.PerfUploadTimeHistogram.WithLabelValues("background_verity_seal_signature_end_time").Observe(time.Since(signTime).Seconds())
>>>>>>> d7a3812a
	if err != nil {
		log.CtxErrorw(ctx, "failed verify secondary signature",
			"endpoint", approval.GetApprovedSpEndpoint(),
			"replicate_idx", replicateIdx, "error", err)
		return nil, nil, err
	}
	log.CtxDebugw(ctx, "succeed to done replicate",
		"endpoint", approval.GetApprovedSpEndpoint(),
		"replicate_idx", replicateIdx)
	return integrity, signature, nil
}

func veritySignature(ctx context.Context, objectID uint64, gvgId uint32, integrity []byte, expectedIntegrity []byte, signature []byte, blsPubKey bls.PublicKey) error {
	if !bytes.Equal(expectedIntegrity, integrity) {
		log.CtxErrorw(ctx, "replicate sp invalid integrity", "integrity", hex.EncodeToString(integrity),
			"expect", hex.EncodeToString(expectedIntegrity))
		return ErrInvalidIntegrity
	}
	originMsgHash := storagetypes.NewSecondarySpSignDoc(sdkmath.NewUint(objectID), gvgId, integrity).GetSignBytes()
	err := storagetypes.VerifyBlsSignature(blsPubKey, originMsgHash, signature)
	if err != nil {
		log.CtxErrorw(ctx, "failed to verify signature", "error", err)
		return err
	}
	return nil
}<|MERGE_RESOLUTION|>--- conflicted
+++ resolved
@@ -4,6 +4,7 @@
 	"bytes"
 	"context"
 	"encoding/hex"
+	"github.com/bnb-chain/greenfield/types"
 	"github.com/prysmaticlabs/prysm/crypto/bls"
 	"math"
 	"sync"
@@ -66,20 +67,16 @@
 		return
 	}
 	// combine seal object
+
+	//todo get gvgId
+	gvgId := uint32(0)
+
 	sealMsg := &storagetypes.MsgSealObject{
-<<<<<<< HEAD
-		Operator:                    e.baseApp.OperateAddress(),
+		Operator:                    e.baseApp.OperatorAddress(),
 		BucketName:                  task.GetObjectInfo().GetBucketName(),
 		ObjectName:                  task.GetObjectInfo().GetObjectName(),
-		GlobalVirtualGroupId:        task.GetObjectInfo().GetLocalVirtualGroupId(),
+		GlobalVirtualGroupId:        gvgId,
 		SecondarySpBlsAggSignatures: bls.AggregateSignatures(blsSig).Marshal(),
-=======
-		Operator:   e.baseApp.OperatorAddress(),
-		BucketName: task.GetObjectInfo().GetBucketName(),
-		ObjectName: task.GetObjectInfo().GetObjectName(),
-		// SecondarySpAddresses:  task.GetSecondaryAddresses(),
-		SecondarySpSignatures: task.GetSecondarySignatures(),
->>>>>>> d7a3812a
 	}
 	sealTime := time.Now()
 	sealErr := e.sealObject(ctx, task, sealMsg)
@@ -317,15 +314,6 @@
 			"replicate_idx", replicateIdx, "error", err)
 		return nil, nil, err
 	}
-<<<<<<< HEAD
-
-	// TODO get gvgId and blsPubKey from task
-	var gvgId uint32
-	var blsPubKey bls.PublicKey
-
-	err = veritySignature(ctx, rTask.GetObjectInfo().Id.Uint64(), gvgId, integrity,
-		storagetypes.GenerateHash(rTask.GetObjectInfo().GetChecksums()[:]), signature, blsPubKey)
-=======
 	if int(replicateIdx+1) >= len(rTask.GetObjectInfo().GetChecksums()) {
 		log.CtxErrorw(ctx, "failed to done replicate piece, replicate idx out of bounds",
 			"replicate_idx", replicateIdx)
@@ -333,13 +321,15 @@
 		return nil, nil, ErrReplicateIdsOutOfBounds
 	}
 	veritySignatureTime := time.Now()
-	err = veritySignature(ctx, rTask.GetObjectInfo().Id.Uint64(), integrity,
-		rTask.GetObjectInfo().GetChecksums()[replicateIdx+1],
-		approval.GetApprovedSpOperatorAddress(),
-		approval.GetApprovedSpApprovalAddress(), signature)
+	// TODO get gvgId and blsPubKey from task, bls pub key alreay injected via key manager for current sp
+	var gvgId uint32
+	var blsPubKey bls.PublicKey
+
+	err = veritySignature(ctx, rTask.GetObjectInfo().Id.Uint64(), gvgId, integrity,
+		storagetypes.GenerateHash(rTask.GetObjectInfo().GetChecksums()[:]), signature, blsPubKey)
+
 	metrics.PerfUploadTimeHistogram.WithLabelValues("background_verity_seal_signature_time").Observe(time.Since(veritySignatureTime).Seconds())
 	metrics.PerfUploadTimeHistogram.WithLabelValues("background_verity_seal_signature_end_time").Observe(time.Since(signTime).Seconds())
->>>>>>> d7a3812a
 	if err != nil {
 		log.CtxErrorw(ctx, "failed verify secondary signature",
 			"endpoint", approval.GetApprovedSpEndpoint(),
@@ -358,8 +348,8 @@
 			"expect", hex.EncodeToString(expectedIntegrity))
 		return ErrInvalidIntegrity
 	}
-	originMsgHash := storagetypes.NewSecondarySpSignDoc(sdkmath.NewUint(objectID), gvgId, integrity).GetSignBytes()
-	err := storagetypes.VerifyBlsSignature(blsPubKey, originMsgHash, signature)
+	originMsgHash := storagetypes.NewSecondarySpSealObjectSignDoc(sdkmath.NewUint(objectID), gvgId, integrity).GetSignBytes()
+	err := types.VerifyBlsSignature(blsPubKey, originMsgHash, signature)
 	if err != nil {
 		log.CtxErrorw(ctx, "failed to verify signature", "error", err)
 		return err
