--- conflicted
+++ resolved
@@ -114,20 +114,7 @@
 					return ErrPieceStore
 				}
 			}
-<<<<<<< HEAD
 			if !bytes.Equal(hash.GenerateIntegrityHash(checksums), uploadObjectTask.GetObjectInfo().GetChecksums()[0]) {
-=======
-			startSignSignature := time.Now()
-			signature, integrity, err = u.baseApp.GfSpClient().SignIntegrityHash(ctx,
-				uploadObjectTask.GetObjectInfo().Id.Uint64(), checksums)
-			metrics.PerfPutObjectTime.WithLabelValues("uploader_put_object_sign_integrity_cost").Observe(time.Since(startSignSignature).Seconds())
-			metrics.PerfPutObjectTime.WithLabelValues("uploader_put_object_sign_integrity_end").Observe(time.Since(startTime).Seconds())
-			if err != nil {
-				log.CtxErrorw(ctx, "failed to sign the integrity hash", "error", err)
-				return err
-			}
-			if !bytes.Equal(integrity, uploadObjectTask.GetObjectInfo().GetChecksums()[0]) {
->>>>>>> ab84b7f7
 				log.CtxErrorw(ctx, "failed to put object due to check integrity hash not consistent",
 					"actual_integrity", hex.EncodeToString(integrity),
 					"expected_integrity", hex.EncodeToString(uploadObjectTask.GetObjectInfo().GetChecksums()[0]))
