--- conflicted
+++ resolved
@@ -28,17 +28,12 @@
 )
 
 const (
-<<<<<<< HEAD
-	bucketCacheSize        = int(100)
-	bucketCacheExpire      = 30 * time.Minute
+	bucketCacheSize   = int(100)
+	bucketCacheExpire = 30 * time.Minute
+
+	SigExpireTimeSecond    = 60 * 60
 	migrateGVGTaskMaxRetry = int(5)
 	blockInterval          = 3 * time.Second
-=======
-	bucketCacheSize   = int(100)
-	bucketCacheExpire = 30 * time.Minute
-
-	SigExpireTimeSecond = 60 * 60
->>>>>>> a3108484
 )
 
 var _ vgmgr.GVGPickFilter = &PickDestGVGFilter{}
@@ -109,42 +104,24 @@
 
 // BucketMigrateExecutePlan is used to manage bucket migrate process.
 type BucketMigrateExecutePlan struct {
-<<<<<<< HEAD
 	manager          *ManageModular
 	scheduler        *BucketMigrateScheduler
 	bucketID         uint64
 	gvgUnitMap       map[uint32]*BucketMigrateGVGExecuteUnit // gvgID -> BucketMigrateGVGExecuteUnit
 	stopSignal       chan struct{}                           // stop schedule
 	finishedGvgUnits map[uint32]struct{}                     // used to count the number of successful migrate units
-=======
-	manager    *ManageModular
-	scheduler  *BucketMigrateScheduler
-	bucketID   uint64
-	gvgUnitMap map[uint32]*BucketMigrateGVGExecuteUnit // gvgID -> BucketMigrateGVGExecuteUnit
-	stopSignal chan struct{}                           // stop schedule
-	finished   int                                     // used for count the number of successful migrate units
-	srcSP      *sptypes.StorageProvider
->>>>>>> a3108484
+	srcSP            *sptypes.StorageProvider
 }
 
 func newBucketMigrateExecutePlan(manager *ManageModular, bucketID uint64, scheduler *BucketMigrateScheduler, srcSp *sptypes.StorageProvider) *BucketMigrateExecutePlan {
 	executePlan := &BucketMigrateExecutePlan{
-<<<<<<< HEAD
 		manager:          manager,
 		scheduler:        scheduler,
 		bucketID:         bucketID,
 		gvgUnitMap:       make(map[uint32]*BucketMigrateGVGExecuteUnit),
 		stopSignal:       make(chan struct{}),
 		finishedGvgUnits: make(map[uint32]struct{}),
-=======
-		manager:    manager,
-		scheduler:  scheduler,
-		bucketID:   bucketID,
-		gvgUnitMap: make(map[uint32]*BucketMigrateGVGExecuteUnit),
-		stopSignal: make(chan struct{}),
-		finished:   0,
-		srcSP:      srcSp,
->>>>>>> a3108484
+		srcSP:            srcSp,
 	}
 
 	return executePlan
@@ -237,14 +214,13 @@
 		BucketName: bucket.BucketInfo.GetBucketName(), GvgMappings: gvgMappings, GlobalVirtualGroupFamilyId: vgfID}
 	txHash, txErr := plan.manager.baseApp.GfSpClient().CompleteMigrateBucket(context.Background(), migrateBucket)
 	if txErr != nil {
-		log.Infow("failed to send complete migrate bucket msg to chain", "msg", migrateBucket, "tx_hash", txHash, "err", txErr)
+		log.Errorw("failed to send complete migrate bucket msg to chain", "msg", migrateBucket, "tx_hash", txHash, "err", txErr)
 		return txErr
 	}
-	log.Infow("send complete migrate bucket msg to chain", "msg", migrateBucket, "tx_hash", txHash)
+	log.Infow("sent complete migrate bucket msg to chain", "msg", migrateBucket, "tx_hash", txHash)
 	return nil
 }
 
-<<<<<<< HEAD
 func (plan *BucketMigrateExecutePlan) rejectBucketMigration() error {
 	ctx, cancel := context.WithTimeout(context.Background(), 3*time.Second)
 	defer cancel()
@@ -259,10 +235,10 @@
 		log.Errorw("failed to send reject migrate bucket msg to chain", "msg", rejectMigrateBucket, "tx_hash", txHash, "err", txErr)
 		return txErr
 	}
-	log.Infow("send reject migrate bucket msg to chain", "msg", rejectMigrateBucket, "tx_hash", txHash)
+	log.Infow("sent reject migrate bucket msg to chain", "msg", rejectMigrateBucket, "tx_hash", txHash)
 	return nil
 }
-=======
+
 func (plan *BucketMigrateExecutePlan) syncBucketQuotaFromSrcSP(migrateExecuteUnit *BucketMigrateGVGExecuteUnit) error {
 	var (
 		signature []byte
@@ -309,11 +285,7 @@
 
 func (plan *BucketMigrateExecutePlan) updateMigrateGVGStatus(migrateKey string, task task.MigrateGVGTask, migrateExecuteUnit *BucketMigrateGVGExecuteUnit, migrateStatus MigrateStatus) error {
 
-	plan.finished++
-	migrateExecuteUnit.MigrateStatus = migrateStatus
->>>>>>> a3108484
-
-func (plan *BucketMigrateExecutePlan) updateMigrateGVGStatus(migrateKey string, migrateExecuteUnit *BucketMigrateGVGExecuteUnit, migrateStatus MigrateStatus) error {
+	// update migrate gvg status
 	err := plan.manager.baseApp.GfSpDB().UpdateMigrateGVGUnitStatus(migrateKey, int(migrateStatus))
 	if err != nil {
 		log.Errorw("update migrate gvg status", "migrate_key", migrateKey, "error", err)
@@ -323,10 +295,7 @@
 	plan.finishedGvgUnits[migrateExecuteUnit.SrcGVG.GetId()] = struct{}{}
 
 	// all migrate units success, send tx to chain
-<<<<<<< HEAD
 	if len(plan.finishedGvgUnits) == len(plan.gvgUnitMap) {
-=======
-	if plan.finished == len(plan.gvgUnitMap) {
 		// set bucket quota
 		err = plan.syncBucketQuotaFromSrcSP(migrateExecuteUnit)
 		if err != nil {
@@ -334,7 +303,6 @@
 			return err
 		}
 
->>>>>>> a3108484
 		err = plan.sendCompleteMigrateBucketTx(migrateExecuteUnit)
 		if err != nil {
 			log.Errorw("failed to send complete migrate bucket msg to chain", "error", err, "migrateExecuteUnit", migrateExecuteUnit)
@@ -395,6 +363,7 @@
 				if migrateGVGUnit.MigrateStatus != WaitForMigrate {
 					continue
 				}
+
 				migrateGVGTask := &gfsptask.GfSpMigrateGVGTask{}
 				migrateGVGTask.InitMigrateGVGTask(plan.manager.baseApp.TaskPriority(migrateGVGTask),
 					plan.bucketID, migrateGVGUnit.SrcGVG, piecestore.PrimarySPRedundancyIndex,
@@ -410,14 +379,12 @@
 				}
 				log.Debugw("success to push migrate gvg task to queue", "migrateGVGUnit", migrateGVGUnit, "migrateGVGTask", migrateGVGTask)
 
-				// update migrateStatus
-				err = plan.manager.baseApp.GfSpDB().UpdateMigrateGVGUnitStatus(migrateGVGUnit.Key(), int(migrateGVGUnit.MigrateStatus))
+				// Update database: migrateStatus to migrating
+				err = plan.manager.baseApp.GfSpDB().UpdateMigrateGVGUnitStatus(migrateGVGUnit.Key(), int(Migrating))
 				if err != nil {
 					log.Errorw("failed to update migrate gvg status", "gvg_unit", migrateGVGUnit, "error", err)
 					return
 				}
-
-				// Update database: migrateStatus to migrating
 				migrateGVGUnit.MigrateStatus = Migrating
 			}
 
@@ -511,11 +478,7 @@
 	if has {
 		value, ok := elem.(*storagetypes.BucketInfo)
 		if !ok {
-<<<<<<< HEAD
-			log.Debugw("failed to get bucketInfo from bucket cache", "key", key)
-=======
 			log.Debugw("failed to get bucket info from bucket cache", "key", key)
->>>>>>> a3108484
 			s.bucketCache.Delete(key)
 			err = QueryBucketInfoFromChainFunc()
 		} else {
@@ -583,29 +546,25 @@
 
 func (s *BucketMigrateScheduler) processEvents(migrateBucketEvents *types.ListMigrateBucketEvents) error {
 	// 1. process CancelEvents
-<<<<<<< HEAD
 	if migrateBucketEvents.CancelEvent != nil {
 		log.Infow("begin to process cancel events", "cancel_event", migrateBucketEvents.CancelEvent)
-		s.cancelMigrateBucket(migrateBucketEvents.CancelEvent.BucketId.Uint64())
-		log.Infow("succeed to process cancel events", "cancel_event", migrateBucketEvents.CancelEvent)
-=======
-	if migrateBucketEvents.CancelEvents != nil {
-		log.Infow("begin to process cancel events", "cancel_event", migrateBucketEvents.CancelEvents)
-		err := s.cancelMigrateBucket(migrateBucketEvents.CancelEvents.BucketId.Uint64())
-		if err != nil {
-			log.Infow("failed to process cancel events", "cancel_event", migrateBucketEvents.CancelEvents, "error", err)
-		}
-
+		err := s.cancelMigrateBucket(migrateBucketEvents.CancelEvent.BucketId.Uint64())
+		if err != nil {
+			log.Errorw("failed to process cancel events", "cancel_event", migrateBucketEvents.CancelEvent, "error", err)
+		}
 		return nil
->>>>>>> a3108484
 	}
 
 	// 2. process RejectEvents
 	if migrateBucketEvents.RejectEvent != nil {
 		log.Infow("begin to process reject events", "reject_event", migrateBucketEvents.RejectEvent)
-		s.cancelMigrateBucket(migrateBucketEvents.CancelEvent.BucketId.Uint64())
-		log.Infow("succeed to process reject events", "reject_event", migrateBucketEvents.RejectEvent)
-	}
+		err := s.cancelMigrateBucket(migrateBucketEvents.RejectEvent.BucketId.Uint64())
+		if err != nil {
+			log.Errorw("failed to process cancel events", "cancel_event", migrateBucketEvents.CancelEvent, "error", err)
+		}
+		return nil
+	}
+
 	// 3. process CompleteEvents
 	if migrateBucketEvents.CompleteEvent != nil {
 		return nil
@@ -1002,12 +961,7 @@
 	migrateKey := MakeBucketMigrateKey(migrateExecuteUnit.BucketID, migrateExecuteUnit.SrcGVG.GetId())
 
 	if task.GetFinished() {
-<<<<<<< HEAD
-		err = executePlan.updateMigrateGVGStatus(migrateKey, migrateExecuteUnit, Migrated)
-=======
-		migrateExecuteUnit.MigrateStatus = Migrated
 		err = executePlan.updateMigrateGVGStatus(migrateKey, task, migrateExecuteUnit, Migrated)
->>>>>>> a3108484
 		if err != nil {
 			log.Errorw("failed to update migrate gvg status", "migrate_key", migrateKey, "error", err)
 			return err
