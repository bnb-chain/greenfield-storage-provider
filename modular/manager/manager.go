--- conflicted
+++ resolved
@@ -324,15 +324,9 @@
 		log.CtxErrorw(ctx, "failed to update all sp list", "error", err)
 		return
 	}
-<<<<<<< HEAD
-	for _, spInfo := range spInfoList {
-		if strings.EqualFold(m.baseApp.OperatorAddress(), spInfo.OperatorAddress) {
-			if err = m.baseApp.GfSpDB().SetOwnSpInfo(spInfo); err != nil {
-=======
 	for _, sp := range spList {
-		if strings.EqualFold(m.baseApp.OperateAddress(), sp.OperatorAddress) {
+		if strings.EqualFold(m.baseApp.OperatorAddress(), sp.OperatorAddress) {
 			if err = m.baseApp.GfSpDB().SetOwnSpInfo(sp); err != nil {
->>>>>>> 9c0c438d
 				log.Errorw("failed to set own sp info", "error", err)
 				return
 			}
