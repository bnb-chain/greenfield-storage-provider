package manager

import (
	"context"
	"fmt"
	"math/rand"
	"sort"
	"strings"
	"sync"
	"sync/atomic"
	"time"

	sptypes "github.com/bnb-chain/greenfield/x/sp/types"
	storagetypes "github.com/bnb-chain/greenfield/x/storage/types"
	"golang.org/x/exp/slices"

	"github.com/bnb-chain/greenfield-storage-provider/base/gfspapp"
	"github.com/bnb-chain/greenfield-storage-provider/base/types/gfspserver"
	"github.com/bnb-chain/greenfield-storage-provider/base/types/gfsptask"
	"github.com/bnb-chain/greenfield-storage-provider/core/module"
	"github.com/bnb-chain/greenfield-storage-provider/core/rcmgr"
	"github.com/bnb-chain/greenfield-storage-provider/core/spdb"
	"github.com/bnb-chain/greenfield-storage-provider/core/task"
	"github.com/bnb-chain/greenfield-storage-provider/core/taskqueue"
	"github.com/bnb-chain/greenfield-storage-provider/core/vgmgr"
	"github.com/bnb-chain/greenfield-storage-provider/pkg/log"
	"github.com/bnb-chain/greenfield-storage-provider/pkg/metrics"
	"github.com/bnb-chain/greenfield-storage-provider/store/types"
	"github.com/bnb-chain/greenfield-storage-provider/util"
)

const (
	// DiscontinueBucketReason defines the reason for stop serving
	DiscontinueBucketReason = "testnet cleanup"

	// DiscontinueBucketLimit define the max buckets to fetch in a single request
	DiscontinueBucketLimit = int64(500)

	// RejectUnSealObjectRetry defines the retry number of sending reject unseal object tx.
	RejectUnSealObjectRetry = 3

	// RejectUnSealObjectTimeout defines the timeout of sending reject unseal object tx.
	RejectUnSealObjectTimeout = 3

	// DefaultBackupTaskTimeout defines the timeout of backing up task for dispatching
	DefaultBackupTaskTimeout = 1

	// ShadowIntegrity
	DefaultGCStaleVersionLimit = 10
)

var _ module.Manager = &ManageModular{}

type ManageModular struct {
	baseApp *gfspapp.GfSpBaseApp
	scope   rcmgr.ResourceScope

	taskCh        chan task.Task
	backupTaskNum int64
	backupTaskMux sync.Mutex

	// loading task at startup.
	enableLoadTask           bool
	loadTaskLimitToReplicate int
	loadTaskLimitToSeal      int
	loadTaskLimitToGC        int

	uploadQueue               taskqueue.TQueueOnStrategy
	resumableUploadQueue      taskqueue.TQueueOnStrategy
	replicateQueue            taskqueue.TQueueOnStrategyWithLimit
	sealQueue                 taskqueue.TQueueOnStrategyWithLimit
	receiveQueue              taskqueue.TQueueOnStrategyWithLimit
	gcObjectQueue             taskqueue.TQueueOnStrategyWithLimit
	gcZombieQueue             taskqueue.TQueueOnStrategyWithLimit
	gcMetaQueue               taskqueue.TQueueOnStrategyWithLimit
	gcBucketMigrationQueue    taskqueue.TQueueOnStrategyWithLimit
	gcStaleVersionObjectQueue taskqueue.TQueueOnStrategyWithLimit

	downloadQueue      taskqueue.TQueueOnStrategy
	challengeQueue     taskqueue.TQueueOnStrategy
	recoveryQueue      taskqueue.TQueueOnStrategyWithLimit
	migrateGVGQueue    taskqueue.TQueueOnStrategyWithLimit
	migrateGVGQueueMux sync.Mutex

	maxUploadObjectNumber int

	gcObjectTimeInterval  int
	gcBlockHeight         uint64
	gcObjectBlockInterval uint64
	gcSafeBlockDistance   uint64

	gcZombiePieceEnabled              bool
	gcZombiePieceTimeInterval         int
	gcZombiePieceObjectID             uint64
	gcZombiePieceObjectIDInterval     uint64
	gcZombiePieceSafeObjectIDDistance uint64

	gcMetaEnabled      bool
	gcMetaTimeInterval int

	gcStaleVersionObjectEnabled      bool
	gcStaleVersionObjectTimeInterval int

	gcExpiredOffChainAuthKeysEnabled      bool
	gcExpiredOffChainAuthKeysTimeInterval int

	syncConsensusInfoInterval uint64
	statisticsOutputInterval  int
	syncAvailableVGFInterval  int

	discontinueBucketEnabled       bool
	discontinueBucketTimeInterval  int
	discontinueBucketKeepAliveDays int

	spID                     uint32
	virtualGroupManager      vgmgr.VirtualGroupManager
	bucketMigrateScheduler   *BucketMigrateScheduler
	spExitScheduler          *SPExitScheduler
	enableBucketMigrateCache bool

	subscribeSPExitEventInterval        uint
	subscribeBucketMigrateEventInterval uint
	subscribeSwapOutEventInterval       uint

	loadReplicateTimeout int64
	loadSealTimeout      int64

	gvgPreferSPList []uint32

	recoveryFailedList []string

	recoverMtx      sync.RWMutex
	recoveryTaskMap map[string]string

	recoverObjectStats      *ObjectsSegmentsStats // objectId -> ObjectSegmentsStats
	recoverProcessCount     atomic.Int64
	verifyTerminationSignal atomic.Int64

	spBlackList          []uint32
	gvgBlackList         vgmgr.IDSet
	enableHealthyChecker bool

	enableTaskRetryScheduler    bool
	rejectUnsealThresholdSecond uint64
	taskRetryScheduler          *TaskRetryScheduler

	spMonthlyFreeQuota uint64
}

func (m *ManageModular) Name() string {
	return module.ManageModularName
}

func (m *ManageModular) Start(ctx context.Context) error {
	m.uploadQueue.SetRetireTaskStrategy(m.GCUploadObjectQueue)
	m.resumableUploadQueue.SetRetireTaskStrategy(m.GCResumableUploadObjectQueue)
	m.replicateQueue.SetRetireTaskStrategy(m.GCReplicatePieceQueue)
	m.replicateQueue.SetFilterTaskStrategy(m.FilterUploadingTask)
	m.sealQueue.SetRetireTaskStrategy(m.GCSealObjectQueue)
	m.sealQueue.SetFilterTaskStrategy(m.FilterUploadingTask)
	m.receiveQueue.SetRetireTaskStrategy(m.GCReceiveQueue)
	m.receiveQueue.SetFilterTaskStrategy(m.FilterReceiveTask)
	m.gcObjectQueue.SetRetireTaskStrategy(m.ResetGCObjectTask)
	m.gcObjectQueue.SetFilterTaskStrategy(m.FilterGCTask)
	m.gcZombieQueue.SetRetireTaskStrategy(m.ResetGCZombieTask)
	m.gcZombieQueue.SetFilterTaskStrategy(m.FilterGCTask)
	m.gcMetaQueue.SetRetireTaskStrategy(m.ResetGCMetaTask)
	m.gcMetaQueue.SetFilterTaskStrategy(m.FilterGCTask)
	m.downloadQueue.SetRetireTaskStrategy(m.GCCacheQueue)
	m.challengeQueue.SetRetireTaskStrategy(m.GCCacheQueue)
	m.recoveryQueue.SetRetireTaskStrategy(m.GCRecoverQueue)
	m.recoveryQueue.SetFilterTaskStrategy(m.FilterUploadingTask)
	m.migrateGVGQueue.SetRetireTaskStrategy(m.GCMigrateGVGQueue)
	m.migrateGVGQueue.SetFilterTaskStrategy(m.FilterGVGTask)
	m.gcBucketMigrationQueue.SetRetireTaskStrategy(m.ResetGCBucketMigrationQueue)
	m.gcBucketMigrationQueue.SetFilterTaskStrategy(m.FilterGCTask)
	m.gcStaleVersionObjectQueue.SetRetireTaskStrategy(m.ResetGCStaleVersionObjectQueue)
	m.gcStaleVersionObjectQueue.SetFilterTaskStrategy(m.FilterGCTask)

	scope, err := m.baseApp.ResourceManager().OpenService(m.Name())
	if err != nil {
		return err
	}
	m.scope = scope
	if err = m.LoadTaskFromDB(); err != nil {
		return err
	}
	m.gvgBlackList = make(map[uint32]struct{}, 0)

	if len(m.spBlackList) > 0 {
		for _, sspID := range m.spBlackList {
			sspJoinGVGs, err := m.baseApp.GfSpClient().ListGlobalVirtualGroupsBySecondarySP(ctx, sspID)
			if err != nil {
				log.Errorw("failed to list GVGs by secondary sp", "spID", sspID, "error", err)
				return err
			}
			for _, gvg := range sspJoinGVGs {
				m.gvgBlackList[gvg.Id] = struct{}{}
			}
		}
	}
	m.startTaskRetryScheduler()
	go m.delayStartMigrateScheduler()
	go m.eventLoop(ctx)
	return nil
}

func (m *ManageModular) startTaskRetryScheduler() {
	if !m.enableTaskRetryScheduler {
		log.Info("Skip to start task retry scheduler")
		return
	}
	m.taskRetryScheduler = NewTaskRetryScheduler(m)
	m.taskRetryScheduler.Start()
}

func (m *ManageModular) delayStartMigrateScheduler() {
	// delay start to wait metadata service ready.
	// migrate scheduler init depend metadata.
	for {
		time.Sleep(5 * time.Second)
		var err error
		if m.bucketMigrateScheduler == nil {
			if m.bucketMigrateScheduler, err = NewBucketMigrateScheduler(m); err != nil {
				log.Errorw("failed to new bucket migrate scheduler", "error", err)
				continue
			}
		}
		log.Info("succeed to start migrate scheduler")
		return
	}
}

func (m *ManageModular) eventLoop(ctx context.Context) {
	m.syncConsensusInfo(ctx)
	gcObjectTicker := time.NewTicker(time.Duration(m.gcObjectTimeInterval) * time.Second)
	gcZombiePieceTicker := time.NewTicker(time.Duration(m.gcZombiePieceTimeInterval) * time.Second)
	gcMetaTicker := time.NewTicker(time.Duration(m.gcMetaTimeInterval) * time.Second)
	syncConsensusInfoTicker := time.NewTicker(time.Duration(m.syncConsensusInfoInterval) * time.Second)
	statisticsTicker := time.NewTicker(time.Duration(m.statisticsOutputInterval) * time.Second)
	discontinueBucketTicker := time.NewTicker(time.Duration(m.discontinueBucketTimeInterval) * time.Second)
	gcObjectStaleVersionPieceTicker := time.NewTicker(time.Duration(m.gcStaleVersionObjectTimeInterval) * time.Second)
<<<<<<< HEAD
	gcExpiredOffChainAuthKeysTicker := time.NewTicker(time.Duration(m.gcExpiredOffChainAuthKeysTimeInterval) * time.Second)
=======
	syncAvailableVGFTicker := time.NewTicker(time.Duration(m.syncAvailableVGFInterval) * time.Second)
>>>>>>> 454b476a

	backupTaskTicker := time.NewTicker(time.Duration(DefaultBackupTaskTimeout) * time.Second)
	for {
		select {
		case <-ctx.Done():
			return
		case <-statisticsTicker.C:
			log.CtxDebug(ctx, m.Statistics())
		case <-syncConsensusInfoTicker.C:
			m.syncConsensusInfo(ctx)
		case <-backupTaskTicker.C:
			m.backUpTask()
		case <-gcObjectTicker.C:
			start := m.gcBlockHeight
			end := m.gcBlockHeight + m.gcObjectBlockInterval
			currentBlockHeight, err := m.baseApp.Consensus().CurrentHeight(ctx)
			if err != nil {
				log.CtxErrorw(ctx, "failed to get current block height for gc object and try again later", "error", err)
				continue
			}
			if end+m.gcSafeBlockDistance > currentBlockHeight {
				log.CtxErrorw(ctx, "current block number less safe distance and try again later",
					"start_gc_block_height", start,
					"end_gc_block_height", end,
					"safe_distance", m.gcSafeBlockDistance,
					"current_block_height", currentBlockHeight)
				continue
			}
			task := &gfsptask.GfSpGCObjectTask{}
			task.InitGCObjectTask(m.baseApp.TaskPriority(task), start, end, m.baseApp.TaskTimeout(task, 0))
			err = m.gcObjectQueue.Push(task)
			if err == nil {
				metrics.GCBlockNumberGauge.WithLabelValues(ManagerGCBlockNumber).Set(float64(m.gcBlockHeight))
				m.gcBlockHeight = end + 1

				if err = m.baseApp.GfSpDB().InsertGCObjectProgress(&spdb.GCObjectMeta{
					TaskKey:          task.Key().String(),
					StartBlockHeight: start,
					EndBlockHeight:   end,
				}); err != nil {
					log.CtxErrorw(ctx, "failed to init the gc object task", "error", err)
					continue
				}
			}
			log.CtxErrorw(ctx, "generate a gc object task", "task_info", task.Info(), "error", err)
		case <-gcZombiePieceTicker.C:
			if !m.gcZombiePieceEnabled {
				continue
			}
			start := m.gcZombiePieceObjectID
			end := m.gcZombiePieceObjectID + m.gcZombiePieceObjectIDInterval
			currentMaxObjectID, err := m.baseApp.GfSpClient().GetLatestObjectID(ctx)
			if err != nil {
				log.CtxErrorw(ctx, "failed to get current max object id for gc zombie piece and try again later", "error", err)
				continue
			}
			if end+m.gcZombiePieceSafeObjectIDDistance > currentMaxObjectID {
				log.CtxErrorw(ctx, "current object id number less safe distance and try again later",
					"start_gc_object_id", start, "end_gc_object_id", end,
					"safe_object_id_distance", m.gcZombiePieceSafeObjectIDDistance, "current_max_object_id", currentMaxObjectID)
				// from 0 again later
				m.gcZombiePieceObjectID = 0
				continue
			}
			task := &gfsptask.GfSpGCZombiePieceTask{}
			task.InitGCZombiePieceTask(m.baseApp.TaskPriority(task), start, end, m.baseApp.TaskTimeout(task, 0))
			err = m.gcZombieQueue.Push(task)
			if err != nil {
				log.CtxErrorw(ctx, "failed to push gc zombie piece task", "error", err)
				continue
			}
			m.gcZombiePieceObjectID = end + 1
			log.CtxDebugw(ctx, "succeed to push gc zombie task to queue", "task_info", task.Info())
		case <-gcMetaTicker.C:
			if !m.gcMetaEnabled {
				continue
			}
			var err error
			task := &gfsptask.GfSpGCMetaTask{}
			task.InitGCMetaTask(m.baseApp.TaskPriority(task), m.baseApp.TaskTimeout(task, 0))
			err = m.gcMetaQueue.Push(task)
			if err != nil {
				log.CtxErrorw(ctx, "failed to push gc meta task", "error", err)
				continue
			}
			log.CtxDebugw(ctx, "succeed to push gc meta task to queue", "task_info", task.Info())
		case <-discontinueBucketTicker.C:
			if !m.discontinueBucketEnabled {
				continue
			}
			go m.discontinueBuckets(ctx)
			log.Infow("finished to discontinue buckets", "time", time.Now())
		case <-gcObjectStaleVersionPieceTicker.C:
			if !m.gcStaleVersionObjectEnabled {
				continue
			}
			go m.gcObjectStaleVersionPiece(ctx)
<<<<<<< HEAD

		case <-gcExpiredOffChainAuthKeysTicker.C:
			if !m.gcExpiredOffChainAuthKeysEnabled {
				continue
			}
			go m.gcExpiredOffChainAuthKeys(ctx)
=======
		case <-syncAvailableVGFTicker.C:
			go m.syncAvailableVGF(ctx)
>>>>>>> 454b476a
		}

	}
}

func (m *ManageModular) gcObjectStaleVersionPiece(ctx context.Context) {
	shadowIntegrityMetas, err := m.baseApp.GfSpDB().ListShadowIntegrityMeta()
	if err != nil {
		log.CtxErrorw(ctx, "failed to query shadow integrity meta list", "error", err)
		return
	}
	if len(shadowIntegrityMetas) == 0 {
		log.Debugw("No shadowIntegrityMetas found in DB")
		return
	}
	for _, meta := range shadowIntegrityMetas {
		task := &gfsptask.GfSpGCStaleVersionObjectTask{}
		task.InitGCStaleVersionObjectTask(m.baseApp.TaskPriority(task),
			meta.ObjectID,
			meta.RedundancyIndex,
			meta.IntegrityChecksum,
			meta.PieceChecksumList,
			meta.Version,
			m.baseApp.TaskTimeout(task, 0))
		err = m.gcStaleVersionObjectQueue.Push(task)
		if err != nil {
			log.CtxErrorw(ctx, "failed to push gc stale version object task task", "error", err)
			continue
		}
		log.CtxDebugw(ctx, "succeed to push gc stale version object task to queue", "task_info", task.Info())
	}
}

func (m *ManageModular) gcExpiredOffChainAuthKeys(ctx context.Context) {
	log.CtxInfow(ctx, "gcExpiredOffChainAuthKeys starts to execute")
	err := m.baseApp.GfSpDB().ClearExpiredOffChainAuthKeys()
	if err != nil {
		log.CtxErrorw(ctx, "failed to gc ExpiredOffChainAuthKeys", "error", err)
		return
	}

	log.CtxInfow(ctx, "gcExpiredOffChainAuthKeys ends")
}

func (m *ManageModular) discontinueBuckets(ctx context.Context) {
	createAt := time.Now().AddDate(0, 0, -m.discontinueBucketKeepAliveDays)
	spID, err := m.getSPID()
	if err != nil {
		log.Errorw("failed to query sp id", "error", err)
		return
	}
	buckets, err := m.baseApp.GfSpClient().ListExpiredBucketsBySp(context.Background(),
		createAt.Unix(), spID, DiscontinueBucketLimit)
	if err != nil {
		log.Errorw("failed to query expired buckets", "error", err)
		return
	}

	for _, bucket := range buckets {
		time.Sleep(1 * time.Second)
		log.Infow("start to discontinue bucket", "bucket_name", bucket.BucketInfo.BucketName)
		discontinueBucket := &storagetypes.MsgDiscontinueBucket{
			BucketName: bucket.BucketInfo.BucketName,
			Reason:     DiscontinueBucketReason,
		}
		_, err = m.baseApp.GfSpClient().DiscontinueBucket(ctx, discontinueBucket)
		if err != nil {
			log.Errorw("failed to discontinue bucket on chain", "bucket_name",
				discontinueBucket.BucketName, "error", err)
			continue
		} else {
			log.Infow("succeed to discontinue bucket", "bucket_name",
				discontinueBucket.BucketName)
		}
	}
}

func (m *ManageModular) Stop(ctx context.Context) error {
	m.scope.Release()
	return nil
}

func (m *ManageModular) ReserveResource(ctx context.Context, state *rcmgr.ScopeStat) (rcmgr.ResourceScopeSpan, error) {
	span, err := m.scope.BeginSpan()
	if err != nil {
		log.CtxErrorw(ctx, "failed to begin span", "error", err)
		return nil, err
	}
	err = span.ReserveResources(state)
	if err != nil {
		log.CtxErrorw(ctx, "failed to reserve resource", "error", err)
		return nil, err
	}
	return span, nil
}

func (m *ManageModular) ReleaseResource(ctx context.Context, span rcmgr.ResourceScopeSpan) {
	span.Done()
}

func (m *ManageModular) LoadTaskFromDB() error {
	if !m.enableLoadTask {
		log.Info("skip load tasks from db")
		return nil
	}

	var (
		err                          error
		replicateMetas               []*spdb.UploadObjectMeta
		generateReplicateTaskCounter int
		sealMetas                    []*spdb.UploadObjectMeta
		generateSealTaskCounter      int
		gcObjectMetas                []*spdb.GCObjectMeta
		generateGCObjectTaskCounter  int
	)

	assignShadowObjectInfo := func(objectInfo *storagetypes.ObjectInfo) error {
		shadowObject, err := m.baseApp.Consensus().QueryShadowObjectInfo(context.Background(), objectInfo.BucketName, objectInfo.ObjectName)
		if err != nil {
			return err
		}
		// the shadowObjectInfo will be injected into the objectInfo and passed to related Tasks.
		// e.g. UploadObjectTask, ReceivePieceTask, SealObjetTask
		objectInfo.PayloadSize = shadowObject.PayloadSize
		objectInfo.Version = shadowObject.Version
		objectInfo.Checksums = shadowObject.Checksums
		objectInfo.UpdatedAt = shadowObject.UpdatedAt
		return nil
	}

	log.Info("start to load task from sp db")

	replicateMetas, err = m.baseApp.GfSpDB().GetUploadMetasToReplicate(m.loadTaskLimitToReplicate, m.loadReplicateTimeout)
	if err != nil {
		log.Errorw("failed to load replicate task from sp db", "error", err)
		return err
	}
	for _, meta := range replicateMetas {
		objectInfo, queryErr := m.baseApp.Consensus().QueryObjectInfoByID(context.Background(), util.Uint64ToString(meta.ObjectID))
		if queryErr != nil {
			log.Errorw("failed to query object info and continue", "object_id", meta.ObjectID, "error", queryErr)
			continue
		}
		if objectInfo.GetIsUpdating() {
			err = assignShadowObjectInfo(objectInfo)
			if err != nil {
				return err
			}
		} else if objectInfo.GetObjectStatus() != storagetypes.OBJECT_STATUS_CREATED {
			log.Infow("object is not in create status and continue", "object_info", objectInfo)
			continue
		}
		storageParams, queryErr := m.baseApp.Consensus().QueryStorageParamsByTimestamp(context.Background(), objectInfo.GetLatestUpdatedTime())
		if queryErr != nil {
			log.Errorw("failed to query storage param and continue", "object_id", meta.ObjectID, "error", queryErr)
			continue
		}
		replicateTask := &gfsptask.GfSpReplicatePieceTask{}
		replicateTask.InitReplicatePieceTask(objectInfo, storageParams, m.baseApp.TaskPriority(replicateTask),
			m.baseApp.TaskTimeout(replicateTask, objectInfo.GetPayloadSize()), m.baseApp.TaskMaxRetry(replicateTask))

		if meta.GlobalVirtualGroupID == 0 {
			bucketInfo, err := m.baseApp.GfSpClient().GetBucketByBucketName(context.Background(), objectInfo.BucketName, true)
			if err != nil || bucketInfo == nil {
				log.Errorw("failed to get bucket by bucket name", "bucket", bucketInfo, "error", err)
				return err
			}
			gvgMeta, err := m.pickGlobalVirtualGroup(context.Background(), bucketInfo.BucketInfo.GlobalVirtualGroupFamilyId, storageParams)
			log.Infow("pick global virtual group", "gvg_meta", gvgMeta, "error", err)
			if err != nil {
				return err
			}
			replicateTask.GlobalVirtualGroupId = gvgMeta.ID
			replicateTask.SecondaryEndpoints = gvgMeta.SecondarySPEndpoints
		} else {
			replicateTask.GlobalVirtualGroupId = meta.GlobalVirtualGroupID
			replicateTask.SecondaryEndpoints = meta.SecondaryEndpoints
		}
		pushErr := m.replicateQueue.Push(replicateTask)
		if pushErr != nil {
			log.Errorw("failed to push replicate piece task to queue", "object_info", objectInfo, "error", pushErr)
			continue
		}
		generateReplicateTaskCounter++
	}

	sealMetas, err = m.baseApp.GfSpDB().GetUploadMetasToSeal(m.loadTaskLimitToSeal, m.loadSealTimeout)
	if err != nil {
		log.Errorw("failed to load seal task from sp db", "error", err)
		return err
	}
	for _, meta := range sealMetas {
		objectInfo, queryErr := m.baseApp.Consensus().QueryObjectInfoByID(context.Background(), util.Uint64ToString(meta.ObjectID))
		if queryErr != nil {
			log.Errorw("failed to query object info and continue", "object_id", meta.ObjectID, "error", queryErr)
			continue
		}
		if objectInfo.GetIsUpdating() {
			err = assignShadowObjectInfo(objectInfo)
			if err != nil {
				return err
			}
		} else if objectInfo.GetObjectStatus() != storagetypes.OBJECT_STATUS_CREATED {
			log.Infow("object is not in create status and continue", "object_info", objectInfo)
			continue
		}
		storageParams, queryErr := m.baseApp.Consensus().QueryStorageParamsByTimestamp(context.Background(), objectInfo.GetLatestUpdatedTime())
		if queryErr != nil {
			log.Errorw("failed to query storage param and continue", "object_id", meta.ObjectID, "error", queryErr)
			continue
		}
		sealTask := &gfsptask.GfSpSealObjectTask{}
		sealTask.InitSealObjectTask(meta.GlobalVirtualGroupID, objectInfo, storageParams, m.baseApp.TaskPriority(sealTask),
			meta.SecondaryEndpoints, meta.SecondarySignatures, m.baseApp.TaskTimeout(sealTask, 0), m.baseApp.TaskMaxRetry(sealTask))
		pushErr := m.sealQueue.Push(sealTask)
		if pushErr != nil {
			log.Errorw("failed to push seal object task to queue", "object_info", objectInfo, "error", pushErr)
			continue
		}
		generateSealTaskCounter++
	}

	gcObjectMetas, err = m.baseApp.GfSpDB().GetGCMetasToGC(m.loadTaskLimitToGC)
	if err != nil {
		log.Errorw("failed to load gc task from sp db", "error", err)
		return err
	}
	for _, meta := range gcObjectMetas {
		gcObjectTask := &gfsptask.GfSpGCObjectTask{}
		gcObjectTask.InitGCObjectTask(m.baseApp.TaskPriority(gcObjectTask), meta.StartBlockHeight, meta.EndBlockHeight, m.baseApp.TaskTimeout(gcObjectTask, 0))
		gcObjectTask.SetGCObjectProgress(meta.CurrentBlockHeight, meta.LastDeletedObjectID)
		pushErr := m.gcObjectQueue.Push(gcObjectTask)
		if pushErr != nil {
			log.Errorw("failed to push gc object task to queue", "gc_object_task_meta", meta, "error", pushErr)
			continue
		}
		generateGCObjectTaskCounter++
		if meta.EndBlockHeight >= m.gcBlockHeight {
			m.gcBlockHeight = meta.EndBlockHeight + 1
		}
	}

	log.Infow("end to load task from sp db", "replicate_task_number", generateReplicateTaskCounter,
		"seal_task_number", generateSealTaskCounter, "gc_object_task_number", generateGCObjectTaskCounter)
	return nil
}

func (m *ManageModular) TaskUploading(ctx context.Context, task task.Task) bool {
	if m.uploadQueue.Has(task.Key()) {
		log.CtxDebugw(ctx, "uploading object repeated")
		return true
	}
	if m.replicateQueue.Has(task.Key()) {
		log.CtxDebugw(ctx, "replicating object repeated")
		return true
	}
	if m.sealQueue.Has(task.Key()) {
		log.CtxDebugw(ctx, "sealing object repeated")
		return true
	}
	if m.resumableUploadQueue.Has(task.Key()) {
		log.CtxDebugw(ctx, "resumable uploading object repeated")
		return true
	}
	return false
}

func (m *ManageModular) TaskRecovering(ctx context.Context, task task.Task) bool {
	if m.recoveryQueue.Has(task.Key()) {
		log.CtxDebugw(ctx, "recovery object repeated")
		return true
	}

	return false
}

func (m *ManageModular) UploadingObjectNumber() int {
	return m.uploadQueue.Len() + m.replicateQueue.Len() + m.sealQueue.Len() + m.resumableUploadQueue.Len()
}

func (m *ManageModular) GCUploadObjectQueue(qTask task.Task) bool {
	task := qTask.(task.UploadObjectTask)
	if task.Expired() {
		go func() {
			if err := m.baseApp.GfSpDB().UpdateUploadProgress(&spdb.UploadObjectMeta{
				ObjectID:         task.GetObjectInfo().Id.Uint64(),
				TaskState:        types.TaskState_TASK_STATE_UPLOAD_OBJECT_ERROR,
				ErrorDescription: "expired",
			}); err != nil {
				log.Errorw("failed to update task state", "task_key", task.Key().String(), "error", err)
			}
		}()
		return true
	}
	return false
}

func (m *ManageModular) GCResumableUploadObjectQueue(qTask task.Task) bool {
	task := qTask.(task.ResumableUploadObjectTask)
	if task.Expired() {
		go func() {
			if err := m.baseApp.GfSpDB().UpdateUploadProgress(&spdb.UploadObjectMeta{
				ObjectID:         task.GetObjectInfo().Id.Uint64(),
				TaskState:        types.TaskState_TASK_STATE_UPLOAD_OBJECT_ERROR,
				ErrorDescription: "expired",
			}); err != nil {
				log.Errorw("failed to update task state", "task_key", task.Key().String(), "error", err)
			}
		}()
		return true
	}
	return false
}

func (m *ManageModular) GCReplicatePieceQueue(qTask task.Task) bool {
	task := qTask.(task.ReplicatePieceTask)
	if task.Expired() {
		go func() {
			if err := m.baseApp.GfSpDB().UpdateUploadProgress(&spdb.UploadObjectMeta{
				ObjectID:         task.GetObjectInfo().Id.Uint64(),
				TaskState:        types.TaskState_TASK_STATE_REPLICATE_OBJECT_ERROR,
				ErrorDescription: "expired",
			}); err != nil {
				log.Errorw("failed to update task state", "task_key", task.Key().String(), "error", err)
			}
		}()
		return true
	}
	return false
}

func (m *ManageModular) GCSealObjectQueue(qTask task.Task) bool {
	task := qTask.(task.SealObjectTask)
	if task.Expired() {
		go func() {
			if err := m.baseApp.GfSpDB().UpdateUploadProgress(&spdb.UploadObjectMeta{
				ObjectID:         task.GetObjectInfo().Id.Uint64(),
				TaskState:        types.TaskState_TASK_STATE_SEAL_OBJECT_ERROR,
				ErrorDescription: "expired",
			}); err != nil {
				log.Errorw("failed to update task state", "task_key", task.Key().String(), "error", err)
			}
		}()
		return true
	}
	return false
}

func (m *ManageModular) GCReceiveQueue(qTask task.Task) bool {
	return qTask.ExceedRetry()
}

func (m *ManageModular) GCRecoverQueue(qTask task.Task) bool {
	task := qTask.(task.RecoveryPieceTask)

	GcConditionMet := task.ExceedRetry()
	if GcConditionMet {
		if !slices.Contains(m.recoveryFailedList, task.GetObjectInfo().ObjectName) {
			m.recoveryFailedList = append(m.recoveryFailedList, task.GetObjectInfo().ObjectName)
		}
		m.recoverMtx.Lock()
		delete(m.recoveryTaskMap, task.Key().String())
		m.recoverMtx.Unlock()

	}
	return GcConditionMet
}

func (m *ManageModular) GCMigrateGVGQueue(qTask task.Task) bool {
	task := qTask.(task.MigrateGVGTask)
	return task.GetFinished()
}

func (m *ManageModular) ResetGCObjectTask(qTask task.Task) bool {
	task := qTask.(task.GCObjectTask)
	if task.Expired() {
		log.Errorw("reset gc object task", "old_task_key", task.Key().String())
		task.SetRetry(0)
		log.Errorw("reset gc object task", "new_task_key", task.Key().String())
	}
	return false
}

func (m *ManageModular) FilterGCTask(qTask task.Task) bool {
	return qTask.GetRetry() == 0
}

func (m *ManageModular) ResetGCZombieTask(qTask task.Task) bool {
	task := qTask.(task.GCZombiePieceTask)
	if task.Expired() {
		log.Errorw("reset gc zombie task", "old_task_key", task.Key().String())
		task.SetRetry(0)
		log.Errorw("reset gc zombie task", "new_task_key", task.Key().String())
	}
	return false
}

func (m *ManageModular) ResetGCMetaTask(qTask task.Task) bool {
	task := qTask.(task.GCMetaTask)
	if task.Expired() {
		log.Errorw("reset gc meta task", "old_task_key", task.Key().String())
		task.SetRetry(0)
		log.Errorw("reset gc meta task", "new_task_key", task.Key().String())
	}
	return false
}

func (m *ManageModular) ResetGCBucketMigrationQueue(qTask task.Task) bool {
	task := qTask.(task.GCBucketMigrationTask)
	if task.Expired() {
		log.Errorw("reset gc bucket migration task", "old_task_key", task.Key().String())
		task.SetRetry(0)
		log.Errorw("reset gc bucket migration task", "new_task_key", task.Key().String())
	}
	return false
}

func (m *ManageModular) ResetGCStaleVersionObjectQueue(qTask task.Task) bool {
	task := qTask.(task.GCStaleVersionObjectTask)
	if task.Expired() {
		log.Errorw("reset gc stale version object task", "old_task_key", task.Key().String())
		task.SetRetry(0)
		log.Errorw("reset gc stale version object task", "new_task_key", task.Key().String())
	}
	return false
}

func (m *ManageModular) GCCacheQueue(qTask task.Task) bool {
	return true
}

func (m *ManageModular) FilterUploadingTask(qTask task.Task) bool {
	if qTask.ExceedRetry() {
		return false
	}
	if qTask.ExceedTimeout() {
		return true
	}
	if qTask.GetRetry() == 0 {
		return true
	}
	return false
}

func (m *ManageModular) FilterGVGTask(qTask task.Task) bool {
	if qTask.GetRetry() == 0 {
		return true
	}
	if qTask.ExceedTimeout() {
		return true
	}
	return false
}

func (m *ManageModular) FilterReceiveTask(qTask task.Task) bool {
	if qTask.ExceedRetry() {
		return false
	}
	if qTask.ExceedTimeout() {
		return true
	}
	return false
}

func (m *ManageModular) PickUpTask(ctx context.Context, tasks []task.Task) (task.Task, []task.Task) {
	if len(tasks) == 0 {
		return nil, nil
	}
	if len(tasks) == 1 {
		log.CtxDebugw(ctx, "only one task for picking")
		return tasks[0], nil
	}
	sort.Slice(tasks, func(i, j int) bool {
		return tasks[i].GetPriority() < tasks[j].GetPriority()
	})
	var totalPriority int
	for _, t := range tasks {
		totalPriority += int(t.GetPriority())
	}
	// If all current tasks have an UnSchedulingPriority, i.e., all priorities are 0, then there is no need for scheduling.
	if totalPriority <= 0 {
		return nil, nil
	}
	r := rand.New(rand.NewSource(time.Now().UnixNano()))
	randPriority := r.Intn(totalPriority)
	log.Debugw("pick up task", "total_priority", totalPriority, "rand_priority", randPriority)

	totalPriority = 0
	for i, t := range tasks {
		totalPriority += int(t.GetPriority())
		if totalPriority >= randPriority {
			t.AppendLog("pickup-to-backup-task-pool")
			return t, append(tasks[:i], tasks[i+1:]...)
		}
	}
	return nil, tasks
}

func (m *ManageModular) syncConsensusInfo(ctx context.Context) {
	spList, err := m.baseApp.Consensus().ListSPs(ctx)
	if err != nil {
		log.CtxErrorw(ctx, "failed to list sps", "error", err)
		return
	}
	if err = m.baseApp.GfSpDB().UpdateAllSp(spList); err != nil {
		log.CtxErrorw(ctx, "failed to update all sp list", "error", err)
		return
	}
	for _, sp := range spList {
		if strings.EqualFold(m.baseApp.OperatorAddress(), sp.OperatorAddress) {
			if err = m.baseApp.GfSpDB().SetOwnSpInfo(sp); err != nil {
				log.Errorw("failed to set own sp info", "error", err)
				return
			}
		}
	}
}

func (m *ManageModular) RejectUnSealObject(ctx context.Context, object *storagetypes.ObjectInfo) error {
	rejectUnSealObjectMsg := &storagetypes.MsgRejectSealObject{
		BucketName: object.GetBucketName(),
		ObjectName: object.GetObjectName(),
	}

	var err error
	for i := 0; i < RejectUnSealObjectRetry; i++ {
		_, err = m.baseApp.GfSpClient().RejectUnSealObject(ctx, rejectUnSealObjectMsg)
		if err != nil {
			time.Sleep(RejectUnSealObjectTimeout * time.Second)
		} else {
			log.CtxDebugw(ctx, "succeed to reject unseal object")
			reject, err := m.baseApp.Consensus().ListenRejectUnSealObject(ctx, object.Id.Uint64(), DefaultListenRejectUnSealTimeoutHeight)
			if err != nil {
				log.CtxErrorw(ctx, "failed to reject unseal object", "error", err)
				continue
			}
			if !reject {
				log.CtxErrorw(ctx, "failed to reject unseal object")
				continue
			}
			return nil
		}
	}
	log.CtxErrorw(ctx, "failed to reject unseal object", "error", err)
	return err
}

func (m *ManageModular) Statistics() string {
	return fmt.Sprintf(
		"current inner status, upload[%d], resumableUpload[%d], replicate[%d], seal[%d], receive[%d], recovery[%d] gcObject[%d], gcZombie[%d], gcMeta[%d], gcStaleVersionObject[%d], download[%d], challenge[%d], migrateGVG[%d], gcBlockHeight[%d], gcSafeDistance[%d], backupTaskNum[%d]",
		m.uploadQueue.Len(), m.resumableUploadQueue.Len(), m.replicateQueue.Len(), m.sealQueue.Len(),
		m.receiveQueue.Len(), m.recoveryQueue.Len(), m.gcObjectQueue.Len(), m.gcZombieQueue.Len(),
		m.gcMetaQueue.Len(), m.gcStaleVersionObjectQueue.Len(), m.downloadQueue.Len(), m.challengeQueue.Len(), m.migrateGVGQueue.Len(),
		m.gcBlockHeight, m.gcSafeBlockDistance, m.backupTaskNum)
}

func (m *ManageModular) backUpTask() {
	m.backupTaskMux.Lock()
	defer m.backupTaskMux.Unlock()

	startPopTime := time.Now().String()
	var (
		backupTasks   []task.Task
		reservedTasks []task.Task
		targetTask    task.Task

		ctx   = context.Background()
		limit = &rcmgr.Unlimited{}
	)

	targetTask = m.replicateQueue.PopByLimit(limit)
	if targetTask != nil {
		log.CtxDebugw(ctx, "add replicate piece task to backup set", "task_key", targetTask.Key().String(),
			"task_limit", targetTask.EstimateLimit().String())
		backupTasks = append(backupTasks, targetTask)
	}
	targetTask = m.sealQueue.PopByLimit(limit)
	if targetTask != nil {
		log.CtxDebugw(ctx, "add seal object task to backup set", "task_key", targetTask.Key().String(),
			"task_limit", targetTask.EstimateLimit().String())
		backupTasks = append(backupTasks, targetTask)
	}
	targetTask = m.gcObjectQueue.PopByLimit(limit)
	if targetTask != nil {
		log.CtxDebugw(ctx, "add gc object task to backup set", "task_key", targetTask.Key().String(),
			"task_limit", targetTask.EstimateLimit().String())
		backupTasks = append(backupTasks, targetTask)
	}
	targetTask = m.gcZombieQueue.PopByLimit(limit)
	if targetTask != nil {
		log.CtxDebugw(ctx, "add gc zombie piece task to backup set", "task_key", targetTask.Key().String(),
			"task_limit", targetTask.EstimateLimit().String())
		backupTasks = append(backupTasks, targetTask)
	}
	targetTask = m.gcMetaQueue.PopByLimit(limit)
	if targetTask != nil {
		log.CtxDebugw(ctx, "add gc meta task to backup set", "task_key", targetTask.Key().String(),
			"task_limit", targetTask.EstimateLimit().String())
		backupTasks = append(backupTasks, targetTask)
	}
	targetTask = m.receiveQueue.PopByLimit(limit)
	if targetTask != nil {
		log.CtxDebugw(ctx, "add confirm receive piece to backup set", "task_key", targetTask.Key().String(),
			"task_limit", targetTask.EstimateLimit().String())
		backupTasks = append(backupTasks, targetTask)
	}
	targetTask = m.recoveryQueue.PopByLimit(limit)
	if targetTask != nil {
		log.CtxDebugw(ctx, "add confirm recovery piece to backup set", "task_key", targetTask.Key().String(),
			"task_limit", targetTask.EstimateLimit().String())
		backupTasks = append(backupTasks, targetTask)
	}
	targetTask = m.migrateGVGQueuePopByLimit(limit)
	if targetTask != nil {
		log.CtxDebugw(ctx, "add confirm migrate gvg to backup set", "task_key", targetTask.Key().String())
		backupTasks = append(backupTasks, targetTask)
	}
	targetTask = m.gcBucketMigrationQueue.PopByLimit(limit)
	if targetTask != nil {
		log.CtxDebugw(ctx, "add gc bucket migration task to backup set", "task_key", targetTask.Key().String(),
			"task_limit", targetTask.EstimateLimit().String())
		backupTasks = append(backupTasks, targetTask)
	}
	targetTask = m.gcStaleVersionObjectQueue.PopByLimit(limit)
	if targetTask != nil {
		log.CtxDebugw(ctx, "add gc stale version object task to backup set", "task_key", targetTask.Key().String(),
			"task_limit", targetTask.EstimateLimit().String())
		backupTasks = append(backupTasks, targetTask)
	}
	endPopTime := time.Now().String()

	startPickUpTime := time.Now().String()
	targetTask, reservedTasks = m.PickUpTask(ctx, backupTasks)
	if targetTask != nil {
		targetTask.AppendLog("start-pop-task-from-queue:" + startPopTime)
		targetTask.AppendLog("end-pop-task-from-queue:" + endPopTime)
		targetTask.AppendLog("start-pickup-task-to-dispatch:" + startPickUpTime)
		targetTask.AppendLog("end-pickup-task-to-dispatch")

		atomic.AddInt64(&m.backupTaskNum, 1)
		m.taskCh <- targetTask
	}

	for _, reservedTask := range reservedTasks {
		m.repushTask(reservedTask)
	}
}

func (m *ManageModular) repushTask(reserved task.Task) {
	switch t := reserved.(type) {
	case *gfsptask.GfSpReplicatePieceTask:
		err := m.replicateQueue.Push(t)
		log.Infow("retry push replicate task to queue after dispatching", "error", err)
	case *gfsptask.GfSpSealObjectTask:
		err := m.sealQueue.Push(t)
		log.Infow("retry push seal task to queue after dispatching", "error", err)
	case *gfsptask.GfSpReceivePieceTask:
		err := m.receiveQueue.Push(t)
		log.Infow("retry push receive task to queue after dispatching", "error", err)
	case *gfsptask.GfSpGCObjectTask:
		err := m.gcObjectQueue.Push(t)
		log.Infow("retry push gc object task to queue after dispatching", "error", err)
	case *gfsptask.GfSpGCZombiePieceTask:
		err := m.gcZombieQueue.Push(t)
		log.Infow("retry push gc zombie task to queue after dispatching", "error", err)
	case *gfsptask.GfSpGCMetaTask:
		err := m.gcMetaQueue.Push(t)
		log.Infow("retry push gc meta task to queue after dispatching", "error", err)
	case *gfsptask.GfSpRecoverPieceTask:
		err := m.recoveryQueue.Push(t)
		log.Infow("retry push recovery task to queue after dispatching", "error", err)
	case *gfsptask.GfSpMigrateGVGTask:
		err := m.migrateGVGQueuePush(t)
		log.Infow("retry push migration gvg task to queue after dispatching", "error", err)
	case *gfsptask.GfSpGCBucketMigrationTask:
		err := m.gcBucketMigrationQueue.Push(t)
		log.Infow("retry push gc bucket migration task to queue after dispatching", "error", err)
	case *gfsptask.GfSpGCStaleVersionObjectTask:
		err := m.gcStaleVersionObjectQueue.Push(t)
		log.Infow("retry push gc stale version object task to queue after dispatching", "error", err)
	}
}

func (m *ManageModular) migrateGVGQueuePush(task task.Task) error {
	m.migrateGVGQueueMux.Lock()
	defer m.migrateGVGQueueMux.Unlock()

	return m.migrateGVGQueue.Push(task)
}

func (m *ManageModular) migrateGVGQueuePopByLimit(limit rcmgr.Limit) task.Task {
	m.migrateGVGQueueMux.Lock()
	defer m.migrateGVGQueueMux.Unlock()
	task := m.migrateGVGQueue.PopByLimit(limit)

	return task
}

func (m *ManageModular) migrateGVGQueuePopByKey(key task.TKey) {
	m.migrateGVGQueueMux.Lock()
	defer m.migrateGVGQueueMux.Unlock()
	m.migrateGVGQueue.PopByKey(key)
}

func (m *ManageModular) migrateGVGQueuePopByLimitAndPushAgain(task task.MigrateGVGTask, push bool) error {
	m.migrateGVGQueueMux.Lock()
	defer m.migrateGVGQueueMux.Unlock()

	var pushErr error

	m.migrateGVGQueue.PopByKey(task.Key())
	task.SetUpdateTime(time.Now().Unix())
	// When both conditions are met, the task should be pushed into the queue
	if !task.GetFinished() && push {
		if pushErr = m.migrateGVGQueue.Push(task); pushErr != nil {
			log.Errorw("failed to push gvg task queue", "task", task, "error", pushErr)
		}
		log.Debugw("succeed to push gvg task queue", "task", task, "queue", m.migrateGVGQueue, "push", push, "error", pushErr)
	}
	log.Debugw("succeed to pop gvg task queue", "task", task, "queue", m.migrateGVGQueue, "push", push, "error", pushErr)

	return pushErr
}

func (m *ManageModular) QueryTasksStats(_ context.Context) (uploadTasks int,
	replicateCount int,
	sealCount int,
	resumableUploadCount int,
	maxUploadCount int,
	migrateGVGCount int,
	recoveryProcessCount int,
	recoveryFailedList []string,
) {
	uploadTasks = m.uploadQueue.Len()
	replicateCount = m.replicateQueue.Len()
	sealCount = m.sealQueue.Len()
	resumableUploadCount = m.resumableUploadQueue.Len()
	maxUploadCount = m.maxUploadObjectNumber
	migrateGVGCount = m.migrateGVGQueue.Len()
	recoveryProcessCount = len(m.recoveryTaskMap)
	recoveryFailedList = m.recoveryFailedList
	return
}

func (m *ManageModular) QueryBucketMigrationProgress(_ context.Context, bucketID uint64) (*gfspserver.MigrateBucketProgressMeta, error) {
	var (
		progress      *spdb.MigrateBucketProgressMeta
		err           error
		migratedBytes uint64
	)

	if progress, err = m.baseApp.GfSpDB().QueryMigrateBucketProgress(bucketID); err != nil {
		return nil, err
	}

	if migratedBytes, err = m.bucketMigrateScheduler.getMigratedBytesSize(bucketID); err != nil {
		return nil, err
	}

	progressMeta := &gfspserver.MigrateBucketProgressMeta{
		BucketId:               progress.BucketID,
		SubscribedBlockHeight:  progress.SubscribedBlockHeight,
		MigrateState:           uint32(progress.MigrateState),
		TotalGvgNum:            progress.TotalGvgNum,
		MigratedFinishedGvgNum: progress.MigratedFinishedGvgNum,
		GcFinishedGvgNum:       progress.GcFinishedGvgNum,
		PreDeductedQuota:       progress.PreDeductedQuota,
		RecoupQuota:            progress.RecoupQuota,
		LastGcObjectId:         progress.LastGcObjectID,
		LastGcGvgId:            progress.LastGcGvgID,
		MigratedBytes:          migratedBytes,
	}
	return progressMeta, err
}

func (m *ManageModular) ResetRecoveryFailedList(_ context.Context) []string {
	m.recoveryFailedList = m.recoveryFailedList[:0]
	return m.recoveryFailedList
}

func (m *ManageModular) TriggerRecoverForSuccessorSP(ctx context.Context, vgfID, gvgID uint32, redundancyIndex int32) error {
	return m.startRecoverSchedulers(vgfID, gvgID, redundancyIndex)
}

// start the loop, failed object will be
func (m *ManageModular) startRecoverSchedulers(vgfID, gvgID uint32, redundancyIndex int32) (err error) {
	m.verifyTerminationSignal.Store(0)
	if vgfID != 0 {
		recoverVGFScheduler, err := NewRecoverVGFScheduler(m, vgfID)
		if err != nil {
			log.Errorw("failed to NewRecoverVGFScheduler", "error", err)
			return err
		}
		if recoverVGFScheduler == nil {
			return nil
		}
		recoverFailedObjectScheduler := NewRecoverFailedObjectScheduler(m, vgfID, gvgID)
		m.recoverProcessCount.Store(int64(len(recoverVGFScheduler.RecoverSchedulers)))
		m.verifyTerminationSignal.Add(int64(len(recoverVGFScheduler.VerifySchedulers)))
		go recoverVGFScheduler.Start()
		go recoverFailedObjectScheduler.Start()
	} else {
		recoverGVGScheduler, err := NewRecoverGVGScheduler(m, vgfID, gvgID, redundancyIndex)
		if err != nil {
			log.Errorw("failed to create RecoverGVGScheduler", "error", err)
			return err
		}
		recoverFailedObjectScheduler := NewRecoverFailedObjectScheduler(m, vgfID, gvgID)
		verifyScheduler, err := NewVerifyGVGScheduler(m, gvgID, redundancyIndex)
		if err != nil {
			log.Errorw("failed to create VerifyGVGScheduler", "error", err)
			return err
		}
		m.recoverProcessCount.Store(1)
		m.verifyTerminationSignal.Add(1)
		go recoverGVGScheduler.Start()
		go recoverFailedObjectScheduler.Start()
		go verifyScheduler.Start()
	}
	return nil
}

func (m *ManageModular) QueryRecoverProcess(ctx context.Context, vgfID, gvgID uint32) ([]*gfspserver.RecoverProcess, bool, error) {
	gvgIds := make([]uint32, 0)
	if vgfID != 0 {
		vgfInfo, err := m.baseApp.Consensus().QueryVirtualGroupFamily(ctx, vgfID)
		if err != nil {
			log.Errorw("failed to GetVirtualGroupFamily", "error", err)
			return nil, false, err
		}
		gvgIds = vgfInfo.GetGlobalVirtualGroupIds()
	} else {
		gvgIds = append(gvgIds, gvgID)
	}
	gvgStatsList, err := m.baseApp.GfSpDB().BatchGetRecoverGVGStats(gvgIds)
	if err != nil {
		log.Errorw("failed to BatchGetRecoverGVGStats", "error", err)
		return nil, false, err
	}
	// get record retry time > 5
	failedRecords, err := m.baseApp.GfSpDB().GetRecoverFailedObjectsByRetryTime(5)
	if err != nil {
		log.Errorw("failed to CountRecoverFailedObject", "error", err)
		return nil, false, err
	}
	failedObjects := make([]*gfspserver.FailedRecoverObject, 0, len(failedRecords))
	for _, r := range failedRecords {
		meta, _ := m.baseApp.GfSpDB().GetObjectIntegrity(r.ObjectID, r.RedundancyIndex)
		if meta == nil {
			failedObjects = append(failedObjects, &gfspserver.FailedRecoverObject{
				ObjectId:        r.ObjectID,
				VirtualGroupId:  r.VirtualGroupID,
				RedundancyIndex: r.RedundancyIndex,
				RetryTime:       int32(r.RetryTime),
			})
		}
	}

	res := make([]*gfspserver.RecoverProcess, 0, len(gvgStatsList))
	for _, gvgStats := range gvgStatsList {
		res = append(res, &gfspserver.RecoverProcess{
			VirtualGroupId:         gvgStats.VirtualGroupID,
			VirtualGroupFamilyId:   gvgStats.VirtualGroupFamilyID,
			RedundancyIndex:        gvgStats.RedundancyIndex,
			StartAfter:             gvgStats.StartAfter,
			Limit:                  gvgStats.Limit,
			Status:                 int32(gvgStats.Status),
			ObjectCount:            gvgStats.ObjectCount,
			FailedObjectTotalCount: uint64(len(failedObjects)),
			RecoverFailedObject:    failedObjects,
		})
	}
	flag := m.recoverProcessCount.Load() > 0 || m.verifyTerminationSignal.Load() > 0
	return res, flag, nil
}

func (m *ManageModular) syncAvailableVGF(ctx context.Context) {
	var (
		err error
		sp  *sptypes.StorageProvider
	)

	// query meta
	if sp, err = m.baseApp.Consensus().QuerySPByID(context.Background(), m.spID); err != nil {
		log.CtxErrorw(ctx, "failed to list sps", "error", err)
		return
	}

	// only pick vgf when sp is STATUS_IN_SERVICE
	if sp.Status == sptypes.STATUS_IN_SERVICE {
		if _, err = m.PickVirtualGroupFamily(context.Background(), &task.NullTask{}); err != nil {
			log.CtxErrorw(ctx, "failed to pick vgf for migrate bucket", "error", err)
			return
		}
	}
}<|MERGE_RESOLUTION|>--- conflicted
+++ resolved
@@ -240,11 +240,8 @@
 	statisticsTicker := time.NewTicker(time.Duration(m.statisticsOutputInterval) * time.Second)
 	discontinueBucketTicker := time.NewTicker(time.Duration(m.discontinueBucketTimeInterval) * time.Second)
 	gcObjectStaleVersionPieceTicker := time.NewTicker(time.Duration(m.gcStaleVersionObjectTimeInterval) * time.Second)
-<<<<<<< HEAD
 	gcExpiredOffChainAuthKeysTicker := time.NewTicker(time.Duration(m.gcExpiredOffChainAuthKeysTimeInterval) * time.Second)
-=======
 	syncAvailableVGFTicker := time.NewTicker(time.Duration(m.syncAvailableVGFInterval) * time.Second)
->>>>>>> 454b476a
 
 	backupTaskTicker := time.NewTicker(time.Duration(DefaultBackupTaskTimeout) * time.Second)
 	for {
@@ -342,17 +339,13 @@
 				continue
 			}
 			go m.gcObjectStaleVersionPiece(ctx)
-<<<<<<< HEAD
-
 		case <-gcExpiredOffChainAuthKeysTicker.C:
 			if !m.gcExpiredOffChainAuthKeysEnabled {
 				continue
 			}
 			go m.gcExpiredOffChainAuthKeys(ctx)
-=======
 		case <-syncAvailableVGFTicker.C:
 			go m.syncAvailableVGF(ctx)
->>>>>>> 454b476a
 		}
 
 	}
