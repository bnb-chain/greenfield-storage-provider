--- conflicted
+++ resolved
@@ -9,8 +9,6 @@
 	"sync"
 	"sync/atomic"
 	"time"
-
-	"github.com/bnb-chain/greenfield-storage-provider/base/types/gfspserver"
 
 	"golang.org/x/exp/slices"
 
@@ -184,13 +182,8 @@
 			}
 		}
 	}
-<<<<<<< HEAD
-
-	//go m.delayStartMigrateScheduler()
-=======
 	m.startTaskRetryScheduler()
 	go m.delayStartMigrateScheduler()
->>>>>>> e7aeec1f
 	go m.eventLoop(ctx)
 	return nil
 }
@@ -213,12 +206,6 @@
 		if m.bucketMigrateScheduler == nil {
 			if m.bucketMigrateScheduler, err = NewBucketMigrateScheduler(m); err != nil {
 				log.Errorw("failed to new bucket migrate scheduler", "error", err)
-				continue
-			}
-		}
-		if m.spExitScheduler == nil {
-			if m.spExitScheduler, err = NewSPExitScheduler(m); err != nil {
-				log.Errorw("failed to new sp exit scheduler", "error", err)
 				continue
 			}
 		}
