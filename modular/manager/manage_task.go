package manager

import (
	"context"
	"fmt"
	"net/http"
	"strings"
	"time"

	"cosmossdk.io/math"

	"github.com/bnb-chain/greenfield-storage-provider/base/types/gfsperrors"
	"github.com/bnb-chain/greenfield-storage-provider/base/types/gfspserver"
	"github.com/bnb-chain/greenfield-storage-provider/base/types/gfsptask"
	"github.com/bnb-chain/greenfield-storage-provider/core/module"
	"github.com/bnb-chain/greenfield-storage-provider/core/rcmgr"
	"github.com/bnb-chain/greenfield-storage-provider/core/spdb"
	"github.com/bnb-chain/greenfield-storage-provider/core/task"
	"github.com/bnb-chain/greenfield-storage-provider/core/taskqueue"
	"github.com/bnb-chain/greenfield-storage-provider/core/vgmgr"
	"github.com/bnb-chain/greenfield-storage-provider/pkg/log"
	"github.com/bnb-chain/greenfield-storage-provider/pkg/metrics"
	"github.com/bnb-chain/greenfield-storage-provider/store/types"
	storagetypes "github.com/bnb-chain/greenfield/x/storage/types"
	sdk "github.com/cosmos/cosmos-sdk/types"
)

var (
	ErrDanglingTask  = gfsperrors.Register(module.ManageModularName, http.StatusBadRequest, 60001, "OoooH... request lost")
	ErrRepeatedTask  = gfsperrors.Register(module.ManageModularName, http.StatusNotAcceptable, 60002, "request repeated")
	ErrExceedTask    = gfsperrors.Register(module.ManageModularName, http.StatusNotAcceptable, 60003, "OoooH... request exceed, try again later")
	ErrCanceledTask  = gfsperrors.Register(module.ManageModularName, http.StatusBadRequest, 60004, "task canceled")
	ErrFutureSupport = gfsperrors.Register(module.ManageModularName, http.StatusNotFound, 60005, "future support")
	ErrGfSpDB        = gfsperrors.Register(module.DownloadModularName, http.StatusInternalServerError, 65201, "server slipped away, try again later")
)

func (m *ManageModular) DispatchTask(ctx context.Context, limit rcmgr.Limit) (task.Task, error) {
	var (
		backupTasks   []task.Task
		reservedTasks []task.Task
		task          task.Task
	)
	task = m.replicateQueue.PopByLimit(limit)
	if task != nil {
		log.CtxDebugw(ctx, "add replicate piece task to backup set", "task_key", task.Key().String(),
			"task_limit", task.EstimateLimit().String())
		backupTasks = append(backupTasks, task)
	}
	task = m.sealQueue.PopByLimit(limit)
	if task != nil {
		log.CtxDebugw(ctx, "add seal object task to backup set", "task_key", task.Key().String(),
			"task_limit", task.EstimateLimit().String())
		backupTasks = append(backupTasks, task)
	}
	task = m.gcObjectQueue.PopByLimit(limit)
	if task != nil {
		log.CtxDebugw(ctx, "add gc object task to backup set", "task_key", task.Key().String(),
			"task_limit", task.EstimateLimit().String())
		backupTasks = append(backupTasks, task)
	}
	task = m.gcZombieQueue.PopByLimit(limit)
	if task != nil {
		log.CtxDebugw(ctx, "add gc zombie piece task to backup set", "task_key", task.Key().String(),
			"task_limit", task.EstimateLimit().String())
		backupTasks = append(backupTasks, task)
	}
	task = m.gcMetaQueue.PopByLimit(limit)
	if task != nil {
		log.CtxDebugw(ctx, "add gc meta task to backup set", "task_key", task.Key().String(),
			"task_limit", task.EstimateLimit().String())
		backupTasks = append(backupTasks, task)
	}
	task = m.receiveQueue.PopByLimit(limit)
	if task != nil {
		log.CtxDebugw(ctx, "add confirm receive piece to backup set", "task_key", task.Key().String(),
			"task_limit", task.EstimateLimit().String())
		backupTasks = append(backupTasks, task)
	}
	task = m.recoveryQueue.PopByLimit(limit)
	if task != nil {
		log.CtxDebugw(ctx, "add confirm recovery piece to backup set", "recovery task_key", task.Key().String(),
			"task_limit", task.EstimateLimit().String())
		backupTasks = append(backupTasks, task)
	}
	task, reservedTasks = m.PickUpTask(ctx, backupTasks)

<<<<<<< HEAD
	task = m.migrateGVGQueue.TopByLimit(limit)
	if task != nil {
		log.CtxDebugw(ctx, "add confirm migrate gvg to backup set", "task_key", task.Key().String())
		backupTasks = append(backupTasks, task)
	}

	task = m.PickUpTask(ctx, backupTasks)
=======
	go func() {
		if len(reservedTasks) == 0 {
			return
		}
		for _, reservedTask := range reservedTasks {
			switch t := reservedTask.(type) {
			case *gfsptask.GfSpReplicatePieceTask:
				err := m.replicateQueue.Push(t)
				log.Errorw("failed to retry push replicate task to queue after dispatch", "error", err)
			case *gfsptask.GfSpSealObjectTask:
				err := m.sealQueue.Push(t)
				log.Errorw("failed to retry push seal task to queue after dispatch", "error", err)
			case *gfsptask.GfSpReceivePieceTask:
				err := m.receiveQueue.Push(t)
				log.Errorw("failed to retry push receive task to queue after dispatch", "error", err)
			case *gfsptask.GfSpGCObjectTask:
				err := m.gcObjectQueue.Push(t)
				log.Errorw("failed to retry push gc object task to queue after dispatch", "error", err)
			case *gfsptask.GfSpGCZombiePieceTask:
				err := m.gcZombieQueue.Push(t)
				log.Errorw("failed to retry push gc zombie task to queue after dispatch", "error", err)
			case *gfsptask.GfSpGCMetaTask:
				err := m.gcMetaQueue.Push(t)
				log.Errorw("failed to retry push gc meta task to queue after dispatch", "error", err)
			case *gfsptask.GfSpRecoverPieceTask:
				err := m.recoveryQueue.Push(t)
				log.Errorw("failed to retry push recovery task to queue after dispatch", "error", err)
			}
		}
	}()
>>>>>>> 8f62602d
	if task == nil {
		return nil, nil
	}
	return task, nil
}

func (m *ManageModular) HandleCreateUploadObjectTask(ctx context.Context, task task.UploadObjectTask) error {
	if task == nil {
		log.CtxErrorw(ctx, "failed to handle begin upload object due to task pointer dangling")
		return ErrDanglingTask
	}
	if m.UploadingObjectNumber() >= m.maxUploadObjectNumber {
		log.CtxErrorw(ctx, "uploading object exceed", "uploading", m.uploadQueue.Len(),
			"replicating", m.replicateQueue.Len(), "sealing", m.sealQueue.Len())
		return ErrExceedTask
	}
	if m.TaskUploading(ctx, task) {
		log.CtxErrorw(ctx, "uploading object repeated", "task_info", task.Info())
		return ErrRepeatedTask
	}
	if err := m.uploadQueue.Push(task); err != nil {
		log.CtxErrorw(ctx, "failed to push upload object task to queue", "task_info", task.Info(), "error", err)
		return err
	}
	if err := m.baseApp.GfSpDB().InsertUploadProgress(task.GetObjectInfo().Id.Uint64()); err != nil {
		log.CtxErrorw(ctx, "failed to create upload object progress", "task_info", task.Info(), "error", err)
		return ErrGfSpDB
	}
	return nil
}

func (m *ManageModular) HandleDoneUploadObjectTask(ctx context.Context, task task.UploadObjectTask) error {
	if task == nil || task.GetObjectInfo() == nil || task.GetStorageParams() == nil {
		log.CtxErrorw(ctx, "failed to handle done upload object due to pointer dangling")
		return ErrDanglingTask
	}
	m.uploadQueue.PopByKey(task.Key())
	uploading := m.TaskUploading(ctx, task)
	if uploading {
		log.CtxErrorw(ctx, "uploading object repeated")
		return ErrRepeatedTask
	}
	if task.Error() != nil {
		go func() {
			err := m.baseApp.GfSpDB().UpdateUploadProgress(&spdb.UploadObjectMeta{
				ObjectID:         task.GetObjectInfo().Id.Uint64(),
				TaskState:        types.TaskState_TASK_STATE_UPLOAD_OBJECT_ERROR,
				ErrorDescription: task.Error().Error(),
			})
			if err != nil {
				log.Errorw("failed to update object task state", "task_info", task.Info(), "error", err)
			}
			log.Errorw("reports failed update object task", "task_info", task.Info(), "error", task.Error())
		}()
		metrics.ManagerCounter.WithLabelValues(ManagerFailureUpload).Inc()
		metrics.ManagerTime.WithLabelValues(ManagerFailureUpload).Observe(
			time.Since(time.Unix(task.GetCreateTime(), 0)).Seconds())
		return nil
	} else {
		metrics.ManagerCounter.WithLabelValues(ManagerSuccessUpload).Inc()
		metrics.ManagerTime.WithLabelValues(ManagerSuccessUpload).Observe(
			time.Since(time.Unix(task.GetCreateTime(), 0)).Seconds())
	}
	// TODO: refine it.
	startPickGVGTime := time.Now()
	gvgMeta, err := m.pickGlobalVirtualGroup(ctx, task.GetVirtualGroupFamilyId(), task.GetStorageParams())
	if err != nil {
		log.CtxErrorw(ctx, "failed to pick global virtual group", "time_cost", time.Since(startPickGVGTime).Seconds(), "error", err)
		return err
	}

	replicateTask := &gfsptask.GfSpReplicatePieceTask{}
	replicateTask.InitReplicatePieceTask(task.GetObjectInfo(), task.GetStorageParams(),
		m.baseApp.TaskPriority(replicateTask),
		m.baseApp.TaskTimeout(replicateTask, task.GetObjectInfo().GetPayloadSize()),
		m.baseApp.TaskMaxRetry(replicateTask))
	replicateTask.GlobalVirtualGroupId = gvgMeta.ID
	replicateTask.SecondaryEndpoints = gvgMeta.SecondarySPEndpoints
	log.Debugw("replicate task info", "task", replicateTask, "gvg_meta", gvgMeta)
	replicateTask.SetCreateTime(task.GetCreateTime())
	replicateTask.SetUpdateTime(time.Now().Unix())
	replicateTask.SetLogs(task.GetLogs())
	replicateTask.AppendLog("manager-create-replicate-task")
	err = m.replicateQueue.Push(replicateTask)
	if err != nil {
		log.CtxErrorw(ctx, "failed to push replicate piece task to queue", "error", err)
		return err
	}
	go func() {
		err = m.baseApp.GfSpDB().UpdateUploadProgress(&spdb.UploadObjectMeta{
			ObjectID:  task.GetObjectInfo().Id.Uint64(),
			TaskState: types.TaskState_TASK_STATE_REPLICATE_OBJECT_DOING,
		})
		if err != nil {
			log.Errorw("failed to update object task state", "task_info", task.Info(), "error", err)
			return
		}
		log.Debugw("succeed to done upload object and waiting for scheduling to replicate piece", "task_info", task.Info())
	}()
	return nil
}

func (m *ManageModular) HandleCreateResumableUploadObjectTask(ctx context.Context, task task.ResumableUploadObjectTask) error {
	if task == nil {
		log.CtxErrorw(ctx, "failed to handle begin upload object due to task pointer dangling")
		return ErrDanglingTask
	}
	if m.UploadingObjectNumber() >= m.maxUploadObjectNumber {
		log.CtxErrorw(ctx, "uploading object exceed", "uploading", m.uploadQueue.Len(),
			"replicating", m.replicateQueue.Len(), "sealing", m.sealQueue.Len(), "resumable uploading", m.resumeableUploadQueue.Len())
		return ErrExceedTask
	}
	if m.TaskUploading(ctx, task) {
		log.CtxErrorw(ctx, "uploading object repeated", "task_info", task.Info())
		return ErrRepeatedTask
	}
	if err := m.resumeableUploadQueue.Push(task); err != nil {
		log.CtxErrorw(ctx, "failed to push resumable upload object task to queue", "task_info", task.Info(), "error", err)
		return err
	}
	if err := m.baseApp.GfSpDB().InsertUploadProgress(task.GetObjectInfo().Id.Uint64()); err != nil {
		log.CtxErrorw(ctx, "failed to create resumable upload object progress", "task_info", task.Info(), "error", err)
		// TODO(chris)
		if strings.Contains(err.Error(), "Duplicate entry") {
			return nil
		} else {
			return ErrGfSpDB
		}
	}
	return nil
}

func (m *ManageModular) HandleDoneResumableUploadObjectTask(ctx context.Context, task task.ResumableUploadObjectTask) error {
	if task == nil || task.GetObjectInfo() == nil || task.GetStorageParams() == nil {
		log.CtxErrorw(ctx, "failed to handle done upload object, pointer dangling")
		return ErrDanglingTask
	}
	m.resumeableUploadQueue.PopByKey(task.Key())

	uploading := m.TaskUploading(ctx, task)
	if uploading {
		log.CtxErrorw(ctx, "uploading object repeated")
		return ErrRepeatedTask
	}
	if task.Error() != nil {
		go func() error {
			err := m.baseApp.GfSpDB().UpdateUploadProgress(&spdb.UploadObjectMeta{
				ObjectID:         task.GetObjectInfo().Id.Uint64(),
				TaskState:        types.TaskState_TASK_STATE_UPLOAD_OBJECT_ERROR,
				ErrorDescription: task.Error().Error(),
			})
			if err != nil {
				log.CtxErrorw(ctx, "failed to resumable update object task state", "error", err)
			}
			log.CtxErrorw(ctx, "reports failed resumable update object task", "task_info", task.Info(), "error", task.Error())
			return nil
		}()
		return nil
	}
	replicateTask := &gfsptask.GfSpReplicatePieceTask{}
	replicateTask.InitReplicatePieceTask(task.GetObjectInfo(), task.GetStorageParams(),
		m.baseApp.TaskPriority(replicateTask),
		m.baseApp.TaskTimeout(replicateTask, task.GetObjectInfo().GetPayloadSize()),
		m.baseApp.TaskMaxRetry(replicateTask))

	err := m.replicateQueue.Push(replicateTask)
	if err != nil {
		log.CtxErrorw(ctx, "failed to push replicate piece task to queue", "error", err)
		return err
	}
	go func() error {
		err = m.baseApp.GfSpDB().UpdateUploadProgress(&spdb.UploadObjectMeta{
			ObjectID:  task.GetObjectInfo().Id.Uint64(),
			TaskState: types.TaskState_TASK_STATE_REPLICATE_OBJECT_DOING,
		})
		if err != nil {
			log.CtxErrorw(ctx, "failed to update object task state", "error", err)
			return ErrGfSpDB
		}
		log.CtxDebugw(ctx, "succeed to done upload object and waiting for scheduling to replicate piece")
		return nil
	}()
	return nil
}

func (m *ManageModular) HandleReplicatePieceTask(ctx context.Context, task task.ReplicatePieceTask) error {
	if task == nil || task.GetObjectInfo() == nil || task.GetStorageParams() == nil {
		log.CtxErrorw(ctx, "failed to handle replicate piece due to pointer dangling")
		return ErrDanglingTask
	}
	if task.Error() != nil {
		log.CtxErrorw(ctx, "handler error replicate piece task", "task_info", task.Info(), "error", task.Error())
		_ = m.handleFailedReplicatePieceTask(ctx, task)
		metrics.ManagerCounter.WithLabelValues(ManagerFailureReplicate).Inc()
		metrics.ManagerTime.WithLabelValues(ManagerFailureReplicate).Observe(
			time.Since(time.Unix(task.GetUpdateTime(), 0)).Seconds())
		return nil
	} else {
		metrics.ManagerCounter.WithLabelValues(ManagerSuccessReplicate).Inc()
		metrics.ManagerTime.WithLabelValues(ManagerSuccessReplicate).Observe(
			time.Since(time.Unix(task.GetUpdateTime(), 0)).Seconds())
	}
	m.replicateQueue.PopByKey(task.Key())
	if m.TaskUploading(ctx, task) {
		log.CtxErrorw(ctx, "replicate piece object task repeated")
		return ErrRepeatedTask
	}
	if task.GetSealed() {
		task.AppendLog(fmt.Sprintf("manager-handle-succeed-replicate-task-retry:%d", task.GetRetry()))
		_ = m.baseApp.GfSpDB().InsertPutEvent(task)
		go func() {
			log.Debugw("replicate piece object task has combined seal object task", "task_info", task.Info())
			if err := m.baseApp.GfSpDB().UpdateUploadProgress(&spdb.UploadObjectMeta{
				ObjectID:  task.GetObjectInfo().Id.Uint64(),
				TaskState: types.TaskState_TASK_STATE_SEAL_OBJECT_DONE,
			}); err != nil {
				log.Errorw("failed to update object task state", "task_info", task.Info(), "error", err)
			}
			log.Errorw("succeed to update object task state", "task_info", task.Info())
			// TODO: delete this upload db record?
		}()
		metrics.ManagerCounter.WithLabelValues(ManagerSuccessReplicateAndSeal).Inc()
		metrics.ManagerTime.WithLabelValues(ManagerSuccessReplicateAndSeal).Observe(
			time.Since(time.Unix(task.GetUpdateTime(), 0)).Seconds())
		return nil
	} else {
		task.AppendLog("manager-handle-succeed-replicate-failed-seal")
		metrics.ManagerCounter.WithLabelValues(ManagerFailureReplicateAndSeal).Inc()
		metrics.ManagerTime.WithLabelValues(ManagerFailureReplicateAndSeal).Observe(
			time.Since(time.Unix(task.GetUpdateTime(), 0)).Seconds())
	}

	log.CtxDebugw(ctx, "replicate piece object task fails to combine seal object task", "task_info", task.Info())
	sealObject := &gfsptask.GfSpSealObjectTask{}
	sealObject.InitSealObjectTask(task.GetGlobalVirtualGroupId(), task.GetObjectInfo(), task.GetStorageParams(),
		m.baseApp.TaskPriority(sealObject), task.GetSecondaryAddresses(), task.GetSecondarySignatures(),
		m.baseApp.TaskTimeout(sealObject, 0), m.baseApp.TaskMaxRetry(sealObject))
	sealObject.SetCreateTime(task.GetCreateTime())
	sealObject.SetLogs(task.GetLogs())
	sealObject.AppendLog("manager-create-seal-task")
	err := m.sealQueue.Push(sealObject)
	if err != nil {
		log.CtxErrorw(ctx, "failed to push seal object task to queue", "task_info", task.Info(), "error", err)
		return err
	}
	go func() {
		if err = m.baseApp.GfSpDB().UpdateUploadProgress(&spdb.UploadObjectMeta{
			ObjectID:             task.GetObjectInfo().Id.Uint64(),
			TaskState:            types.TaskState_TASK_STATE_SEAL_OBJECT_DOING,
			GlobalVirtualGroupID: task.GetGlobalVirtualGroupId(),
			SecondaryEndpoints:   task.GetSecondaryEndpoints(),
			SecondarySignatures:  task.GetSecondarySignatures(),
			ErrorDescription:     "",
		}); err != nil {
			log.Errorw("failed to update object task state", "task_info", task.Info(), "task_info", task.Info(), "error", err)
			return
		}
		log.Debugw("succeed to done replicate piece and waiting for scheduling to seal object", "task_info", task.Info())
	}()
	return nil
}

func (m *ManageModular) handleFailedReplicatePieceTask(ctx context.Context, handleTask task.ReplicatePieceTask) error {
	shadowTask := handleTask
	oldTask := m.replicateQueue.PopByKey(handleTask.Key())
	if m.TaskUploading(ctx, handleTask) {
		log.CtxErrorw(ctx, "replicate piece task repeated", "task_info", handleTask.Info())
		return ErrRepeatedTask
	}
	if oldTask == nil {
		log.CtxErrorw(ctx, "task has been canceled", "task_info", handleTask.Info())
		return ErrCanceledTask
	}
	handleTask = oldTask.(task.ReplicatePieceTask)
	if !handleTask.ExceedRetry() {
		handleTask.AppendLog(fmt.Sprintf("manager-handle-failed-replicate-task-repush:%d", shadowTask.GetRetry()))
		handleTask.AppendLog(shadowTask.GetLogs())
		handleTask.SetUpdateTime(time.Now().Unix())
		err := m.replicateQueue.Push(handleTask)
		log.CtxDebugw(ctx, "push task again to retry", "task_info", handleTask.Info(), "error", err)
	} else {
		shadowTask.AppendLog(fmt.Sprintf("manager-handle-failed-replicate-task-error:%s-retry:%d", shadowTask.Error().Error(), shadowTask.GetRetry()))
		_ = m.baseApp.GfSpDB().InsertPutEvent(shadowTask)
		metrics.ManagerCounter.WithLabelValues(ManagerCancelReplicate).Inc()
		metrics.ManagerTime.WithLabelValues(ManagerCancelReplicate).Observe(
			time.Since(time.Unix(handleTask.GetCreateTime(), 0)).Seconds())
		go func() {
			if err := m.baseApp.GfSpDB().UpdateUploadProgress(&spdb.UploadObjectMeta{
				ObjectID:         handleTask.GetObjectInfo().Id.Uint64(),
				TaskState:        types.TaskState_TASK_STATE_REPLICATE_OBJECT_ERROR,
				ErrorDescription: "exceed_retry",
			}); err != nil {
				log.Errorw("failed to update object task state", "task_info", handleTask.Info(), "error", err)
				return
			}
			log.Errorw("succeed to update object task state", "task_info", handleTask.Info())
		}()
		log.CtxWarnw(ctx, "delete expired replicate piece task", "task_info", handleTask.Info())
	}
	return nil
}

func (m *ManageModular) HandleSealObjectTask(ctx context.Context, task task.SealObjectTask) error {
	if task == nil {
		log.CtxErrorw(ctx, "failed to handle seal object due to task pointer dangling")
		return ErrDanglingTask
	}
	if task.Error() != nil {
		log.CtxErrorw(ctx, "handler error seal object task", "task_info", task.Info(), "error", task.Error())
		_ = m.handleFailedSealObjectTask(ctx, task)
		metrics.ManagerCounter.WithLabelValues(ManagerFailureSeal).Inc()
		metrics.ManagerTime.WithLabelValues(ManagerFailureSeal).Observe(
			time.Since(time.Unix(task.GetUpdateTime(), 0)).Seconds())
		return nil
	} else {
		metrics.ManagerCounter.WithLabelValues(ManagerSuccessSeal).Inc()
		metrics.ManagerTime.WithLabelValues(ManagerSuccessSeal).Observe(
			time.Since(time.Unix(task.GetUpdateTime(), 0)).Seconds())
	}
	go func() {
		m.sealQueue.PopByKey(task.Key())
		task.AppendLog(fmt.Sprintf("manager-handle-succeed-seal-task-retry:%d", task.GetRetry()))
		_ = m.baseApp.GfSpDB().InsertPutEvent(task)
		if err := m.baseApp.GfSpDB().UpdateUploadProgress(&spdb.UploadObjectMeta{
			ObjectID:  task.GetObjectInfo().Id.Uint64(),
			TaskState: types.TaskState_TASK_STATE_SEAL_OBJECT_DONE,
		}); err != nil {
			log.Errorw("failed to update object task state", "task_info", task.Info(), "error", err)
			return
		}
		// TODO: delete this upload db record?
		log.Debugw("succeed to seal object on chain", "task_info", task.Info())
	}()
	return nil
}

func (m *ManageModular) handleFailedSealObjectTask(ctx context.Context, handleTask task.SealObjectTask) error {
	shadowTask := handleTask
	oldTask := m.sealQueue.PopByKey(handleTask.Key())
	if m.TaskUploading(ctx, handleTask) {
		log.CtxErrorw(ctx, "seal object task repeated", "task_info", handleTask.Info())
		return ErrRepeatedTask
	}
	if oldTask == nil {
		log.CtxErrorw(ctx, "task has been canceled", "task_info", handleTask.Info())
		return ErrCanceledTask
	}
	handleTask = oldTask.(task.SealObjectTask)
	if !handleTask.ExceedRetry() {
		handleTask.AppendLog(fmt.Sprintf("manager-handle-failed-seal-task-error:%s-repush:%d", shadowTask.Error().Error(), shadowTask.GetRetry()))
		handleTask.AppendLog(shadowTask.GetLogs())
		handleTask.SetUpdateTime(time.Now().Unix())
		err := m.sealQueue.Push(handleTask)
		log.CtxDebugw(ctx, "push task again to retry", "task_info", handleTask.Info(), "error", err)
		return nil
	} else {
		shadowTask.AppendLog(fmt.Sprintf("manager-handle-failed-seal-task-error:%s-retry:%d", shadowTask.Error().Error(), handleTask.GetRetry()))
		_ = m.baseApp.GfSpDB().InsertPutEvent(shadowTask)
		metrics.ManagerCounter.WithLabelValues(ManagerCancelSeal).Inc()
		metrics.ManagerTime.WithLabelValues(ManagerCancelSeal).Observe(
			time.Since(time.Unix(handleTask.GetCreateTime(), 0)).Seconds())
		go func() {
			if err := m.baseApp.GfSpDB().UpdateUploadProgress(&spdb.UploadObjectMeta{
				ObjectID:         handleTask.GetObjectInfo().Id.Uint64(),
				TaskState:        types.TaskState_TASK_STATE_SEAL_OBJECT_ERROR,
				ErrorDescription: "exceed_retry",
			}); err != nil {
				log.Errorw("failed to update object task state", "task_info", handleTask.Info(), "error", err)
				return
			}
			log.Errorw("succeed to update object task state", "task_info", handleTask.Info())
		}()
		log.CtxWarnw(ctx, "delete expired seal object task", "task_info", handleTask.Info())
	}
	return nil
}

func (m *ManageModular) HandleReceivePieceTask(ctx context.Context, task task.ReceivePieceTask) error {
	if task.GetSealed() {
		go m.receiveQueue.PopByKey(task.Key())
		metrics.ManagerCounter.WithLabelValues(ManagerSuccessConfirmReceive).Inc()
		metrics.ManagerTime.WithLabelValues(ManagerSuccessConfirmReceive).Observe(
			time.Since(time.Unix(task.GetCreateTime(), 0)).Seconds())
		log.CtxDebugw(ctx, "succeed to confirm receive piece seal on chain")
	} else if task.Error() != nil {
		_ = m.handleFailedReceivePieceTask(ctx, task)
		metrics.ManagerCounter.WithLabelValues(ManagerFailureConfirmReceive).Inc()
		metrics.ManagerTime.WithLabelValues(ManagerFailureConfirmReceive).Observe(
			time.Since(time.Unix(task.GetCreateTime(), 0)).Seconds())
		return nil
	} else {
		go func() {
			task.SetRetry(0)
			task.SetMaxRetry(m.baseApp.TaskMaxRetry(task))
			task.SetTimeout(m.baseApp.TaskTimeout(task, 0))
			task.SetPriority(m.baseApp.TaskPriority(task))
			task.SetUpdateTime(time.Now().Unix())
			err := m.receiveQueue.Push(task)
			log.CtxErrorw(ctx, "push receive task to queue", "error", err)
		}()
	}
	return nil
}

func (m *ManageModular) handleFailedReceivePieceTask(ctx context.Context, handleTask task.ReceivePieceTask) error {
	oldTask := m.receiveQueue.PopByKey(handleTask.Key())
	if oldTask == nil {
		log.CtxErrorw(ctx, "task has been canceled", "task_info", handleTask.Info())
		return ErrCanceledTask
	}
	handleTask = oldTask.(task.ReceivePieceTask)
	if !handleTask.ExceedRetry() {
		handleTask.SetUpdateTime(time.Now().Unix())
		err := m.receiveQueue.Push(handleTask)
		log.CtxDebugw(ctx, "push task again to retry", "task_info", handleTask.Info(), "error", err)
	} else {
		log.CtxErrorw(ctx, "delete expired confirm receive piece task", "task_info", handleTask.Info())
		// TODO: confirm it
	}
	return nil
}

func (m *ManageModular) HandleGCObjectTask(ctx context.Context, gcTask task.GCObjectTask) error {
	if gcTask == nil {
		log.CtxErrorw(ctx, "failed to handle gc object due to task pointer dangling")
		return ErrDanglingTask
	}
	if !m.gcObjectQueue.Has(gcTask.Key()) {
		log.CtxErrorw(ctx, "task is not in the gc queue", "task_info", gcTask.Info())
		return ErrCanceledTask
	}
	if gcTask.GetCurrentBlockNumber() > gcTask.GetEndBlockNumber() {
		log.CtxInfow(ctx, "succeed to finish the gc object task", "task_info", gcTask.Info())
		m.gcObjectQueue.PopByKey(gcTask.Key())
		m.baseApp.GfSpDB().DeleteGCObjectProgress(gcTask.Key().String())
		return nil
	}
	gcTask.SetUpdateTime(time.Now().Unix())
	oldTask := m.gcObjectQueue.PopByKey(gcTask.Key())
	if oldTask != nil {
		if oldTask.(task.GCObjectTask).GetCurrentBlockNumber() > gcTask.GetCurrentBlockNumber() ||
			(oldTask.(task.GCObjectTask).GetCurrentBlockNumber() == gcTask.GetCurrentBlockNumber() &&
				oldTask.(task.GCObjectTask).GetLastDeletedObjectId() > gcTask.GetLastDeletedObjectId()) {
			log.CtxErrorw(ctx, "the reported gc object task is expired", "report_info", gcTask.Info(),
				"current_info", oldTask.Info())
			return ErrCanceledTask
		}
	} else {
		log.CtxErrorw(ctx, "the reported gc object task is canceled", "report_info", gcTask.Info())
		return ErrCanceledTask
	}
	err := m.gcObjectQueue.Push(gcTask)
	log.CtxInfow(ctx, "push gc object task to queue again", "from", oldTask, "to", gcTask, "error", err)
	currentGCBlockID, deletedObjectID := gcTask.GetGCObjectProgress()
	err = m.baseApp.GfSpDB().UpdateGCObjectProgress(&spdb.GCObjectMeta{
		TaskKey:             gcTask.Key().String(),
		CurrentBlockHeight:  currentGCBlockID,
		LastDeletedObjectID: deletedObjectID,
	})
	log.CtxInfow(ctx, "update the gc object task progress", "from", oldTask, "to", gcTask, "error", err)
	return nil
}

func (m *ManageModular) HandleGCZombiePieceTask(ctx context.Context, task task.GCZombiePieceTask) error {
	return ErrFutureSupport
}

func (m *ManageModular) HandleGCMetaTask(ctx context.Context, task task.GCMetaTask) error {
	return ErrFutureSupport
}

func (m *ManageModular) HandleDownloadObjectTask(ctx context.Context, task task.DownloadObjectTask) error {
	m.downloadQueue.Push(task)
	log.CtxDebugw(ctx, "add download object task to queue")
	return nil
}

func (m *ManageModular) HandleChallengePieceTask(ctx context.Context, task task.ChallengePieceTask) error {
	m.challengeQueue.Push(task)
	log.CtxDebugw(ctx, "add challenge piece task to queue")
	return nil
}

func (m *ManageModular) HandleRecoverPieceTask(ctx context.Context, task task.RecoveryPieceTask) error {
	if task == nil || task.GetObjectInfo() == nil || task.GetStorageParams() == nil {
		log.CtxErrorw(ctx, "failed to handle recovery piece due to pointer dangling")
		return ErrDanglingTask
	}

	if task.GetRecovered() {
		m.recoveryQueue.PopByKey(task.Key())
		log.CtxErrorw(ctx, "finished recovery", "task_info", task.Info())
		return nil
	}

	if task.Error() != nil {
		log.CtxErrorw(ctx, "handler error recovery piece task", "task_info", task.Info(), "error", task.Error())
		return m.handleFailedRecoverPieceTask(ctx, task)
	}

	if m.TaskRecovering(ctx, task) {
		log.CtxErrorw(ctx, "recovering object repeated", "task_info", task.Info())
		return ErrRepeatedTask
	}

	task.SetUpdateTime(time.Now().Unix())
	if err := m.recoveryQueue.Push(task); err != nil {
		log.CtxErrorw(ctx, "failed to push recovery object task to queue", "task_info", task.Info(), "error", err)
		return err
	}

	return nil
}

func (m *ManageModular) handleFailedRecoverPieceTask(ctx context.Context, handleTask task.RecoveryPieceTask) error {
	oldTask := m.recoveryQueue.PopByKey(handleTask.Key())
	if oldTask == nil {
		log.CtxErrorw(ctx, "task has been canceled", "task_info", handleTask.Info())
		return ErrCanceledTask
	}
	handleTask = oldTask.(task.RecoveryPieceTask)
	if !handleTask.ExceedRetry() {
		handleTask.SetUpdateTime(time.Now().Unix())
		err := m.recoveryQueue.Push(handleTask)
		log.CtxDebugw(ctx, "push task again to retry", "task_info", handleTask.Info(), "error", err)
	} else {
		log.CtxErrorw(ctx, "delete expired confirm recovery piece task", "task_info", handleTask.Info())
	}
	return nil
}

func (m *ManageModular) HandleMigrateGVGTask(ctx context.Context, task task.MigrateGVGTask) error {
	if task == nil {
		log.CtxErrorw(ctx, "failed to handle migrate gvg due to pointer dangling")
	}
	// TODO: add more logics here
	return nil
}

func (m *ManageModular) QueryTasks(ctx context.Context, subKey task.TKey) ([]task.Task, error) {
	uploadTasks, _ := taskqueue.ScanTQueueBySubKey(m.uploadQueue, subKey)
	replicateTasks, _ := taskqueue.ScanTQueueWithLimitBySubKey(m.replicateQueue, subKey)
	sealTasks, _ := taskqueue.ScanTQueueWithLimitBySubKey(m.sealQueue, subKey)
	receiveTasks, _ := taskqueue.ScanTQueueWithLimitBySubKey(m.receiveQueue, subKey)
	gcObjectTasks, _ := taskqueue.ScanTQueueWithLimitBySubKey(m.gcObjectQueue, subKey)
	gcZombieTasks, _ := taskqueue.ScanTQueueWithLimitBySubKey(m.gcZombieQueue, subKey)
	gcMetaTasks, _ := taskqueue.ScanTQueueWithLimitBySubKey(m.gcMetaQueue, subKey)
	downloadTasks, _ := taskqueue.ScanTQueueBySubKey(m.downloadQueue, subKey)
	challengeTasks, _ := taskqueue.ScanTQueueBySubKey(m.challengeQueue, subKey)
	recoveryTasks, _ := taskqueue.ScanTQueueWithLimitBySubKey(m.recoveryQueue, subKey)
	migrateGVGTasks, _ := taskqueue.ScanTQueueWithLimitBySubKey(m.migrateGVGQueue, subKey)

	var tasks []task.Task
	tasks = append(tasks, uploadTasks...)
	tasks = append(tasks, replicateTasks...)
	tasks = append(tasks, receiveTasks...)
	tasks = append(tasks, sealTasks...)
	tasks = append(tasks, gcObjectTasks...)
	tasks = append(tasks, gcZombieTasks...)
	tasks = append(tasks, gcMetaTasks...)
	tasks = append(tasks, downloadTasks...)
	tasks = append(tasks, challengeTasks...)
	tasks = append(tasks, recoveryTasks...)
	tasks = append(tasks, migrateGVGTasks...)
	return tasks, nil
}

// PickVirtualGroupFamily is used to pick a suitable vgf for creating bucket.
func (m *ManageModular) PickVirtualGroupFamily(ctx context.Context, task task.ApprovalCreateBucketTask) (uint32, error) {
	var (
		err error
		vgf *vgmgr.VirtualGroupFamilyMeta
	)

	if vgf, err = m.virtualGroupManager.PickVirtualGroupFamily(); err != nil {
		// create a new gvg, and retry pick.
		if err = m.createGlobalVirtualGroup(0, nil); err != nil {
			log.CtxErrorw(ctx, "failed to create global virtual group", "task_info", task.Info(), "error", err)
			return 0, err
		}
		m.virtualGroupManager.ForceRefreshMeta()
		if vgf, err = m.virtualGroupManager.PickVirtualGroupFamily(); err != nil {
			log.CtxErrorw(ctx, "failed to pick vgf", "task_info", task.Info(), "error", err)
			return 0, err
		}
		return vgf.ID, nil
	}
	return vgf.ID, nil
}

func (m *ManageModular) createGlobalVirtualGroup(vgfID uint32, params *storagetypes.Params) error {
	var err error
	if params == nil {
		if params, err = m.baseApp.Consensus().QueryStorageParamsByTimestamp(context.Background(), time.Now().Unix()); err != nil {
			return err
		}
	}
	gvgMeta, err := m.virtualGroupManager.GenerateGlobalVirtualGroupMeta(params)
	if err != nil {
		return err
	}
	log.Infow("begin to create a gvg", "gvg_meta", gvgMeta)
	virtualGroupParams, err := m.baseApp.Consensus().QueryVirtualGroupParams(context.Background())
	if err != nil {
		return err
	}
	return m.baseApp.GfSpClient().CreateGlobalVirtualGroup(context.Background(), &gfspserver.GfSpCreateGlobalVirtualGroup{
		VirtualGroupFamilyId: vgfID,
		PrimarySpAddress:     m.baseApp.OperatorAddress(), // it is useless
		SecondarySpIds:       gvgMeta.SecondarySPIDs,
		Deposit: &sdk.Coin{
			Denom:  virtualGroupParams.GetDepositDenom(),
			Amount: virtualGroupParams.GvgStakingPerBytes.Mul(math.NewIntFromUint64(gvgMeta.StakingStorageSize)),
		},
	})
}

// pickGlobalVirtualGroup is used to pick a suitable gvg for replicating object.
func (m *ManageModular) pickGlobalVirtualGroup(ctx context.Context, vgfID uint32, param *storagetypes.Params) (*vgmgr.GlobalVirtualGroupMeta, error) {
	var (
		err error
		gvg *vgmgr.GlobalVirtualGroupMeta
	)

	if gvg, err = m.virtualGroupManager.PickGlobalVirtualGroup(vgfID); err != nil {
		// create a new gvg, and retry pick.
		if err = m.createGlobalVirtualGroup(vgfID, param); err != nil {
			log.CtxErrorw(ctx, "failed to create global virtual group", "vgf_id", vgfID, "error", err)
			return gvg, err
		}
		m.virtualGroupManager.ForceRefreshMeta()
		if gvg, err = m.virtualGroupManager.PickGlobalVirtualGroup(vgfID); err != nil {
			log.CtxErrorw(ctx, "failed to pick gvg", "vgf_id", vgfID, "error", err)
			return gvg, err
		}
		return gvg, nil
	}
	log.CtxDebugw(ctx, "succeed to pick gvg", "gvg", gvg)
	return gvg, nil
}<|MERGE_RESOLUTION|>--- conflicted
+++ resolved
@@ -84,15 +84,13 @@
 	}
 	task, reservedTasks = m.PickUpTask(ctx, backupTasks)
 
-<<<<<<< HEAD
 	task = m.migrateGVGQueue.TopByLimit(limit)
 	if task != nil {
 		log.CtxDebugw(ctx, "add confirm migrate gvg to backup set", "task_key", task.Key().String())
 		backupTasks = append(backupTasks, task)
 	}
 
-	task = m.PickUpTask(ctx, backupTasks)
-=======
+	task, reservedTasks = m.PickUpTask(ctx, backupTasks)
 	go func() {
 		if len(reservedTasks) == 0 {
 			return
@@ -123,7 +121,6 @@
 			}
 		}
 	}()
->>>>>>> 8f62602d
 	if task == nil {
 		return nil, nil
 	}
