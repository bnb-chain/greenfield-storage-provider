package manager

import (
	"context"
	"net/http"
	"time"

	"github.com/bnb-chain/greenfield-storage-provider/base/types/gfsperrors"
	"github.com/bnb-chain/greenfield-storage-provider/base/types/gfsptask"
	"github.com/bnb-chain/greenfield-storage-provider/core/module"
	"github.com/bnb-chain/greenfield-storage-provider/core/rcmgr"
	"github.com/bnb-chain/greenfield-storage-provider/core/spdb"
	"github.com/bnb-chain/greenfield-storage-provider/core/task"
	"github.com/bnb-chain/greenfield-storage-provider/core/taskqueue"
	"github.com/bnb-chain/greenfield-storage-provider/pkg/log"
	"github.com/bnb-chain/greenfield-storage-provider/pkg/metrics"
	"github.com/bnb-chain/greenfield-storage-provider/store/types"
)

var (
	ErrDanglingTask  = gfsperrors.Register(module.ManageModularName, http.StatusBadRequest, 60001, "OoooH... request lost")
	ErrRepeatedTask  = gfsperrors.Register(module.ManageModularName, http.StatusNotAcceptable, 60002, "request repeated")
	ErrExceedTask    = gfsperrors.Register(module.ManageModularName, http.StatusNotAcceptable, 60003, "OoooH... request exceed, try again later")
	ErrCanceledTask  = gfsperrors.Register(module.ManageModularName, http.StatusBadRequest, 60004, "task canceled")
	ErrFutureSupport = gfsperrors.Register(module.ManageModularName, http.StatusNotFound, 60005, "future support")
	ErrGfSpDB        = gfsperrors.Register(module.DownloadModularName, http.StatusInternalServerError, 65201, "server slipped away, try again later")
)

func (m *ManageModular) DispatchTask(ctx context.Context, limit rcmgr.Limit) (task.Task, error) {
	var (
		backupTasks []task.Task
		task        task.Task
	)
	m.mux.Lock()
	defer m.mux.Unlock()
	task = m.replicateQueue.TopByLimit(limit)
	if task != nil {
		log.CtxDebugw(ctx, "add replicate piece task to backup set", "task_key", task.Key().String(),
			"task_limit", task.EstimateLimit().String())
		backupTasks = append(backupTasks, task)
	}
	task = m.sealQueue.TopByLimit(limit)
	if task != nil {
		log.CtxDebugw(ctx, "add seal object task to backup set", "task_key", task.Key().String(),
			"task_limit", "task_limit", task.EstimateLimit().String())
		backupTasks = append(backupTasks, task)
	}
	task = m.gcObjectQueue.TopByLimit(limit)
	if task != nil {
		log.CtxDebugw(ctx, "add gc object task to backup set", "task_key", task.Key().String(),
			"task_limit", task.EstimateLimit().String())
		backupTasks = append(backupTasks, task)
	}
	task = m.gcZombieQueue.TopByLimit(limit)
	if task != nil {
		log.CtxDebugw(ctx, "add gc zombie piece task to backup set", "task_key", task.Key().String(),
			"task_limit", task.EstimateLimit().String())
		backupTasks = append(backupTasks, task)
	}
	task = m.gcMetaQueue.TopByLimit(limit)
	if task != nil {
		log.CtxDebugw(ctx, "add gc meta task to backup set", "task_key", task.Key().String(),
			"task_limit", task.EstimateLimit().String())
		backupTasks = append(backupTasks, task)
	}
	task = m.receiveQueue.TopByLimit(limit)
	if task != nil {
		log.CtxDebugw(ctx, "add confirm receive piece to backup set", "task_key", task.Key().String(),
			"task_limit", task.EstimateLimit().String())
		backupTasks = append(backupTasks, task)
	}
	task = m.PickUpTask(ctx, backupTasks)
	if task == nil {
		return nil, nil
	}
	return task, nil
}

func (m *ManageModular) HandleCreateUploadObjectTask(ctx context.Context, task task.UploadObjectTask) error {
	if task == nil {
		log.CtxErrorw(ctx, "failed to handle begin upload object due to task pointer dangling")
		return ErrDanglingTask
	}
	if m.UploadingObjectNumber() >= m.maxUploadObjectNumber {
		log.CtxErrorw(ctx, "uploading object exceed", "uploading", m.uploadQueue.Len(),
			"replicating", m.replicateQueue.Len(), "sealing", m.sealQueue.Len())
		return ErrExceedTask
	}
	if m.TaskUploading(ctx, task) {
		log.CtxErrorw(ctx, "uploading object repeated", "task_info", task.Info())
		return ErrRepeatedTask
	}
	if err := m.uploadQueue.Push(task); err != nil {
		log.CtxErrorw(ctx, "failed to push upload object task to queue", "task_info", task.Info(), "error", err)
		return err
	}
	if err := m.baseApp.GfSpDB().InsertUploadProgress(task.GetObjectInfo().Id.Uint64()); err != nil {
		log.CtxErrorw(ctx, "failed to create upload object progress", "task_info", task.Info(), "error", err)
		return ErrGfSpDB
	}
	return nil
}

func (m *ManageModular) HandleDoneUploadObjectTask(ctx context.Context, task task.UploadObjectTask) error {
	if task == nil || task.GetObjectInfo() == nil || task.GetStorageParams() == nil {
		log.CtxErrorw(ctx, "failed to handle done upload object due to pointer dangling")
		return ErrDanglingTask
	}
	m.uploadQueue.PopByKey(task.Key())

	startCheckUploadingTime := time.Now()
	uploading := m.TaskUploading(ctx, task)
	metrics.PerfUploadTimeHistogram.WithLabelValues("report_upload_task_check_uploading").
		Observe(time.Since(startCheckUploadingTime).Seconds())
	if uploading {
		log.CtxErrorw(ctx, "uploading object repeated")
		return ErrRepeatedTask
	}
	if task.Error() != nil {
		startUpdateSPDBTime := time.Now()
		err := m.baseApp.GfSpDB().UpdateUploadProgress(&spdb.UploadObjectMeta{
			ObjectID:         task.GetObjectInfo().Id.Uint64(),
			TaskState:        types.TaskState_TASK_STATE_UPLOAD_OBJECT_ERROR,
			ErrorDescription: task.Error().Error(),
		})
		metrics.PerfUploadTimeHistogram.WithLabelValues("report_upload_task_update_spdb").
			Observe(time.Since(startUpdateSPDBTime).Seconds())

		if err != nil {
			log.CtxErrorw(ctx, "failed to update object task state", "error", err)
			return ErrGfSpDB
		}

		startRejectUnSealTime := time.Now()
		err = m.RejectUnSealObject(ctx, task.GetObjectInfo())
		metrics.PerfUploadTimeHistogram.WithLabelValues("report_upload_task_reject_unseal").
			Observe(time.Since(startRejectUnSealTime).Seconds())

		log.CtxErrorw(ctx, "reports failed update object task and reject unseal object",
			"task_info", task.Info(), "error", task.Error(), "reject_unseal_error", err)
		return nil
	}
	replicateTask := &gfsptask.GfSpReplicatePieceTask{}
	replicateTask.InitReplicatePieceTask(task.GetObjectInfo(), task.GetStorageParams(),
		m.baseApp.TaskPriority(replicateTask),
		m.baseApp.TaskTimeout(replicateTask, task.GetObjectInfo().GetPayloadSize()),
		m.baseApp.TaskMaxRetry(replicateTask))

	startPushReplicateQueueTime := time.Now()
	err := m.replicateQueue.Push(replicateTask)
	metrics.PerfUploadTimeHistogram.WithLabelValues("report_upload_task_push_replicate_queue").
		Observe(time.Since(startPushReplicateQueueTime).Seconds())

	if err != nil {
		log.CtxErrorw(ctx, "failed to push replicate piece task to queue", "error", err)
		return err
	}
	startUpdateSPDBTime := time.Now()
	err = m.baseApp.GfSpDB().UpdateUploadProgress(&spdb.UploadObjectMeta{
		ObjectID:  task.GetObjectInfo().Id.Uint64(),
		TaskState: types.TaskState_TASK_STATE_REPLICATE_OBJECT_DOING,
	})
	metrics.PerfUploadTimeHistogram.WithLabelValues("report_upload_task_update_spdb").
		Observe(time.Since(startUpdateSPDBTime).Seconds())
	if err != nil {
		log.CtxErrorw(ctx, "failed to update object task state", "error", err)
		return ErrGfSpDB
	}
	log.CtxDebugw(ctx, "succeed to done upload object and waiting for scheduling to replicate piece", "task_info", task.Info())
	return nil
}

func (m *ManageModular) HandleReplicatePieceTask(ctx context.Context, task task.ReplicatePieceTask) error {
	if task == nil || task.GetObjectInfo() == nil || task.GetStorageParams() == nil {
		log.CtxErrorw(ctx, "failed to handle replicate piece due to pointer dangling")
		return ErrDanglingTask
	}
	if task.Error() != nil {
		log.CtxErrorw(ctx, "handler error replicate piece task", "task_info", task.Info(), "error", task.Error())
		return m.handleFailedReplicatePieceTask(ctx, task)
	}
	m.replicateQueue.PopByKey(task.Key())
	if m.TaskUploading(ctx, task) {
		log.CtxErrorw(ctx, "replicate piece object task repeated")
		return ErrRepeatedTask
	}
	if task.GetSealed() {
		metrics.SealObjectSucceedCounter.WithLabelValues(m.Name()).Inc()
		log.CtxDebugw(ctx, "replicate piece object task has combined seal object task")
		if err := m.baseApp.GfSpDB().UpdateUploadProgress(&spdb.UploadObjectMeta{
			ObjectID:  task.GetObjectInfo().Id.Uint64(),
			TaskState: types.TaskState_TASK_STATE_SEAL_OBJECT_DONE,
		}); err != nil {
			log.CtxErrorw(ctx, "failed to update object task state", "task_info", task.Info(), "error", err)
			// succeed, ignore this error
			// return ErrGfSpDB
		}
		// TODO: delete this upload db record?
		return nil
	}
	log.CtxDebugw(ctx, "replicate piece object task fails to combine seal object task", "task_info", task.Info())
	sealObject := &gfsptask.GfSpSealObjectTask{}
	sealObject.InitSealObjectTask(task.GetObjectInfo(), task.GetStorageParams(),
		m.baseApp.TaskPriority(sealObject), task.GetSecondaryAddresses(), task.GetSecondarySignatures(),
		m.baseApp.TaskTimeout(sealObject, 0), m.baseApp.TaskMaxRetry(sealObject))
	err := m.sealQueue.Push(sealObject)
	if err != nil {
		log.CtxErrorw(ctx, "failed to push seal object task to queue", "task_info", task.Info(), "error", err)
		return ErrExceedTask
	}
	if err = m.baseApp.GfSpDB().UpdateUploadProgress(&spdb.UploadObjectMeta{
		ObjectID:            task.GetObjectInfo().Id.Uint64(),
		TaskState:           types.TaskState_TASK_STATE_SEAL_OBJECT_DOING,
		SecondaryAddresses:  task.GetSecondaryAddresses(),
		SecondarySignatures: task.GetSecondarySignatures(),
		ErrorDescription:    "",
	}); err != nil {
		log.CtxErrorw(ctx, "failed to update object task state", "task_info", task.Info(), "error", err)
		return ErrGfSpDB
	}
	log.CtxDebugw(ctx, "succeed to done replicate piece and waiting for scheduling to seal object", "task_info", task.Info())
	return nil
}

func (m *ManageModular) handleFailedReplicatePieceTask(ctx context.Context, handleTask task.ReplicatePieceTask) error {
	oldTask := m.replicateQueue.PopByKey(handleTask.Key())
	if m.TaskUploading(ctx, handleTask) {
		log.CtxErrorw(ctx, "replicate piece task repeated", "task_info", handleTask.Info())
		return ErrRepeatedTask
	}
	if oldTask == nil {
		log.CtxErrorw(ctx, "task has been canceled", "task_info", handleTask.Info())
		return ErrCanceledTask
	}
	handleTask = oldTask.(task.ReplicatePieceTask)
	if !handleTask.ExceedRetry() {
		handleTask.SetUpdateTime(time.Now().Unix())
		err := m.replicateQueue.Push(handleTask)
		log.CtxDebugw(ctx, "push task again to retry", "task_info", handleTask.Info(), "error", err)
	} else {
		if err := m.baseApp.GfSpDB().UpdateUploadProgress(&spdb.UploadObjectMeta{
			ObjectID:         handleTask.GetObjectInfo().Id.Uint64(),
			TaskState:        types.TaskState_TASK_STATE_REPLICATE_OBJECT_ERROR,
			ErrorDescription: "exceed_retry",
		}); err != nil {
			log.CtxErrorw(ctx, "failed to update object task state", "task_info", handleTask.Info(), "error", err)
			return ErrGfSpDB
		}
		err := m.RejectUnSealObject(ctx, handleTask.GetObjectInfo())
		log.CtxWarnw(ctx, "delete expired replicate piece task and reject unseal object",
			"task_info", handleTask.Info(), "reject_unseal_error", err)
	}
	return nil
}

func (m *ManageModular) HandleSealObjectTask(ctx context.Context, task task.SealObjectTask) error {
	if task == nil {
		log.CtxErrorw(ctx, "failed to handle seal object due to task pointer dangling")
		return ErrDanglingTask
	}
	if task.Error() != nil {
		log.CtxErrorw(ctx, "handler error seal object task", "task_info", task.Info(), "error", task.Error())
		return m.handleFailedSealObjectTask(ctx, task)
	}
	metrics.SealObjectSucceedCounter.WithLabelValues(m.Name()).Inc()
	m.sealQueue.PopByKey(task.Key())
	if err := m.baseApp.GfSpDB().UpdateUploadProgress(&spdb.UploadObjectMeta{
		ObjectID:  task.GetObjectInfo().Id.Uint64(),
		TaskState: types.TaskState_TASK_STATE_SEAL_OBJECT_DONE,
	}); err != nil {
		log.CtxErrorw(ctx, "failed to update object task state", "task_info", task.Info(), "error", err)
		// succeed, ignore this error
		// return ErrGfSpDB
	}
	// TODO: delete this upload db record?
	log.CtxDebugw(ctx, "succeed to seal object on chain", "task_info", task.Info())
	return nil
}

func (m *ManageModular) handleFailedSealObjectTask(ctx context.Context, handleTask task.SealObjectTask) error {
	oldTask := m.sealQueue.PopByKey(handleTask.Key())
	if m.TaskUploading(ctx, handleTask) {
		log.CtxErrorw(ctx, "seal object task repeated", "task_info", handleTask.Info())
		return ErrRepeatedTask
	}
	if oldTask == nil {
		log.CtxErrorw(ctx, "task has been canceled", "task_info", handleTask.Info())
		return ErrCanceledTask
	}
	handleTask = oldTask.(task.SealObjectTask)
	if !handleTask.ExceedRetry() {
		handleTask.SetUpdateTime(time.Now().Unix())
		err := m.sealQueue.Push(handleTask)
		log.CtxDebugw(ctx, "push task again to retry", "task_info", handleTask.Info(), "error", err)
		return nil
	} else {
<<<<<<< HEAD
		if err := m.baseApp.GfSpDB().UpdateUploadProgress(&spdb.UploadObjectMeta{
			ObjectID:         handleTask.GetObjectInfo().Id.Uint64(),
			TaskState:        types.TaskState_TASK_STATE_SEAL_OBJECT_ERROR,
			ErrorDescription: "exceed_retry",
		}); err != nil {
			log.CtxErrorw(ctx, "failed to update object task state", "task_info", handleTask.Info(), "error", err)
			return ErrGfSpDB
=======
		metrics.SealObjectFailedCounter.WithLabelValues(m.Name()).Inc()
		err := m.baseApp.GfSpDB().UpdateJobState(
			handleTask.GetObjectInfo().Id.Uint64(),
			types.JobState_JOB_STATE_SEAL_OBJECT_ERROR)
		if err != nil {
			log.CtxErrorw(ctx, "failed to update object task state", "error", err)
>>>>>>> 19d31cba
		}
		log.CtxWarnw(ctx, "delete expired seal object task", "task_info", handleTask.Info())
	}
	return nil
}

func (m *ManageModular) HandleReceivePieceTask(ctx context.Context, task task.ReceivePieceTask) error {
	if task.GetSealed() {
		m.receiveQueue.PopByKey(task.Key())
		log.CtxDebugw(ctx, "succeed to confirm receive piece seal on chain")
	} else if task.Error() != nil {
		return m.handleFailedReceivePieceTask(ctx, task)
	} else {
		task.SetRetry(0)
		task.SetMaxRetry(m.baseApp.TaskMaxRetry(task))
		task.SetTimeout(m.baseApp.TaskTimeout(task, 0))
		task.SetPriority(m.baseApp.TaskPriority(task))
		task.SetUpdateTime(time.Now().Unix())
		err := m.receiveQueue.Push(task)
		log.CtxErrorw(ctx, "push receive task to queue", "error", err)
	}
	return nil
}

func (m *ManageModular) handleFailedReceivePieceTask(ctx context.Context, handleTask task.ReceivePieceTask) error {
	oldTask := m.receiveQueue.PopByKey(handleTask.Key())
	if oldTask == nil {
		log.CtxErrorw(ctx, "task has been canceled", "task_info", handleTask.Info())
		return ErrCanceledTask
	}
	handleTask = oldTask.(task.ReceivePieceTask)
	if !handleTask.ExceedRetry() {
		handleTask.SetUpdateTime(time.Now().Unix())
		err := m.receiveQueue.Push(handleTask)
		log.CtxDebugw(ctx, "push task again to retry", "task_info", handleTask.Info(), "error", err)
	} else {
		log.CtxErrorw(ctx, "delete expired confirm receive piece task", "task_info", handleTask.Info())
		// TODO: confirm it

	}
	return nil
}

func (m *ManageModular) HandleGCObjectTask(ctx context.Context, gcTask task.GCObjectTask) error {
	if gcTask == nil {
		log.CtxErrorw(ctx, "failed to handle gc object due to task pointer dangling")
		return ErrDanglingTask
	}
	if !m.gcObjectQueue.Has(gcTask.Key()) {
		log.CtxErrorw(ctx, "task is not in the gc queue", "task_info", gcTask.Info())
		return ErrCanceledTask
	}
	if gcTask.GetCurrentBlockNumber() > gcTask.GetEndBlockNumber() {
		log.CtxInfow(ctx, "succeed to finish the gc object task", "task_info", gcTask.Info())
		m.gcObjectQueue.PopByKey(gcTask.Key())
		m.baseApp.GfSpDB().DeleteGCObjectProgress(gcTask.Key().String())
		return nil
	}
	gcTask.SetUpdateTime(time.Now().Unix())
	oldTask := m.gcObjectQueue.PopByKey(gcTask.Key())
	if oldTask != nil {
		if oldTask.(task.GCObjectTask).GetCurrentBlockNumber() > gcTask.GetCurrentBlockNumber() ||
			(oldTask.(task.GCObjectTask).GetCurrentBlockNumber() == gcTask.GetCurrentBlockNumber() &&
				oldTask.(task.GCObjectTask).GetLastDeletedObjectId() > gcTask.GetLastDeletedObjectId()) {
			log.CtxErrorw(ctx, "the reported gc object task is expired", "report_info", gcTask.Info(),
				"current_info", oldTask.Info())
			return ErrCanceledTask
		}
	} else {
		log.CtxErrorw(ctx, "the reported gc object task is canceled", "report_info", gcTask.Info())
		return ErrCanceledTask
	}
	err := m.gcObjectQueue.Push(gcTask)
	log.CtxInfow(ctx, "push gc object task to queue again", "from", oldTask, "to", gcTask, "error", err)
	currentGCBlockID, deletedObjectID := gcTask.GetGCObjectProgress()
	err = m.baseApp.GfSpDB().UpdateGCObjectProgress(&spdb.GCObjectMeta{
		TaskKey:             gcTask.Key().String(),
		CurrentBlockHeight:  currentGCBlockID,
		LastDeletedObjectID: deletedObjectID,
	})
	log.CtxInfow(ctx, "update the gc object task progress", "from", oldTask, "to", gcTask, "error", err)
	return nil
}

func (m *ManageModular) HandleGCZombiePieceTask(ctx context.Context, task task.GCZombiePieceTask) error {
	return ErrFutureSupport
}

func (m *ManageModular) HandleGCMetaTask(ctx context.Context, task task.GCMetaTask) error {
	return ErrFutureSupport
}

func (m *ManageModular) HandleDownloadObjectTask(ctx context.Context, task task.DownloadObjectTask) error {
	m.downloadQueue.Push(task)
	log.CtxDebugw(ctx, "add download object task to queue")
	return nil
}

func (m *ManageModular) HandleChallengePieceTask(ctx context.Context, task task.ChallengePieceTask) error {
	m.challengeQueue.Push(task)
	log.CtxDebugw(ctx, "add challenge piece task to queue")
	return nil
}

func (m *ManageModular) QueryTasks(ctx context.Context, subKey task.TKey) ([]task.Task, error) {
	uploadTasks, _ := taskqueue.ScanTQueueBySubKey(m.uploadQueue, subKey)
	replicateTasks, _ := taskqueue.ScanTQueueWithLimitBySubKey(m.replicateQueue, subKey)
	sealTasks, _ := taskqueue.ScanTQueueWithLimitBySubKey(m.sealQueue, subKey)
	receiveTasks, _ := taskqueue.ScanTQueueWithLimitBySubKey(m.receiveQueue, subKey)
	gcObjectTasks, _ := taskqueue.ScanTQueueWithLimitBySubKey(m.gcObjectQueue, subKey)
	gcZombieTasks, _ := taskqueue.ScanTQueueWithLimitBySubKey(m.gcZombieQueue, subKey)
	gcMetaTasks, _ := taskqueue.ScanTQueueWithLimitBySubKey(m.gcMetaQueue, subKey)
	downloadTasks, _ := taskqueue.ScanTQueueBySubKey(m.downloadQueue, subKey)
	challengeTasks, _ := taskqueue.ScanTQueueBySubKey(m.challengeQueue, subKey)

	var tasks []task.Task
	tasks = append(tasks, uploadTasks...)
	tasks = append(tasks, replicateTasks...)
	tasks = append(tasks, receiveTasks...)
	tasks = append(tasks, sealTasks...)
	tasks = append(tasks, gcObjectTasks...)
	tasks = append(tasks, gcZombieTasks...)
	tasks = append(tasks, gcMetaTasks...)
	tasks = append(tasks, downloadTasks...)
	tasks = append(tasks, challengeTasks...)
	return tasks, nil
}<|MERGE_RESOLUTION|>--- conflicted
+++ resolved
@@ -294,22 +294,13 @@
 		log.CtxDebugw(ctx, "push task again to retry", "task_info", handleTask.Info(), "error", err)
 		return nil
 	} else {
-<<<<<<< HEAD
+    metrics.SealObjectFailedCounter.WithLabelValues(m.Name()).Inc()
 		if err := m.baseApp.GfSpDB().UpdateUploadProgress(&spdb.UploadObjectMeta{
 			ObjectID:         handleTask.GetObjectInfo().Id.Uint64(),
 			TaskState:        types.TaskState_TASK_STATE_SEAL_OBJECT_ERROR,
 			ErrorDescription: "exceed_retry",
 		}); err != nil {
 			log.CtxErrorw(ctx, "failed to update object task state", "task_info", handleTask.Info(), "error", err)
-			return ErrGfSpDB
-=======
-		metrics.SealObjectFailedCounter.WithLabelValues(m.Name()).Inc()
-		err := m.baseApp.GfSpDB().UpdateJobState(
-			handleTask.GetObjectInfo().Id.Uint64(),
-			types.JobState_JOB_STATE_SEAL_OBJECT_ERROR)
-		if err != nil {
-			log.CtxErrorw(ctx, "failed to update object task state", "error", err)
->>>>>>> 19d31cba
 		}
 		log.CtxWarnw(ctx, "delete expired seal object task", "task_info", handleTask.Info())
 	}
