--- conflicted
+++ resolved
@@ -14,12 +14,9 @@
 	"github.com/bnb-chain/greenfield-storage-provider/base/types/gfsptask"
 	coremodule "github.com/bnb-chain/greenfield-storage-provider/core/module"
 	coretask "github.com/bnb-chain/greenfield-storage-provider/core/task"
-<<<<<<< HEAD
-=======
+
 	"github.com/bnb-chain/greenfield-storage-provider/modular/downloader"
 	"github.com/bnb-chain/greenfield-storage-provider/modular/executor"
-	"github.com/bnb-chain/greenfield-storage-provider/modular/p2p/p2pnode"
->>>>>>> cb16e319
 	"github.com/bnb-chain/greenfield-storage-provider/pkg/log"
 	"github.com/bnb-chain/greenfield-storage-provider/pkg/metrics"
 	"github.com/bnb-chain/greenfield-storage-provider/util"
@@ -372,50 +369,6 @@
 	// ignore the error, because the replicate request only between SPs, the request
 	// verification is by signature of the ReceivePieceTask
 	reqCtx, _ = NewRequestContext(r, g)
-<<<<<<< HEAD
-=======
-
-	approvalMsg, err = hex.DecodeString(r.Header.Get(GnfdReplicatePieceApprovalHeader))
-	if err != nil {
-		log.CtxErrorw(reqCtx.Context(), "failed to parse replicate piece approval header",
-			"approval", r.Header.Get(GnfdReceiveMsgHeader))
-		err = ErrDecodeMsg
-		return
-	}
-	err = json.Unmarshal(approvalMsg, &approval)
-	if err != nil {
-		log.CtxErrorw(reqCtx.Context(), "failed to unmarshal replicate piece approval header",
-			"receive", r.Header.Get(GnfdReceiveMsgHeader))
-		err = ErrDecodeMsg
-		return
-	}
-	if approval.GetApprovedSpOperatorAddress() != g.baseApp.OperatorAddress() {
-		log.CtxErrorw(reqCtx.Context(), "failed to verify replicate piece approval, sp mismatch")
-		err = ErrMismatchSp
-		return
-	}
-	verifySignatureTime := time.Now()
-	err = p2pnode.VerifySignature(g.baseApp.OperatorAddress(), approval.GetSignBytes(), approval.GetApprovedSignature())
-	metrics.PerfReceivePieceTimeHistogram.WithLabelValues("receive_piece_verify_approval_time").Observe(time.Since(verifySignatureTime).Seconds())
-	if err != nil {
-		log.CtxErrorw(reqCtx.Context(), "failed to verify replicate piece approval signature")
-		err = ErrSignature
-		return
-	}
-	getBlockHeightTime := time.Now()
-
-	currentHeight, err = g.baseApp.Consensus().CurrentHeight(reqCtx.Context())
-	metrics.PerfReceivePieceTimeHistogram.WithLabelValues("receive_piece_get_block_height_time").Observe(time.Since(getBlockHeightTime).Seconds())
-	if err != nil {
-		// ignore the system's inner error,let the request go
-		log.CtxErrorw(reqCtx.Context(), "failed to get current block height")
-	} else if currentHeight > approval.GetExpiredHeight() {
-		log.CtxErrorw(reqCtx.Context(), "replicate piece approval expired")
-		err = ErrApprovalExpired
-		return
-	}
-
->>>>>>> cb16e319
 	decodeTime := time.Now()
 	receiveMsg, err = hex.DecodeString(r.Header.Get(GnfdReceiveMsgHeader))
 	metrics.PerfReceivePieceTimeHistogram.WithLabelValues("receive_piece_decode_task_time").Observe(time.Since(decodeTime).Seconds())
@@ -581,20 +534,23 @@
 func (g *GateModular) recoverSegmentPiece(ctx context.Context, objectInfo *storagetypes.ObjectInfo,
 	bucketInfo *storagetypes.BucketInfo, recoveryTask gfsptask.GfSpRecoverPieceTask, params *storagetypes.Params, signatureAddr sdktypes.AccAddress) ([]byte, error) {
 	var err error
+	// TODO: refine it
+	isOneOfSecondary := false
+	ECIndex := 0
 	// the primary sp of the object should be consistent with task signature
-	if bucketInfo.PrimarySpAddress != signatureAddr.String() {
-		log.CtxErrorw(ctx, "recovery request not come from primary sp")
-	}
-
-	isOneOfSecondary := false
-	handlerAddr := g.baseApp.OperatorAddress()
-	var ECIndex int
-	for idx, spAddr := range objectInfo.SecondarySpAddresses {
-		if spAddr == handlerAddr {
-			isOneOfSecondary = true
-			ECIndex = idx
-		}
-	}
+	//if bucketInfo.PrimarySpAddress != signatureAddr.String() {
+	//	log.CtxErrorw(ctx, "recovery request not come from primary sp")
+	//}
+	//
+	//isOneOfSecondary := false
+	//handlerAddr := g.baseApp.OperatorAddress()
+	//var ECIndex int
+	//for idx, spAddr := range objectInfo.SecondarySpAddresses {
+	//	if spAddr == handlerAddr {
+	//		isOneOfSecondary = true
+	//		ECIndex = idx
+	//	}
+	//}
 	// if the handler SP is not one of the secondary SP of the task object, return err
 	if !isOneOfSecondary {
 		err = ErrRecoverySP
@@ -608,8 +564,10 @@
 
 	pieceTask := &gfsptask.GfSpDownloadPieceTask{}
 	// no need to check quota when recovering primary SP segment data
+	// TODO: refine it
 	pieceTask.InitDownloadPieceTask(objectInfo, bucketInfo, params, g.baseApp.TaskPriority(pieceTask),
-		false, bucketInfo.PrimarySpAddress, uint64(ECPieceSize), ECPieceKey, 0, uint64(ECPieceSize),
+		false, "", uint64(ECPieceSize), ECPieceKey, 0, uint64(ECPieceSize),
+		//false, bucketInfo.PrimarySpAddress, uint64(ECPieceSize), ECPieceKey, 0, uint64(ECPieceSize),
 		g.baseApp.TaskTimeout(pieceTask, uint64(pieceTask.GetSize())), g.baseApp.TaskMaxRetry(pieceTask))
 
 	pieceData, err := g.baseApp.GfSpClient().GetPiece(ctx, pieceTask)
@@ -626,21 +584,24 @@
 	ECPieceSize := g.baseApp.PieceOp().ECPieceSize(objectInfo.PayloadSize, recoveryTask.GetSegmentIdx(),
 		params.GetMaxSegmentSize(), params.GetRedundantDataChunkNum())
 
+	// TODO: refine it
+	isOneOfSecondary := false
+	ECIndex := int32(0)
 	// if the handler is not the primary SP of the object, return error
-	if bucketInfo.PrimarySpAddress != g.baseApp.OperatorAddress() {
-		log.CtxErrorw(ctx, "it is not the right the primary SP to handle secondary SP recovery", "expected primary Sp:", bucketInfo.PrimarySpAddress)
-		return nil, ErrRecoverySP
-	}
-
-	// if the sender is not one of the secondarySp,return err
-	isOneOfSecondary := false
-	var ECIndex int32
-	for idx, spAddr := range objectInfo.SecondarySpAddresses {
-		if spAddr == signatureAddr.String() {
-			isOneOfSecondary = true
-			ECIndex = int32(idx)
-		}
-	}
+	//if bucketInfo.PrimarySpAddress != g.baseApp.OperatorAddress() {
+	//	log.CtxErrorw(ctx, "it is not the right the primary SP to handle secondary SP recovery", "expected primary Sp:", bucketInfo.PrimarySpAddress)
+	//	return nil, ErrRecoverySP
+	//}
+	//
+	//// if the sender is not one of the secondarySp,return err
+	//isOneOfSecondary := false
+	//var ECIndex int32
+	//for idx, spAddr := range objectInfo.SecondarySpAddresses {
+	//	if spAddr == signatureAddr.String() {
+	//		isOneOfSecondary = true
+	//		ECIndex = int32(idx)
+	//	}
+	//}
 	redundancyIdx := recoveryTask.EcIdx
 	// if the handler SP is not one of the secondary SP of the task object, return err
 	if !isOneOfSecondary || ECIndex != recoveryTask.EcIdx {
@@ -651,12 +612,14 @@
 	segmentPieceKey := g.baseApp.PieceOp().SegmentPieceKey(recoveryTask.GetObjectInfo().Id.Uint64(),
 		recoveryTask.GetSegmentIdx())
 
+	// TODO: refine it
 	// if recovery data chunk, just download the data part of segment in primarySP
 	// no need to check quota when recovering primary SP or secondary SP data
 	if redundancyIdx < int32(params.GetRedundantDataChunkNum())-1 {
 		pieceOffset := int64(redundancyIdx) * ECPieceSize
 		pieceTask.InitDownloadPieceTask(objectInfo, bucketInfo, params, g.baseApp.TaskPriority(pieceTask),
-			false, bucketInfo.PrimarySpAddress, uint64(ECPieceSize), segmentPieceKey, uint64(pieceOffset), uint64(ECPieceSize),
+			false, "", uint64(ECPieceSize), segmentPieceKey, uint64(pieceOffset), uint64(ECPieceSize),
+			//false, bucketInfo.PrimarySpAddress, uint64(ECPieceSize), segmentPieceKey, uint64(pieceOffset), uint64(ECPieceSize),
 			g.baseApp.TaskTimeout(pieceTask, uint64(pieceTask.GetSize())), g.baseApp.TaskMaxRetry(pieceTask))
 
 		pieceData, err := g.baseApp.GfSpClient().GetPiece(ctx, pieceTask)
@@ -667,10 +630,12 @@
 		return pieceData, nil
 	}
 
+	// TODO: refine it
 	// if recovery parity chunk, need to download the total segment and ec encode it
 	segmentPieceSize := g.baseApp.PieceOp().SegmentPieceSize(objectInfo.PayloadSize, recoveryTask.GetSegmentIdx(), params.GetMaxSegmentSize())
 	pieceTask.InitDownloadPieceTask(objectInfo, bucketInfo, params, g.baseApp.TaskPriority(pieceTask),
-		false, bucketInfo.PrimarySpAddress, uint64(ECPieceSize), segmentPieceKey, 0, uint64(segmentPieceSize),
+		false, "", uint64(ECPieceSize), segmentPieceKey, 0, uint64(segmentPieceSize),
+		//	false, bucketInfo.PrimarySpAddress, uint64(ECPieceSize), segmentPieceKey, 0, uint64(segmentPieceSize),
 		g.baseApp.TaskTimeout(pieceTask, uint64(pieceTask.GetSize())), g.baseApp.TaskMaxRetry(pieceTask))
 
 	segmentData, err := g.baseApp.GfSpClient().GetPiece(ctx, pieceTask)
