package gater

import (
	"context"
	"encoding/hex"
	"encoding/json"
	"io"
	"net/http"
	"strings"
	"time"

	"github.com/bnb-chain/greenfield-common/go/redundancy"
<<<<<<< HEAD
	storagetypes "github.com/bnb-chain/greenfield/x/storage/types"
	sdktypes "github.com/cosmos/cosmos-sdk/types"
	"github.com/ethereum/go-ethereum/crypto"
	"github.com/ethereum/go-ethereum/crypto/secp256k1"
=======
>>>>>>> 9e8de546

	"github.com/bnb-chain/greenfield-storage-provider/base/types/gfsperrors"
	"github.com/bnb-chain/greenfield-storage-provider/base/types/gfsptask"
	coremodule "github.com/bnb-chain/greenfield-storage-provider/core/module"
	coretask "github.com/bnb-chain/greenfield-storage-provider/core/task"

	"github.com/bnb-chain/greenfield-storage-provider/modular/downloader"
	"github.com/bnb-chain/greenfield-storage-provider/modular/executor"
	"github.com/bnb-chain/greenfield-storage-provider/pkg/log"
	"github.com/bnb-chain/greenfield-storage-provider/pkg/metrics"
	"github.com/bnb-chain/greenfield-storage-provider/util"
)

// getApprovalHandler handles the get create bucket/object approval request.
// Before create bucket/object to the greenfield, the user should the primary
// SP whether willing serve for the user to manage the bucket/object.
// SP checks the user's account if it has the permission to operate, and send
// the request to approver that running the SP approval's strategy.
func (g *GateModular) getApprovalHandler(w http.ResponseWriter, r *http.Request) {
	var (
		err                   error
		reqCtx                *RequestContext
		approvalMsg           []byte
		createBucketApproval  = storagetypes.MsgCreateBucket{}
		migrateBucketApproval = storagetypes.MsgMigrateBucket{}
		createObjectApproval  = storagetypes.MsgCreateObject{}
		authenticated         bool
<<<<<<< HEAD
=======
		approved              bool
>>>>>>> 9e8de546
	)
	startTime := time.Now()
	defer func() {
		reqCtx.Cancel()
		if err != nil {
			reqCtx.SetError(gfsperrors.MakeGfSpError(err))
			reqCtx.SetHttpCode(int(gfsperrors.MakeGfSpError(err).GetHttpStatusCode()))
			MakeErrorResponse(w, gfsperrors.MakeGfSpError(err))
			metrics.ReqCounter.WithLabelValues(GatewayTotalFailure).Inc()
			metrics.ReqTime.WithLabelValues(GatewayTotalFailure).Observe(time.Since(startTime).Seconds())
			metrics.ReqCounter.WithLabelValues(GatewayFailureGetApproval).Inc()
			metrics.ReqTime.WithLabelValues(GatewayFailureGetApproval).Observe(time.Since(startTime).Seconds())
		} else {
			reqCtx.SetHttpCode(http.StatusOK)
			metrics.ReqCounter.WithLabelValues(GatewayTotalSuccess).Inc()
			metrics.ReqTime.WithLabelValues(GatewayTotalSuccess).Observe(time.Since(startTime).Seconds())
			metrics.ReqCounter.WithLabelValues(GatewaySuccessGetApproval).Inc()
			metrics.ReqTime.WithLabelValues(GatewaySuccessGetApproval).Observe(time.Since(startTime).Seconds())
		}
		log.CtxDebugw(reqCtx.Context(), reqCtx.String())
	}()

	reqCtx, err = NewRequestContext(r, g)
	if err != nil {
		return
	}

	approvalType := reqCtx.vars["action"]
	approvalMsg, err = hex.DecodeString(r.Header.Get(GnfdUnsignedApprovalMsgHeader))
	if err != nil {
		log.Errorw("failed to parse approval header", "approval_type", approvalType,
			"approval", r.Header.Get(GnfdUnsignedApprovalMsgHeader))
		err = ErrDecodeMsg
		return
	}

	switch approvalType {
	case createBucketApprovalAction:
		if err = storagetypes.ModuleCdc.UnmarshalJSON(approvalMsg, &createBucketApproval); err != nil {
			log.CtxErrorw(reqCtx.Context(), "failed to unmarshal approval", "approval",
				r.Header.Get(GnfdUnsignedApprovalMsgHeader), "error", err)
			err = ErrDecodeMsg
			return
		}
		if err = createBucketApproval.ValidateBasic(); err != nil {
			log.Errorw("failed to basic check bucket approval msg", "bucket_approval_msg",
				createBucketApproval, "error", err)
			err = ErrValidateMsg
			return
		}
		if !reqCtx.SkipVerifyAuthentication() {
			startVerifyAuthentication := time.Now()
			authenticated, err = g.baseApp.GfSpClient().VerifyAuthentication(
				reqCtx.Context(), coremodule.AuthOpAskCreateBucketApproval,
				reqCtx.Account(), createBucketApproval.GetBucketName(), "")
			metrics.PerfApprovalTime.WithLabelValues("gateway_create_bucket_auth_cost").Observe(time.Since(startVerifyAuthentication).Seconds())
			metrics.PerfApprovalTime.WithLabelValues("gateway_create_bucket_auth_end").Observe(time.Since(startTime).Seconds())
			if err != nil {
				log.CtxErrorw(reqCtx.Context(), "failed to verify authentication", "error", err)
				return
			}
			if !authenticated {
				log.CtxErrorw(reqCtx.Context(), "no permission to operate")
				err = ErrNoPermission
				return
			}
		}
		task := &gfsptask.GfSpCreateBucketApprovalTask{}
		task.InitApprovalCreateBucketTask(&createBucketApproval, g.baseApp.TaskPriority(task))
		var approvalTask coretask.ApprovalCreateBucketTask
		startAskCreateBucketApproval := time.Now()
		authenticated, approvalTask, err = g.baseApp.GfSpClient().AskCreateBucketApproval(reqCtx.Context(), task)
		metrics.PerfApprovalTime.WithLabelValues("gateway_create_bucket_ask_approval_cost").Observe(time.Since(startAskCreateBucketApproval).Seconds())
		metrics.PerfApprovalTime.WithLabelValues("gateway_create_bucket_ask_approval_end").Observe(time.Since(startTime).Seconds())
		if err != nil {
			log.CtxErrorw(reqCtx.Context(), "failed to ask create bucket approval", "error", err)
			return
		}
		if !authenticated {
			log.CtxErrorw(reqCtx.Context(), "refuse the ask create bucket approval")
			err = ErrRefuseApproval
			return
		}
		bz := storagetypes.ModuleCdc.MustMarshalJSON(approvalTask.GetCreateBucketInfo())
		w.Header().Set(GnfdSignedApprovalMsgHeader, hex.EncodeToString(sdktypes.MustSortJSON(bz)))
	case migrateBucketApprovalAction:
		if err = storagetypes.ModuleCdc.UnmarshalJSON(approvalMsg, &migrateBucketApproval); err != nil {
			log.CtxErrorw(reqCtx.Context(), "failed to unmarshal approval", "approval",
				r.Header.Get(GnfdUnsignedApprovalMsgHeader), "error", err)
			err = ErrDecodeMsg
			return
		}
		if err = migrateBucketApproval.ValidateBasic(); err != nil {
			log.Errorw("failed to basic check migrate bucket approval msg", "bucket_approval_msg",
				migrateBucketApproval, "error", err)
			err = ErrValidateMsg
			return
		}
		if !reqCtx.SkipVerifyAuthentication() {
			authenticated, err = g.baseApp.GfSpClient().VerifyAuthentication(
				reqCtx.Context(), coremodule.AuthOpAskMigrateBucketApproval,
				reqCtx.Account(), migrateBucketApproval.GetBucketName(), "")
			if err != nil {
				log.CtxErrorw(reqCtx.Context(), "failed to verify authentication", "error", err)
				return
			}
			if !authenticated {
				log.CtxErrorw(reqCtx.Context(), "no permission to operate")
				err = ErrNoPermission
				return
			}
		}
		task := &gfsptask.GfSpMigrateBucketApprovalTask{}
		task.InitApprovalMigrateBucketTask(&migrateBucketApproval, g.baseApp.TaskPriority(task))
		var approvalTask coretask.ApprovalMigrateBucketTask
<<<<<<< HEAD
		authenticated, approvalTask, err = g.baseApp.GfSpClient().AskMigrateBucketApproval(reqCtx.Context(), task)
=======
		approved, approvalTask, err = g.baseApp.GfSpClient().AskMigrateBucketApproval(reqCtx.Context(), task)
>>>>>>> 9e8de546
		if err != nil {
			log.CtxErrorw(reqCtx.Context(), "failed to ask migrate bucket approval", "error", err)
			return
		}
<<<<<<< HEAD
		if !authenticated {
=======
		if !approved {
>>>>>>> 9e8de546
			log.CtxErrorw(reqCtx.Context(), "refuse the ask migrate bucket approval")
			err = ErrRefuseApproval
			return
		}
		bz := storagetypes.ModuleCdc.MustMarshalJSON(approvalTask.GetMigrateBucketInfo())
		w.Header().Set(GnfdSignedApprovalMsgHeader, hex.EncodeToString(sdktypes.MustSortJSON(bz)))
	case createObjectApprovalAction:
		if err = storagetypes.ModuleCdc.UnmarshalJSON(approvalMsg, &createObjectApproval); err != nil {
			log.CtxErrorw(reqCtx.Context(), "failed to unmarshal approval", "approval",
				r.Header.Get(GnfdUnsignedApprovalMsgHeader), "error", err)
			err = ErrDecodeMsg
			return
		}
		if err = createObjectApproval.ValidateBasic(); err != nil {
			log.Errorw("failed to basic check approval msg", "object_approval_msg",
				createObjectApproval, "error", err)
			err = ErrValidateMsg
			return
		}
		if !reqCtx.SkipVerifyAuthentication() {
			startVerifyAuthentication := time.Now()
			authenticated, err = g.baseApp.GfSpClient().VerifyAuthentication(
				reqCtx.Context(), coremodule.AuthOpAskCreateObjectApproval,
				reqCtx.Account(), createObjectApproval.GetBucketName(),
				createObjectApproval.GetObjectName())
			metrics.PerfApprovalTime.WithLabelValues("gateway_create_object_auth_cost").Observe(time.Since(startVerifyAuthentication).Seconds())
			metrics.PerfApprovalTime.WithLabelValues("gateway_create_object_auth_end").Observe(time.Since(startTime).Seconds())
			if err != nil {
				log.CtxErrorw(reqCtx.Context(), "failed to verify authentication", "error", err)
				return
			}
			if !authenticated {
				log.CtxErrorw(reqCtx.Context(), "no permission to operate")
				err = ErrNoPermission
				return
			}
		}
		task := &gfsptask.GfSpCreateObjectApprovalTask{}
		task.InitApprovalCreateObjectTask(&createObjectApproval, g.baseApp.TaskPriority(task))
		var approvedTask coretask.ApprovalCreateObjectTask
		startAskCreateObjectApproval := time.Now()
		authenticated, approvedTask, err = g.baseApp.GfSpClient().AskCreateObjectApproval(r.Context(), task)
		metrics.PerfApprovalTime.WithLabelValues("gateway_create_object_ask_approval_cost").Observe(time.Since(startAskCreateObjectApproval).Seconds())
		metrics.PerfApprovalTime.WithLabelValues("gateway_create_object_ask_approval_end").Observe(time.Since(startTime).Seconds())
		if err != nil {
			log.CtxErrorw(reqCtx.Context(), "failed to ask object approval", "error", err)
			return
		}
		if !authenticated {
			log.CtxErrorw(reqCtx.Context(), "refuse the ask create object approval")
			err = ErrRefuseApproval
			return
		}
		bz := storagetypes.ModuleCdc.MustMarshalJSON(approvedTask.GetCreateObjectInfo())
		w.Header().Set(GnfdSignedApprovalMsgHeader, hex.EncodeToString(sdktypes.MustSortJSON(bz)))
	default:
		err = ErrUnsupportedRequestType
		return
	}
	log.CtxDebugw(reqCtx.Context(), "succeed to ask approval")
}

// getChallengeInfoHandler handles get challenge piece info request. Current only greenfield
// validator can challenge piece is store correctly. The challenge piece info includes:
// the challenged piece data, all piece hashes and the integrity hash. The challenger
// can verify the info whether are correct by comparing with the greenfield info.
func (g *GateModular) getChallengeInfoHandler(w http.ResponseWriter, r *http.Request) {
	var (
		err           error
		reqCtx        *RequestContext
		authenticated bool
		integrity     []byte
		checksums     [][]byte
		data          []byte
	)
	startTime := time.Now()
	defer func() {
		reqCtx.Cancel()
		if err != nil {
			reqCtx.SetError(gfsperrors.MakeGfSpError(err))
			reqCtx.SetHttpCode(int(gfsperrors.MakeGfSpError(err).GetHttpStatusCode()))
			MakeErrorResponse(w, gfsperrors.MakeGfSpError(err))
			metrics.ReqCounter.WithLabelValues(GatewayTotalFailure).Inc()
			metrics.ReqTime.WithLabelValues(GatewayTotalFailure).Observe(time.Since(startTime).Seconds())
			metrics.ReqCounter.WithLabelValues(GatewayFailureGetChallengeInfo).Inc()
			metrics.ReqTime.WithLabelValues(GatewayFailureGetChallengeInfo).Observe(time.Since(startTime).Seconds())
		} else {
			reqCtx.SetHttpCode(http.StatusOK)
			metrics.ReqCounter.WithLabelValues(GatewayTotalSuccess).Inc()
			metrics.ReqTime.WithLabelValues(GatewayTotalFailure).Observe(time.Since(startTime).Seconds())
			metrics.ReqCounter.WithLabelValues(GatewaySuccessGetChallengeInfo).Inc()
			metrics.ReqTime.WithLabelValues(GatewaySuccessGetChallengeInfo).Observe(time.Since(startTime).Seconds())
		}
		log.CtxDebugw(reqCtx.Context(), reqCtx.String())
		metrics.PerfChallengeTimeHistogram.WithLabelValues("challenge_total_time").Observe(time.Since(startTime).Seconds())
	}()

	reqCtx, err = NewRequestContext(r, g)
	if err != nil {
		return
	}
	objectID, err := util.StringToUint64(reqCtx.request.Header.Get(GnfdObjectIDHeader))
	if err != nil {
		log.CtxErrorw(reqCtx.Context(), "failed to parse object id", "object_id",
			reqCtx.request.Header.Get(GnfdObjectIDHeader))
		err = ErrInvalidHeader
		return
	}

	getObjectTime := time.Now()
	objectInfo, err := g.baseApp.Consensus().QueryObjectInfoByID(reqCtx.Context(),
		reqCtx.request.Header.Get(GnfdObjectIDHeader))
	metrics.PerfChallengeTimeHistogram.WithLabelValues("challenge_get_object_time").Observe(time.Since(getObjectTime).Seconds())
	if err != nil {
		log.CtxErrorw(reqCtx.Context(), "failed to get object info from consensus", "error", err)
		if strings.Contains(err.Error(), "No such object") {
			err = ErrNoSuchObject
		} else {
			err = ErrConsensus
		}
		return
	}
	if !reqCtx.SkipVerifyAuthentication() {
		authTime := time.Now()
		authenticated, err = g.baseApp.GfSpClient().VerifyAuthentication(reqCtx.Context(),
			coremodule.AuthOpTypeGetChallengePieceInfo, reqCtx.Account(), objectInfo.GetBucketName(),
			objectInfo.GetObjectName())
		metrics.PerfChallengeTimeHistogram.WithLabelValues("challenge_auth_time").Observe(time.Since(authTime).Seconds())
		if err != nil {
			log.CtxErrorw(reqCtx.Context(), "failed to verify authentication", "error", err)
			return
		}
		if !authenticated {
			log.CtxErrorw(reqCtx.Context(), "failed to get challenge info due to no permission")
			err = ErrNoPermission
			return
		}
	}

	getBucketTime := time.Now()
	bucketInfo, err := g.baseApp.Consensus().QueryBucketInfo(reqCtx.Context(), objectInfo.GetBucketName())
	metrics.PerfChallengeTimeHistogram.WithLabelValues("challenge_get_bucket_time").Observe(time.Since(getBucketTime).Seconds())
	if err != nil {
		log.CtxErrorw(reqCtx.Context(), "failed to get bucket info from consensus", "error", err)
		err = ErrConsensus
		return
	}
	redundancyIdx, err := util.StringToInt32(reqCtx.request.Header.Get(GnfdRedundancyIndexHeader))
	if err != nil {
		log.CtxErrorw(reqCtx.Context(), "failed to parse redundancy index", "redundancy_idx",
			reqCtx.request.Header.Get(GnfdRedundancyIndexHeader))
		err = ErrInvalidHeader
		return
	}
	segmentIdx, err := util.StringToUint32(reqCtx.request.Header.Get(GnfdPieceIndexHeader))
	if err != nil {
		log.CtxErrorw(reqCtx.Context(), "failed to parse segment index", "segment_idx",
			reqCtx.request.Header.Get(GnfdPieceIndexHeader))
		err = ErrInvalidHeader
		return
	}
	getParamTime := time.Now()
	params, err := g.baseApp.Consensus().QueryStorageParamsByTimestamp(
		reqCtx.Context(), objectInfo.GetCreateAt())
	metrics.PerfChallengeTimeHistogram.WithLabelValues("challenge_get_param_time").Observe(time.Since(getParamTime).Seconds())
	if err != nil {
		log.CtxErrorw(reqCtx.Context(), "failed to get storage params", "error", err)
		return
	}
	var pieceSize uint64
	if redundancyIdx < 0 {
		pieceSize = uint64(g.baseApp.PieceOp().SegmentPieceSize(objectInfo.GetPayloadSize(),
			segmentIdx, params.VersionedParams.GetMaxSegmentSize()))
	} else {
		pieceSize = uint64(g.baseApp.PieceOp().ECPieceSize(objectInfo.GetPayloadSize(),
			segmentIdx, params.VersionedParams.GetMaxSegmentSize(),
			params.VersionedParams.GetRedundantDataChunkNum()))
	}
	task := &gfsptask.GfSpChallengePieceTask{}
	task.InitChallengePieceTask(objectInfo, bucketInfo, params, g.baseApp.TaskPriority(task), reqCtx.Account(),
		redundancyIdx, segmentIdx, g.baseApp.TaskTimeout(task, pieceSize), g.baseApp.TaskMaxRetry(task))
	ctx := log.WithValue(reqCtx.Context(), log.CtxKeyTask, task.Key().String())
	getChallengeInfoTime := time.Now()
	integrity, checksums, data, err = g.baseApp.GfSpClient().GetChallengeInfo(reqCtx.Context(), task)
	metrics.PerfChallengeTimeHistogram.WithLabelValues("challenge_get_info_time").Observe(time.Since(getChallengeInfoTime).Seconds())
	if err != nil {
		log.CtxErrorw(ctx, "failed to get challenge info", "error", err)
		return
	}

	w.Header().Set(GnfdObjectIDHeader, util.Uint64ToString(objectID))
	w.Header().Set(GnfdIntegrityHashHeader, hex.EncodeToString(integrity))
	w.Header().Set(GnfdPieceHashHeader, util.BytesSliceToString(checksums))
	w.Write(data)
	metrics.ReqPieceSize.WithLabelValues(GatewayChallengePieceSize).Observe(float64(len(data)))
	log.CtxDebugw(reqCtx.Context(), "succeed to get challenge info")
}

// replicateHandler handles the replicate piece from primary SP request. The Primary
// replicates the piece data one by one, and will ask the integrity hash and the
// signature to seal object on greenfield.
func (g *GateModular) replicateHandler(w http.ResponseWriter, r *http.Request) {
	var (
		err        error
		reqCtx     *RequestContext
		receiveMsg []byte
		data       []byte
		integrity  []byte
		signature  []byte
	)
	receivePieceStartTime := time.Now()
	defer func() {
		reqCtx.Cancel()
		if err != nil {
			reqCtx.SetError(gfsperrors.MakeGfSpError(err))
			reqCtx.SetHttpCode(int(gfsperrors.MakeGfSpError(err).GetHttpStatusCode()))
			MakeErrorResponse(w, gfsperrors.MakeGfSpError(err))
			metrics.ReqCounter.WithLabelValues(GatewayTotalFailure).Inc()
			metrics.ReqTime.WithLabelValues(GatewayTotalFailure).Observe(time.Since(receivePieceStartTime).Seconds())
			metrics.ReqCounter.WithLabelValues(GatewayFailureReplicatePiece).Inc()
			metrics.ReqTime.WithLabelValues(GatewayFailureReplicatePiece).Observe(time.Since(receivePieceStartTime).Seconds())
		} else {
			reqCtx.SetHttpCode(http.StatusOK)
			log.CtxDebugw(reqCtx.Context(), reqCtx.String())
			metrics.ReqCounter.WithLabelValues(GatewayTotalSuccess).Inc()
			metrics.ReqTime.WithLabelValues(GatewayTotalSuccess).Observe(time.Since(receivePieceStartTime).Seconds())
			metrics.ReqCounter.WithLabelValues(GatewaySuccessReplicatePiece).Inc()
			metrics.ReqTime.WithLabelValues(GatewaySuccessReplicatePiece).Observe(time.Since(receivePieceStartTime).Seconds())
		}
	}()
	// ignore the error, because the replicate request only between SPs, the request
	// verification is by signature of the ReceivePieceTask
	reqCtx, _ = NewRequestContext(r, g)
	decodeTime := time.Now()
	receiveMsg, err = hex.DecodeString(r.Header.Get(GnfdReceiveMsgHeader))
	metrics.PerfReceivePieceTimeHistogram.WithLabelValues("receive_piece_decode_task_time").Observe(time.Since(decodeTime).Seconds())
	if err != nil {
		log.CtxErrorw(reqCtx.Context(), "failed to parse receive header",
			"receive", r.Header.Get(GnfdReceiveMsgHeader))
		err = ErrDecodeMsg
		return
	}
	receiveTask := gfsptask.GfSpReceivePieceTask{}
	err = json.Unmarshal(receiveMsg, &receiveTask)
	if err != nil {
		log.CtxErrorw(reqCtx.Context(), "failed to unmarshal receive header",
			"receive", r.Header.Get(GnfdReceiveMsgHeader))
		err = ErrDecodeMsg
		return
	}
	if receiveTask.GetObjectInfo() == nil ||
		int(receiveTask.GetReplicateIdx()) >=
			len(receiveTask.GetObjectInfo().GetChecksums()) {
		log.CtxErrorw(reqCtx.Context(), "receive task params error")
		err = ErrInvalidHeader
		return
	}
	readDataTime := time.Now()
	data, err = io.ReadAll(r.Body)
	metrics.PerfReceivePieceTimeHistogram.WithLabelValues("receive_piece_read_piece_time").Observe(time.Since(readDataTime).Seconds())
	if err != nil {
		log.CtxErrorw(reqCtx.Context(), "failed to read replicate piece data", "error", err)
		err = ErrExceptionStream
		return
	}
	if receiveTask.GetPieceIdx() >= 0 {
		metrics.ReqPieceSize.WithLabelValues(GatewayReplicatePieceSize).Observe(float64(len(data)))
		handlePieceTime := time.Now()
		err = g.baseApp.GfSpClient().ReplicatePiece(reqCtx.Context(), &receiveTask, data)
		metrics.PerfReceivePieceTimeHistogram.WithLabelValues("receive_piece_receive_data_time").Observe(time.Since(handlePieceTime).Seconds())
		if err != nil {
			log.CtxErrorw(reqCtx.Context(), "failed to receive piece", "error", err)
			return
		}
	} else {
		donePieceTime := time.Now()
		integrity, signature, err = g.baseApp.GfSpClient().DoneReplicatePiece(reqCtx.Context(), &receiveTask)
		metrics.PerfReceivePieceTimeHistogram.WithLabelValues("receive_piece_done_time").Observe(time.Since(donePieceTime).Seconds())
		if err != nil {
			log.CtxErrorw(reqCtx.Context(), "failed to done receive piece", "error", err)
			return
		}
		w.Header().Set(GnfdIntegrityHashHeader, hex.EncodeToString(integrity))
		w.Header().Set(GnfdIntegrityHashSignatureHeader, hex.EncodeToString(signature))
	}
	log.CtxDebugw(reqCtx.Context(), "succeed to replicate piece")
}

// recoverPrimaryHandler handles the query for recovery request from secondary SP or primary SP.
// if it is used to recovery primary SP and the handler SP is the corresponding secondary,
// it returns the EC piece data stored in the secondary SP for the requested object.
// if it is used to recovery secondary SP and the handler is the corresponding primary SP,
// it directly returns the EC piece data of the secondary SP.
func (g *GateModular) recoverPrimaryHandler(w http.ResponseWriter, r *http.Request) {
	var (
		err         error
		reqCtx      *RequestContext
		recoveryMsg []byte
	)
	startTime := time.Now()
	defer func() {
		reqCtx.Cancel()
		if err != nil {
			reqCtx.SetError(gfsperrors.MakeGfSpError(err))
			reqCtx.SetHttpCode(int(gfsperrors.MakeGfSpError(err).GetHttpStatusCode()))
			MakeErrorResponse(w, gfsperrors.MakeGfSpError(err))
			metrics.ReqCounter.WithLabelValues(GatewayTotalFailure).Inc()
			metrics.ReqTime.WithLabelValues(GatewayTotalFailure).Observe(time.Since(startTime).Seconds())
		} else {
			reqCtx.SetHttpCode(http.StatusOK)
			metrics.ReqCounter.WithLabelValues(GatewayTotalSuccess).Inc()
			metrics.ReqTime.WithLabelValues(GatewayTotalSuccess).Observe(time.Since(startTime).Seconds())
		}
		log.CtxDebugw(reqCtx.Context(), reqCtx.String())
	}()

	// ignore the error, because the recovery request only between SPs, the request
	// verification is by signature of the RecoveryTask
	reqCtx, newErr := NewRequestContext(r, g)
	if newErr != nil {
		log.CtxDebugw(context.Background(), "recoverPrimaryHandler new reqCtx error", "error", newErr)
	}

	recoveryMsg, err = hex.DecodeString(r.Header.Get(GnfdRecoveryMsgHeader))
	if err != nil {
		log.CtxErrorw(reqCtx.Context(), "failed to parse recovery header",
			"header", r.Header.Get(GnfdRecoveryMsgHeader))
		err = ErrDecodeMsg
		return
	}

	recoveryTask := gfsptask.GfSpRecoverPieceTask{}
	err = json.Unmarshal(recoveryMsg, &recoveryTask)
	if err != nil {
		log.CtxErrorw(reqCtx.Context(), "failed to unmarshal recovery msg header",
			"header", r.Header.Get(GnfdReceiveMsgHeader))
		err = ErrDecodeMsg
		return
	}

	// check signature consistent
	taskSignature := recoveryTask.GetSignature()
	signatureAddr, pk, err := RecoverAddr(crypto.Keccak256(recoveryTask.GetSignBytes()), taskSignature)
	if err != nil {
		log.CtxErrorw(reqCtx.Context(), "failed to  get recover task address", "error:", err)
		err = ErrSignature
		return
	}

	if !secp256k1.VerifySignature(pk.Bytes(), crypto.Keccak256(recoveryTask.GetSignBytes()), taskSignature[:len(taskSignature)-1]) {
		log.CtxErrorw(reqCtx.Context(), "failed to verify recovery task signature")
		err = ErrSignature
		return
	}

	// handle request from primary SP to recovery segment {
	objectInfo := recoveryTask.GetObjectInfo()
	if objectInfo == nil {
		log.CtxErrorw(reqCtx.Context(), "recovery task params error")
		err = ErrInvalidHeader
		return
	}

	if objectInfo.RedundancyType != storagetypes.REDUNDANCY_EC_TYPE {
		log.CtxErrorw(reqCtx.Context(), "recovery redundancy type only support EC")
		err = ErrRecoveryRedundancyType
		return
	}

	chainObjectInfo, bucketInfo, params, err := getObjectChainMeta(reqCtx, g.baseApp, objectInfo.ObjectName, objectInfo.BucketName)
	if err != nil {
		err = ErrInvalidHeader
		return
	}

	redundancyIdx := recoveryTask.EcIdx
	maxRedundancyIndex := int32(params.GetRedundantParityChunkNum()+params.GetRedundantDataChunkNum()) - 1
	if redundancyIdx < int32(RecoveryMinEcIndex) || redundancyIdx > maxRedundancyIndex {
		err = executor.ErrRecoveryPieceIndex
		return
	}

	var pieceData []byte
	if redundancyIdx >= 0 {
		// recovery secondary SP
		pieceData, err = g.recoverECPiece(reqCtx.Context(), chainObjectInfo, bucketInfo, recoveryTask, params, signatureAddr)
		if err != nil {
			return
		}
	} else {
		// recovery primary SP
		pieceData, err = g.recoverSegmentPiece(reqCtx.Context(), chainObjectInfo, bucketInfo, recoveryTask, params, signatureAddr)
		if err != nil {
			return
		}
	}

	w.Write(pieceData)
	log.CtxDebugw(reqCtx.Context(), "succeed to get one ec piece data")
}

func (g *GateModular) recoverSegmentPiece(ctx context.Context, objectInfo *storagetypes.ObjectInfo,
	bucketInfo *storagetypes.BucketInfo, recoveryTask gfsptask.GfSpRecoverPieceTask, params *storagetypes.Params, signatureAddr sdktypes.AccAddress) ([]byte, error) {
	var err error

	// the primary sp of the object should be consistent with task signature
	primarySp, err := g.baseApp.Consensus().QuerySPByID(ctx, bucketInfo.GetPrimarySpId())
	if err != nil {
		return nil, err
	}
	if primarySp.OperatorAddress != signatureAddr.String() {
		log.CtxErrorw(ctx, "recovery request not come from primary sp")
		return nil, ErrRecoverySP
	}

	// TODO get sp id from config file
	spID, err := g.getSPID()
	if err != nil {
		return nil, ErrConsensus
	}
	ECIndex, isOneOfSecondary, err := util.ValidateAndGetSPIndexWithinGVGSecondarySPs(ctx, g.baseApp.GfSpClient(), spID, bucketInfo.Id.Uint64(), objectInfo.LocalVirtualGroupId)
	if err != nil {
		log.CtxErrorw(ctx, "failed to global virtual group info from metaData", "error", err)
		return nil, ErrConsensus
	}
	if !isOneOfSecondary {
		return nil, ErrRecoverySP
	}

	// init download piece task, get piece data and return the data
	ECPieceSize := g.baseApp.PieceOp().ECPieceSize(objectInfo.PayloadSize, recoveryTask.GetSegmentIdx(),
		params.GetMaxSegmentSize(), params.GetRedundantDataChunkNum())
	ECPieceKey := g.baseApp.PieceOp().ECPieceKey(recoveryTask.GetObjectInfo().Id.Uint64(), recoveryTask.GetSegmentIdx(), uint32(ECIndex))

	pieceTask := &gfsptask.GfSpDownloadPieceTask{}
	// no need to check quota when recovering primary SP segment data
	pieceTask.InitDownloadPieceTask(objectInfo, bucketInfo, params, g.baseApp.TaskPriority(pieceTask),
		false, primarySp.OperatorAddress, uint64(ECPieceSize), ECPieceKey, 0, uint64(ECPieceSize),
		g.baseApp.TaskTimeout(pieceTask, uint64(pieceTask.GetSize())), g.baseApp.TaskMaxRetry(pieceTask))

	pieceData, err := g.baseApp.GfSpClient().GetPiece(ctx, pieceTask)
	if err != nil {
		log.CtxErrorw(ctx, "failed to download piece", "error", err)
		return nil, downloader.ErrPieceStore
	}

	return pieceData, nil
}

func (g *GateModular) recoverECPiece(ctx context.Context, objectInfo *storagetypes.ObjectInfo,
	bucketInfo *storagetypes.BucketInfo, recoveryTask gfsptask.GfSpRecoverPieceTask, params *storagetypes.Params, signatureAddr sdktypes.AccAddress) ([]byte, error) {
	ECPieceSize := g.baseApp.PieceOp().ECPieceSize(objectInfo.PayloadSize, recoveryTask.GetSegmentIdx(),
		params.GetMaxSegmentSize(), params.GetRedundantDataChunkNum())

	// if the handler is not the primary SP of the object, return error
	// TODO get sp id from config
	spID, err := g.getSPID()
	if err != nil {
		return nil, ErrConsensus
	}

	if bucketInfo.GetPrimarySpId() != spID {
		log.CtxErrorw(ctx, "it is not the right the primary SP to handle secondary SP recovery", "actual_sp_id", spID,
			"expected_sp_id", bucketInfo.GetPrimarySpId())
		return nil, ErrRecoverySP
	}
	gvg, err := g.baseApp.GfSpClient().GetGlobalVirtualGroup(ctx, bucketInfo.Id.Uint64(), objectInfo.LocalVirtualGroupId)
	if err != nil {
		return nil, ErrRecoverySP
	}
	isOneOfSecondary := false
	var ECIndex int32
	for idx, sspId := range gvg.GetSecondarySpIds() {
		ssp, err := g.baseApp.Consensus().QuerySPByID(ctx, sspId)
		if err != nil {
			return nil, ErrConsensus
		}
		if ssp.OperatorAddress == signatureAddr.String() {
			isOneOfSecondary = true
			ECIndex = int32(idx)
		}
	}
	redundancyIdx := recoveryTask.EcIdx
	if !isOneOfSecondary || ECIndex != recoveryTask.EcIdx {
		return nil, ErrRecoverySP
	}
	pieceTask := &gfsptask.GfSpDownloadPieceTask{}
	segmentPieceKey := g.baseApp.PieceOp().SegmentPieceKey(recoveryTask.GetObjectInfo().Id.Uint64(),
		recoveryTask.GetSegmentIdx())

	// TODO: refine it
	// if recovery data chunk, just download the data part of segment in primarySP
	// no need to check quota when recovering primary SP or secondary SP data
	bucketPrimarySp, err := g.baseApp.Consensus().QuerySPByID(ctx, bucketInfo.GetPrimarySpId())
	if err != nil {
		return nil, err
	}
	if redundancyIdx < int32(params.GetRedundantDataChunkNum())-1 {
		pieceOffset := int64(redundancyIdx) * ECPieceSize

		pieceTask.InitDownloadPieceTask(objectInfo, bucketInfo, params, g.baseApp.TaskPriority(pieceTask),
			false, bucketPrimarySp.OperatorAddress, uint64(ECPieceSize), segmentPieceKey, uint64(pieceOffset), uint64(ECPieceSize),
			g.baseApp.TaskTimeout(pieceTask, uint64(pieceTask.GetSize())), g.baseApp.TaskMaxRetry(pieceTask))

		pieceData, err := g.baseApp.GfSpClient().GetPiece(ctx, pieceTask)
		if err != nil {
			log.CtxErrorw(ctx, "failed to download piece", "error", err)
			return nil, downloader.ErrPieceStore
		}
		return pieceData, nil
	}

	// TODO: refine it
	// if recovery parity chunk, need to download the total segment and ec encode it
	segmentPieceSize := g.baseApp.PieceOp().SegmentPieceSize(objectInfo.PayloadSize, recoveryTask.GetSegmentIdx(), params.GetMaxSegmentSize())
	pieceTask.InitDownloadPieceTask(objectInfo, bucketInfo, params, g.baseApp.TaskPriority(pieceTask),
		false, bucketPrimarySp.OperatorAddress, uint64(ECPieceSize), segmentPieceKey, 0, uint64(segmentPieceSize),
		g.baseApp.TaskTimeout(pieceTask, uint64(pieceTask.GetSize())), g.baseApp.TaskMaxRetry(pieceTask))

	segmentData, err := g.baseApp.GfSpClient().GetPiece(ctx, pieceTask)
	if err != nil {
		log.CtxErrorw(ctx, "failed to download piece", "error", err)
		return nil, executor.ErrPieceStore
	}

	ecData, err := redundancy.EncodeRawSegment(segmentData,
		int(params.GetRedundantDataChunkNum()),
		int(params.GetRedundantParityChunkNum()))
	if err != nil {
		log.CtxErrorw(ctx, "failed to ec encode data when recovering secondary SP", "error", err)
		return nil, err
	}

	return ecData[redundancyIdx], nil
}<|MERGE_RESOLUTION|>--- conflicted
+++ resolved
@@ -10,13 +10,10 @@
 	"time"
 
 	"github.com/bnb-chain/greenfield-common/go/redundancy"
-<<<<<<< HEAD
 	storagetypes "github.com/bnb-chain/greenfield/x/storage/types"
 	sdktypes "github.com/cosmos/cosmos-sdk/types"
 	"github.com/ethereum/go-ethereum/crypto"
 	"github.com/ethereum/go-ethereum/crypto/secp256k1"
-=======
->>>>>>> 9e8de546
 
 	"github.com/bnb-chain/greenfield-storage-provider/base/types/gfsperrors"
 	"github.com/bnb-chain/greenfield-storage-provider/base/types/gfsptask"
@@ -44,10 +41,6 @@
 		migrateBucketApproval = storagetypes.MsgMigrateBucket{}
 		createObjectApproval  = storagetypes.MsgCreateObject{}
 		authenticated         bool
-<<<<<<< HEAD
-=======
-		approved              bool
->>>>>>> 9e8de546
 	)
 	startTime := time.Now()
 	defer func() {
@@ -163,20 +156,12 @@
 		task := &gfsptask.GfSpMigrateBucketApprovalTask{}
 		task.InitApprovalMigrateBucketTask(&migrateBucketApproval, g.baseApp.TaskPriority(task))
 		var approvalTask coretask.ApprovalMigrateBucketTask
-<<<<<<< HEAD
 		authenticated, approvalTask, err = g.baseApp.GfSpClient().AskMigrateBucketApproval(reqCtx.Context(), task)
-=======
-		approved, approvalTask, err = g.baseApp.GfSpClient().AskMigrateBucketApproval(reqCtx.Context(), task)
->>>>>>> 9e8de546
 		if err != nil {
 			log.CtxErrorw(reqCtx.Context(), "failed to ask migrate bucket approval", "error", err)
 			return
 		}
-<<<<<<< HEAD
 		if !authenticated {
-=======
-		if !approved {
->>>>>>> 9e8de546
 			log.CtxErrorw(reqCtx.Context(), "refuse the ask migrate bucket approval")
 			err = ErrRefuseApproval
 			return
