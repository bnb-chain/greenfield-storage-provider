--- conflicted
+++ resolved
@@ -366,26 +366,12 @@
 // signature to seal object on greenfield.
 func (g *GateModular) replicateHandler(w http.ResponseWriter, r *http.Request) {
 	var (
-<<<<<<< HEAD
-		err            error
-		reqCtx         *RequestContext
-		approvalMsg    []byte
-		receiveMsg     []byte
-		data           []byte
-		integrity      []byte
-		signature      []byte
-		currentHeight  uint64
-		approval       = gfsptask.GfSpReplicatePieceApprovalTask{}
-		requestAccount sdktypes.AccAddress
-		bucketInfo     *storagetypes.BucketInfo
-=======
 		err        error
 		reqCtx     *RequestContext
 		receiveMsg []byte
 		data       []byte
 		integrity  []byte
 		signature  []byte
->>>>>>> 6323b22a
 	)
 	receivePieceStartTime := time.Now()
 	defer func() {
@@ -419,7 +405,6 @@
 		err = ErrDecodeMsg
 		return
 	}
-
 	receiveTask := gfsptask.GfSpReceivePieceTask{}
 	err = json.Unmarshal(receiveMsg, &receiveTask)
 	if err != nil {
@@ -428,28 +413,6 @@
 		err = ErrDecodeMsg
 		return
 	}
-
-	// verify receive task signature
-	requestAccount, err = reqCtx.verifyTaskSignature(receiveTask.GetSignBytes(), receiveTask.GetSignature())
-	if err != nil {
-		log.CtxErrorw(reqCtx.Context(), "fail to verify receive task", "error", err)
-		err = ErrSignature
-		return
-	}
-
-	// check if the request account is the primary SP of the object of the receive task
-	bucketInfo, err = g.baseApp.Consensus().QueryBucketInfo(reqCtx.Context(), receiveTask.GetObjectInfo().BucketName)
-	if err != nil {
-		err = ErrConsensus
-		return
-	}
-	if bucketInfo.PrimarySpAddress != requestAccount.String() {
-		log.CtxErrorw(reqCtx.Context(), "the request account of replicate object is not primary SP", "expected:", bucketInfo.PrimarySpAddress,
-			"actual sp:", requestAccount.String())
-		err = ErrMismatchSp
-		return
-	}
-
 	if receiveTask.GetObjectInfo() == nil ||
 		int(receiveTask.GetReplicateIdx()) >=
 			len(receiveTask.GetObjectInfo().GetChecksums()) {
