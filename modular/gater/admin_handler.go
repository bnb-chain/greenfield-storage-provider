package gater

import (
	"context"
	"encoding/hex"
	"encoding/json"
	"io"
	"net/http"
	"strings"
	"time"

	"github.com/bnb-chain/greenfield-common/go/redundancy"
	"github.com/bnb-chain/greenfield-storage-provider/base/types/gfsperrors"
	"github.com/bnb-chain/greenfield-storage-provider/base/types/gfsptask"
	coremodule "github.com/bnb-chain/greenfield-storage-provider/core/module"
	coretask "github.com/bnb-chain/greenfield-storage-provider/core/task"

	"github.com/bnb-chain/greenfield-storage-provider/modular/downloader"
	"github.com/bnb-chain/greenfield-storage-provider/modular/executor"
	"github.com/bnb-chain/greenfield-storage-provider/pkg/log"
	"github.com/bnb-chain/greenfield-storage-provider/pkg/metrics"
	"github.com/bnb-chain/greenfield-storage-provider/util"
	storagetypes "github.com/bnb-chain/greenfield/x/storage/types"
	sdktypes "github.com/cosmos/cosmos-sdk/types"
	"github.com/ethereum/go-ethereum/crypto"
	"github.com/ethereum/go-ethereum/crypto/secp256k1"
)

// getApprovalHandler handles the get create bucket/object approval request.
// Before create bucket/object to the greenfield, the user should the primary
// SP whether willing serve for the user to manage the bucket/object.
// SP checks the user's account if it has the permission to operate, and send
// the request to approver that running the SP approval's strategy.
func (g *GateModular) getApprovalHandler(w http.ResponseWriter, r *http.Request) {
	var (
		err                   error
		reqCtx                *RequestContext
		approvalMsg           []byte
		createBucketApproval  = storagetypes.MsgCreateBucket{}
		migrateBucketApproval = storagetypes.MsgMigrateBucket{}
		createObjectApproval  = storagetypes.MsgCreateObject{}
		authenticated         bool
		approved              bool
	)
	startTime := time.Now()
	defer func() {
		reqCtx.Cancel()
		if err != nil {
			reqCtx.SetError(gfsperrors.MakeGfSpError(err))
			reqCtx.SetHttpCode(int(gfsperrors.MakeGfSpError(err).GetHttpStatusCode()))
			MakeErrorResponse(w, gfsperrors.MakeGfSpError(err))
			metrics.ReqCounter.WithLabelValues(GatewayTotalFailure).Inc()
			metrics.ReqTime.WithLabelValues(GatewayTotalFailure).Observe(time.Since(startTime).Seconds())
			metrics.ReqCounter.WithLabelValues(GatewayFailureGetApproval).Inc()
			metrics.ReqTime.WithLabelValues(GatewayFailureGetApproval).Observe(time.Since(startTime).Seconds())
		} else {
			reqCtx.SetHttpCode(http.StatusOK)
			metrics.ReqCounter.WithLabelValues(GatewayTotalSuccess).Inc()
			metrics.ReqTime.WithLabelValues(GatewayTotalSuccess).Observe(time.Since(startTime).Seconds())
			metrics.ReqCounter.WithLabelValues(GatewaySuccessGetApproval).Inc()
			metrics.ReqTime.WithLabelValues(GatewaySuccessGetApproval).Observe(time.Since(startTime).Seconds())
		}
		log.CtxDebugw(reqCtx.Context(), reqCtx.String())
	}()

	reqCtx, err = NewRequestContext(r, g)
	if err != nil {
		return
	}

	approvalType := reqCtx.vars["action"]
	approvalMsg, err = hex.DecodeString(r.Header.Get(GnfdUnsignedApprovalMsgHeader))
	if err != nil {
		log.Errorw("failed to parse approval header", "approval_type", approvalType,
			"approval", r.Header.Get(GnfdUnsignedApprovalMsgHeader))
		err = ErrDecodeMsg
		return
	}

	switch approvalType {
	case createBucketApprovalAction:
		if err = storagetypes.ModuleCdc.UnmarshalJSON(approvalMsg, &createBucketApproval); err != nil {
			log.CtxErrorw(reqCtx.Context(), "failed to unmarshal approval", "approval",
				r.Header.Get(GnfdUnsignedApprovalMsgHeader), "error", err)
			err = ErrDecodeMsg
			return
		}
		if err = createBucketApproval.ValidateBasic(); err != nil {
			log.Errorw("failed to basic check bucket approval msg", "bucket_approval_msg",
				createBucketApproval, "error", err)
			err = ErrValidateMsg
			return
		}
		if reqCtx.NeedVerifyAuthentication() {
			startVerifyAuthentication := time.Now()
			authenticated, err = g.baseApp.GfSpClient().VerifyAuthentication(
				reqCtx.Context(), coremodule.AuthOpAskCreateBucketApproval,
				reqCtx.Account(), createBucketApproval.GetBucketName(), "")
			metrics.PerfApprovalTime.WithLabelValues("gateway_create_bucket_auth_cost").Observe(time.Since(startVerifyAuthentication).Seconds())
			metrics.PerfApprovalTime.WithLabelValues("gateway_create_bucket_auth_end").Observe(time.Since(startTime).Seconds())
			if err != nil {
				log.CtxErrorw(reqCtx.Context(), "failed to verify authentication", "error", err)
				return
			}
			if !authenticated {
				log.CtxErrorw(reqCtx.Context(), "no permission to operate")
				err = ErrNoPermission
				return
			}
		}
		task := &gfsptask.GfSpCreateBucketApprovalTask{}
		task.InitApprovalCreateBucketTask(&createBucketApproval, g.baseApp.TaskPriority(task))
		var approvalTask coretask.ApprovalCreateBucketTask
		startAskCreateBucketApproval := time.Now()
		approved, approvalTask, err = g.baseApp.GfSpClient().AskCreateBucketApproval(reqCtx.Context(), task)
		metrics.PerfApprovalTime.WithLabelValues("gateway_create_bucket_ask_approval_cost").Observe(time.Since(startAskCreateBucketApproval).Seconds())
		metrics.PerfApprovalTime.WithLabelValues("gateway_create_bucket_ask_approval_end").Observe(time.Since(startTime).Seconds())
		if err != nil {
			log.CtxErrorw(reqCtx.Context(), "failed to ask create bucket approval", "error", err)
			return
		}
		if !approved {
			log.CtxErrorw(reqCtx.Context(), "refuse the ask create bucket approval")
			err = ErrRefuseApproval
			return
		}
		bz := storagetypes.ModuleCdc.MustMarshalJSON(approvalTask.GetCreateBucketInfo())
		w.Header().Set(GnfdSignedApprovalMsgHeader, hex.EncodeToString(sdktypes.MustSortJSON(bz)))
	case migrateBucketApprovalAction:
		if err = storagetypes.ModuleCdc.UnmarshalJSON(approvalMsg, &migrateBucketApproval); err != nil {
			log.CtxErrorw(reqCtx.Context(), "failed to unmarshal approval", "approval",
				r.Header.Get(GnfdUnsignedApprovalMsgHeader), "error", err)
			err = ErrDecodeMsg
			return
		}
		if err = migrateBucketApproval.ValidateBasic(); err != nil {
			log.Errorw("failed to basic check migrate bucket approval msg", "bucket_approval_msg",
				migrateBucketApproval, "error", err)
			err = ErrValidateMsg
			return
		}
		if reqCtx.NeedVerifyAuthentication() {
			authenticated, err = g.baseApp.GfSpClient().VerifyAuthentication(
				reqCtx.Context(), coremodule.AuthOpAskMigrateBucketApproval,
				reqCtx.Account(), migrateBucketApproval.GetBucketName(), "")
			if err != nil {
				log.CtxErrorw(reqCtx.Context(), "failed to verify authentication", "error", err)
				return
			}
			if !authenticated {
				log.CtxErrorw(reqCtx.Context(), "no permission to operate")
				err = ErrNoPermission
				return
			}
		}
		task := &gfsptask.GfSpMigrateBucketApprovalTask{}
		task.InitApprovalMigrateBucketTask(&migrateBucketApproval, g.baseApp.TaskPriority(task))
		var approvalTask coretask.ApprovalMigrateBucketTask
		approved, approvalTask, err = g.baseApp.GfSpClient().AskMigrateBucketApproval(reqCtx.Context(), task)
		if err != nil {
			log.CtxErrorw(reqCtx.Context(), "failed to ask migrate bucket approval", "error", err)
			return
		}
		if !approved {
			log.CtxErrorw(reqCtx.Context(), "refuse the ask migrate bucket approval")
			err = ErrRefuseApproval
			return
		}
		bz := storagetypes.ModuleCdc.MustMarshalJSON(approvalTask.GetMigrateBucketInfo())
		w.Header().Set(GnfdSignedApprovalMsgHeader, hex.EncodeToString(sdktypes.MustSortJSON(bz)))
	case createObjectApprovalAction:
		if err = storagetypes.ModuleCdc.UnmarshalJSON(approvalMsg, &createObjectApproval); err != nil {
			log.CtxErrorw(reqCtx.Context(), "failed to unmarshal approval", "approval",
				r.Header.Get(GnfdUnsignedApprovalMsgHeader), "error", err)
			err = ErrDecodeMsg
			return
		}
		if err = createObjectApproval.ValidateBasic(); err != nil {
			log.Errorw("failed to basic check approval msg", "object_approval_msg",
				createObjectApproval, "error", err)
			err = ErrValidateMsg
			return
		}
		if reqCtx.NeedVerifyAuthentication() {
			startVerifyAuthentication := time.Now()
			authenticated, err = g.baseApp.GfSpClient().VerifyAuthentication(
				reqCtx.Context(), coremodule.AuthOpAskCreateObjectApproval,
				reqCtx.Account(), createObjectApproval.GetBucketName(),
				createObjectApproval.GetObjectName())
			metrics.PerfApprovalTime.WithLabelValues("gateway_create_object_auth_cost").Observe(time.Since(startVerifyAuthentication).Seconds())
			metrics.PerfApprovalTime.WithLabelValues("gateway_create_object_auth_end").Observe(time.Since(startTime).Seconds())
			if err != nil {
				log.CtxErrorw(reqCtx.Context(), "failed to verify authentication", "error", err)
				return
			}
			if !authenticated {
				log.CtxErrorw(reqCtx.Context(), "no permission to operate")
				err = ErrNoPermission
				return
			}
		}
		task := &gfsptask.GfSpCreateObjectApprovalTask{}
		task.InitApprovalCreateObjectTask(&createObjectApproval, g.baseApp.TaskPriority(task))
		var approvedTask coretask.ApprovalCreateObjectTask
		startAskCreateObjectApproval := time.Now()
		approved, approvedTask, err = g.baseApp.GfSpClient().AskCreateObjectApproval(r.Context(), task)
		metrics.PerfApprovalTime.WithLabelValues("gateway_create_object_ask_approval_cost").Observe(time.Since(startAskCreateObjectApproval).Seconds())
		metrics.PerfApprovalTime.WithLabelValues("gateway_create_object_ask_approval_end").Observe(time.Since(startTime).Seconds())
		if err != nil {
			log.CtxErrorw(reqCtx.Context(), "failed to ask object approval", "error", err)
			return
		}
		if !approved {
			log.CtxErrorw(reqCtx.Context(), "refuse the ask create object approval")
			err = ErrRefuseApproval
			return
		}
		bz := storagetypes.ModuleCdc.MustMarshalJSON(approvedTask.GetCreateObjectInfo())
		w.Header().Set(GnfdSignedApprovalMsgHeader, hex.EncodeToString(sdktypes.MustSortJSON(bz)))
	default:
		err = ErrUnsupportedRequestType
		return
	}
	log.CtxDebugw(reqCtx.Context(), "succeed to ask approval")
}

// getChallengeInfoHandler handles get challenge piece info request. Current only greenfield
// validator can challenge piece is store correctly. The challenge piece info includes:
// the challenged piece data, all piece hashes and the integrity hash. The challenger
// can verify the info whether are correct by comparing with the greenfield info.
func (g *GateModular) getChallengeInfoHandler(w http.ResponseWriter, r *http.Request) {
	var (
		err           error
		reqCtx        *RequestContext
		authenticated bool
		integrity     []byte
		checksums     [][]byte
		data          []byte
	)
	startTime := time.Now()
	defer func() {
		reqCtx.Cancel()
		if err != nil {
			reqCtx.SetError(gfsperrors.MakeGfSpError(err))
			reqCtx.SetHttpCode(int(gfsperrors.MakeGfSpError(err).GetHttpStatusCode()))
			MakeErrorResponse(w, gfsperrors.MakeGfSpError(err))
			metrics.ReqCounter.WithLabelValues(GatewayTotalFailure).Inc()
			metrics.ReqTime.WithLabelValues(GatewayTotalFailure).Observe(time.Since(startTime).Seconds())
			metrics.ReqCounter.WithLabelValues(GatewayFailureGetChallengeInfo).Inc()
			metrics.ReqTime.WithLabelValues(GatewayFailureGetChallengeInfo).Observe(time.Since(startTime).Seconds())
		} else {
			reqCtx.SetHttpCode(http.StatusOK)
			metrics.ReqCounter.WithLabelValues(GatewayTotalSuccess).Inc()
			metrics.ReqTime.WithLabelValues(GatewayTotalFailure).Observe(time.Since(startTime).Seconds())
			metrics.ReqCounter.WithLabelValues(GatewaySuccessGetChallengeInfo).Inc()
			metrics.ReqTime.WithLabelValues(GatewaySuccessGetChallengeInfo).Observe(time.Since(startTime).Seconds())
		}
		log.CtxDebugw(reqCtx.Context(), reqCtx.String())
		metrics.PerfChallengeTimeHistogram.WithLabelValues("challenge_total_time").Observe(time.Since(startTime).Seconds())
	}()

	reqCtx, err = NewRequestContext(r, g)
	if err != nil {
		return
	}
	objectID, err := util.StringToUint64(reqCtx.request.Header.Get(GnfdObjectIDHeader))
	if err != nil {
		log.CtxErrorw(reqCtx.Context(), "failed to parse object id", "object_id",
			reqCtx.request.Header.Get(GnfdObjectIDHeader))
		err = ErrInvalidHeader
		return
	}

	getObjectTime := time.Now()
	objectInfo, err := g.baseApp.Consensus().QueryObjectInfoByID(reqCtx.Context(),
		reqCtx.request.Header.Get(GnfdObjectIDHeader))
	metrics.PerfChallengeTimeHistogram.WithLabelValues("challenge_get_object_time").Observe(time.Since(getObjectTime).Seconds())
	if err != nil {
		log.CtxErrorw(reqCtx.Context(), "failed to get object info from consensus", "error", err)
		if strings.Contains(err.Error(), "No such object") {
			err = ErrNoSuchObject
		} else {
			err = ErrConsensus
		}
		return
	}
	if reqCtx.NeedVerifyAuthentication() {
		authTime := time.Now()
		authenticated, err = g.baseApp.GfSpClient().VerifyAuthentication(reqCtx.Context(),
			coremodule.AuthOpTypeGetChallengePieceInfo, reqCtx.Account(), objectInfo.GetBucketName(),
			objectInfo.GetObjectName())
		metrics.PerfChallengeTimeHistogram.WithLabelValues("challenge_auth_time").Observe(time.Since(authTime).Seconds())
		if err != nil {
			log.CtxErrorw(reqCtx.Context(), "failed to verify authentication", "error", err)
			return
		}
		if !authenticated {
			log.CtxErrorw(reqCtx.Context(), "failed to get challenge info due to no permission")
			err = ErrNoPermission
			return
		}
	}

	getBucketTime := time.Now()
	bucketInfo, err := g.baseApp.Consensus().QueryBucketInfo(reqCtx.Context(), objectInfo.GetBucketName())
	metrics.PerfChallengeTimeHistogram.WithLabelValues("challenge_get_bucket_time").Observe(time.Since(getBucketTime).Seconds())
	if err != nil {
		log.CtxErrorw(reqCtx.Context(), "failed to get bucket info from consensus", "error", err)
		err = ErrConsensus
		return
	}
	redundancyIdx, err := util.StringToInt32(reqCtx.request.Header.Get(GnfdRedundancyIndexHeader))
	if err != nil {
		log.CtxErrorw(reqCtx.Context(), "failed to parse redundancy index", "redundancy_idx",
			reqCtx.request.Header.Get(GnfdRedundancyIndexHeader))
		err = ErrInvalidHeader
		return
	}
	segmentIdx, err := util.StringToUint32(reqCtx.request.Header.Get(GnfdPieceIndexHeader))
	if err != nil {
		log.CtxErrorw(reqCtx.Context(), "failed to parse segment index", "segment_idx",
			reqCtx.request.Header.Get(GnfdPieceIndexHeader))
		err = ErrInvalidHeader
		return
	}
	getParamTime := time.Now()
	params, err := g.baseApp.Consensus().QueryStorageParamsByTimestamp(
		reqCtx.Context(), objectInfo.GetCreateAt())
	metrics.PerfChallengeTimeHistogram.WithLabelValues("challenge_get_param_time").Observe(time.Since(getParamTime).Seconds())
	if err != nil {
		log.CtxErrorw(reqCtx.Context(), "failed to get storage params", "error", err)
		return
	}
	var pieceSize uint64
	if redundancyIdx < 0 {
		pieceSize = uint64(g.baseApp.PieceOp().SegmentPieceSize(objectInfo.GetPayloadSize(),
			segmentIdx, params.VersionedParams.GetMaxSegmentSize()))
	} else {
		pieceSize = uint64(g.baseApp.PieceOp().ECPieceSize(objectInfo.GetPayloadSize(),
			segmentIdx, params.VersionedParams.GetMaxSegmentSize(),
			params.VersionedParams.GetRedundantDataChunkNum()))
	}
	task := &gfsptask.GfSpChallengePieceTask{}
	task.InitChallengePieceTask(objectInfo, bucketInfo, params, g.baseApp.TaskPriority(task), reqCtx.Account(),
		redundancyIdx, segmentIdx, g.baseApp.TaskTimeout(task, pieceSize), g.baseApp.TaskMaxRetry(task))
	ctx := log.WithValue(reqCtx.Context(), log.CtxKeyTask, task.Key().String())
	getChallengeInfoTime := time.Now()
	integrity, checksums, data, err = g.baseApp.GfSpClient().GetChallengeInfo(reqCtx.Context(), task)
	metrics.PerfChallengeTimeHistogram.WithLabelValues("challenge_get_info_time").Observe(time.Since(getChallengeInfoTime).Seconds())
	if err != nil {
		log.CtxErrorw(ctx, "failed to get challenge info", "error", err)
		return
	}

	w.Header().Set(GnfdObjectIDHeader, util.Uint64ToString(objectID))
	w.Header().Set(GnfdIntegrityHashHeader, hex.EncodeToString(integrity))
	w.Header().Set(GnfdPieceHashHeader, util.BytesSliceToString(checksums))
	w.Write(data)
	metrics.ReqPieceSize.WithLabelValues(GatewayChallengePieceSize).Observe(float64(len(data)))
	log.CtxDebugw(reqCtx.Context(), "succeed to get challenge info")
}

// replicateHandler handles the replicate piece from primary SP request. The Primary
// replicates the piece data one by one, and will ask the integrity hash and the
// signature to seal object on greenfield.
func (g *GateModular) replicateHandler(w http.ResponseWriter, r *http.Request) {
	var (
		err        error
		reqCtx     *RequestContext
		receiveMsg []byte
		data       []byte
		integrity  []byte
		signature  []byte
	)
	receivePieceStartTime := time.Now()
	defer func() {
		reqCtx.Cancel()
		if err != nil {
			reqCtx.SetError(gfsperrors.MakeGfSpError(err))
			reqCtx.SetHttpCode(int(gfsperrors.MakeGfSpError(err).GetHttpStatusCode()))
			MakeErrorResponse(w, gfsperrors.MakeGfSpError(err))
			metrics.ReqCounter.WithLabelValues(GatewayTotalFailure).Inc()
			metrics.ReqTime.WithLabelValues(GatewayTotalFailure).Observe(time.Since(receivePieceStartTime).Seconds())
			metrics.ReqCounter.WithLabelValues(GatewayFailureReplicatePiece).Inc()
			metrics.ReqTime.WithLabelValues(GatewayFailureReplicatePiece).Observe(time.Since(receivePieceStartTime).Seconds())
		} else {
			reqCtx.SetHttpCode(http.StatusOK)
			log.CtxDebugw(reqCtx.Context(), reqCtx.String())
			metrics.ReqCounter.WithLabelValues(GatewayTotalSuccess).Inc()
			metrics.ReqTime.WithLabelValues(GatewayTotalSuccess).Observe(time.Since(receivePieceStartTime).Seconds())
			metrics.ReqCounter.WithLabelValues(GatewaySuccessReplicatePiece).Inc()
			metrics.ReqTime.WithLabelValues(GatewaySuccessReplicatePiece).Observe(time.Since(receivePieceStartTime).Seconds())
		}
	}()
	// ignore the error, because the replicate request only between SPs, the request
	// verification is by signature of the ReceivePieceTask
	reqCtx, _ = NewRequestContext(r, g)
	decodeTime := time.Now()
	receiveMsg, err = hex.DecodeString(r.Header.Get(GnfdReceiveMsgHeader))
	metrics.PerfReceivePieceTimeHistogram.WithLabelValues("receive_piece_decode_task_time").Observe(time.Since(decodeTime).Seconds())
	if err != nil {
		log.CtxErrorw(reqCtx.Context(), "failed to parse receive header",
			"receive", r.Header.Get(GnfdReceiveMsgHeader))
		err = ErrDecodeMsg
		return
	}
	receiveTask := gfsptask.GfSpReceivePieceTask{}
	err = json.Unmarshal(receiveMsg, &receiveTask)
	if err != nil {
		log.CtxErrorw(reqCtx.Context(), "failed to unmarshal receive header",
			"receive", r.Header.Get(GnfdReceiveMsgHeader))
		err = ErrDecodeMsg
		return
	}
	if receiveTask.GetObjectInfo() == nil ||
		int(receiveTask.GetReplicateIdx()) >=
			len(receiveTask.GetObjectInfo().GetChecksums()) {
		log.CtxErrorw(reqCtx.Context(), "receive task params error")
		err = ErrInvalidHeader
		return
	}
	readDataTime := time.Now()
	data, err = io.ReadAll(r.Body)
	metrics.PerfReceivePieceTimeHistogram.WithLabelValues("receive_piece_read_piece_time").Observe(time.Since(readDataTime).Seconds())
	if err != nil {
		log.CtxErrorw(reqCtx.Context(), "failed to read replicate piece data", "error", err)
		err = ErrExceptionStream
		return
	}
	if receiveTask.GetPieceIdx() >= 0 {
		metrics.ReqPieceSize.WithLabelValues(GatewayReplicatePieceSize).Observe(float64(len(data)))
		handlePieceTime := time.Now()
		err = g.baseApp.GfSpClient().ReplicatePiece(reqCtx.Context(), &receiveTask, data)
		metrics.PerfReceivePieceTimeHistogram.WithLabelValues("receive_piece_receive_data_time").Observe(time.Since(handlePieceTime).Seconds())
		if err != nil {
			log.CtxErrorw(reqCtx.Context(), "failed to receive piece", "error", err)
			return
		}
	} else {
		donePieceTime := time.Now()
		integrity, signature, err = g.baseApp.GfSpClient().DoneReplicatePiece(reqCtx.Context(), &receiveTask)
		metrics.PerfReceivePieceTimeHistogram.WithLabelValues("receive_piece_done_time").Observe(time.Since(donePieceTime).Seconds())
		if err != nil {
			log.CtxErrorw(reqCtx.Context(), "failed to done receive piece", "error", err)
			return
		}
		w.Header().Set(GnfdIntegrityHashHeader, hex.EncodeToString(integrity))
		w.Header().Set(GnfdIntegrityHashSignatureHeader, hex.EncodeToString(signature))
	}
	log.CtxDebugw(reqCtx.Context(), "succeed to replicate piece")
}

// recoverPrimaryHandler handles the query for recovery request from secondary SP or primary SP.
// if it is used to recovery primary SP and the handler SP is the corresponding secondary,
// it returns the EC piece data stored in the secondary SP for the requested object.
// if it is used to recovery secondary SP and the handler is the corresponding primary SP,
// it directly returns the EC piece data of the secondary SP.
func (g *GateModular) recoverPrimaryHandler(w http.ResponseWriter, r *http.Request) {
	var (
		err         error
		reqCtx      *RequestContext
		recoveryMsg []byte
	)
	startTime := time.Now()
	defer func() {
		reqCtx.Cancel()
		if err != nil {
			reqCtx.SetError(gfsperrors.MakeGfSpError(err))
			reqCtx.SetHttpCode(int(gfsperrors.MakeGfSpError(err).GetHttpStatusCode()))
			MakeErrorResponse(w, gfsperrors.MakeGfSpError(err))
			metrics.ReqCounter.WithLabelValues(GatewayTotalFailure).Inc()
			metrics.ReqTime.WithLabelValues(GatewayTotalFailure).Observe(time.Since(startTime).Seconds())
		} else {
			reqCtx.SetHttpCode(http.StatusOK)
			metrics.ReqCounter.WithLabelValues(GatewayTotalSuccess).Inc()
			metrics.ReqTime.WithLabelValues(GatewayTotalSuccess).Observe(time.Since(startTime).Seconds())
		}
		log.CtxDebugw(reqCtx.Context(), reqCtx.String())
	}()

	// ignore the error, because the recovery request only between SPs, the request
	// verification is by signature of the RecoveryTask
	reqCtx, newErr := NewRequestContext(r, g)
	if newErr != nil {
		log.CtxDebugw(context.Background(), "recoverPrimaryHandler new reqCtx error", "error", newErr)
	}

	recoveryMsg, err = hex.DecodeString(r.Header.Get(GnfdRecoveryMsgHeader))
	if err != nil {
		log.CtxErrorw(reqCtx.Context(), "failed to parse recovery header",
			"header", r.Header.Get(GnfdRecoveryMsgHeader))
		err = ErrDecodeMsg
		return
	}

	recoveryTask := gfsptask.GfSpRecoverPieceTask{}
	err = json.Unmarshal(recoveryMsg, &recoveryTask)
	if err != nil {
		log.CtxErrorw(reqCtx.Context(), "failed to unmarshal recovery msg header",
			"header", r.Header.Get(GnfdReceiveMsgHeader))
		err = ErrDecodeMsg
		return
	}

	// check signature consistent
	taskSignature := recoveryTask.GetSignature()
	signatureAddr, pk, err := RecoverAddr(crypto.Keccak256(recoveryTask.GetSignBytes()), taskSignature)
	if err != nil {
		log.CtxErrorw(reqCtx.Context(), "failed to  get recover task address", "error:", err)
		err = ErrSignature
		return
	}

	if !secp256k1.VerifySignature(pk.Bytes(), crypto.Keccak256(recoveryTask.GetSignBytes()), taskSignature[:len(taskSignature)-1]) {
		log.CtxErrorw(reqCtx.Context(), "failed to verify recovery task signature")
		err = ErrSignature
		return
	}

	// handle request from primary SP to recovery segment {
	objectInfo := recoveryTask.GetObjectInfo()
	if objectInfo == nil {
		log.CtxErrorw(reqCtx.Context(), "recovery task params error")
		err = ErrInvalidHeader
		return
	}

	if objectInfo.RedundancyType != storagetypes.REDUNDANCY_EC_TYPE {
		log.CtxErrorw(reqCtx.Context(), "recovery redundancy type only support EC")
		err = ErrRecoveryRedundancyType
		return
	}

	chainObjectInfo, bucketInfo, params, err := getObjectChainMeta(reqCtx, g.baseApp, objectInfo.ObjectName, objectInfo.BucketName)
	if err != nil {
		err = ErrInvalidHeader
		return
	}

	redundancyIdx := recoveryTask.EcIdx
	maxRedundancyIndex := int32(params.GetRedundantParityChunkNum()+params.GetRedundantDataChunkNum()) - 1
	if redundancyIdx < int32(RecoveryMinEcIndex) || redundancyIdx > maxRedundancyIndex {
		err = executor.ErrRecoveryPieceIndex
		return
	}

	var pieceData []byte
	if redundancyIdx >= 0 {
		// recovery secondary SP
		pieceData, err = g.recoverECPiece(reqCtx.Context(), chainObjectInfo, bucketInfo, recoveryTask, params, signatureAddr)
		if err != nil {
			return
		}
	} else {
		// recovery primary SP
		pieceData, err = g.recoverSegmentPiece(reqCtx.Context(), chainObjectInfo, bucketInfo, recoveryTask, params, signatureAddr)
		if err != nil {
			return
		}
	}

	w.Write(pieceData)
	log.CtxDebugw(reqCtx.Context(), "succeed to get one ec piece data")
}

func (g *GateModular) recoverSegmentPiece(ctx context.Context, objectInfo *storagetypes.ObjectInfo,
	bucketInfo *storagetypes.BucketInfo, recoveryTask gfsptask.GfSpRecoverPieceTask, params *storagetypes.Params, signatureAddr sdktypes.AccAddress) ([]byte, error) {
	var err error
	// TODO: refine it
	isOneOfSecondary := false
	ECIndex := 0
	// the primary sp of the object should be consistent with task signature
	// if bucketInfo.PrimarySpAddress != signatureAddr.String() {
	//	log.CtxErrorw(ctx, "recovery request not come from primary sp")
	// }
	//
	// isOneOfSecondary := false
	// handlerAddr := g.baseApp.OperatorAddress()
	// var ECIndex int
	// for idx, spAddr := range objectInfo.SecondarySpAddresses {
	//	if spAddr == handlerAddr {
	//		isOneOfSecondary = true
	//		ECIndex = idx
	//	}
	// }
	// if the handler SP is not one of the secondary SP of the task object, return err
	if !isOneOfSecondary {
		err = ErrRecoverySP
		return nil, err
	}

	// init download piece task, get piece data and return the data
	ECPieceSize := g.baseApp.PieceOp().ECPieceSize(objectInfo.PayloadSize, recoveryTask.GetSegmentIdx(),
		params.GetMaxSegmentSize(), params.GetRedundantDataChunkNum())
	ECPieceKey := g.baseApp.PieceOp().ECPieceKey(recoveryTask.GetObjectInfo().Id.Uint64(), recoveryTask.GetSegmentIdx(), uint32(ECIndex))

	pieceTask := &gfsptask.GfSpDownloadPieceTask{}
	// no need to check quota when recovering primary SP segment data
	// TODO: refine it
	pieceTask.InitDownloadPieceTask(objectInfo, bucketInfo, params, g.baseApp.TaskPriority(pieceTask),
		false, "", uint64(ECPieceSize), ECPieceKey, 0, uint64(ECPieceSize),
		// false, bucketInfo.PrimarySpAddress, uint64(ECPieceSize), ECPieceKey, 0, uint64(ECPieceSize),
		g.baseApp.TaskTimeout(pieceTask, uint64(pieceTask.GetSize())), g.baseApp.TaskMaxRetry(pieceTask))

	pieceData, err := g.baseApp.GfSpClient().GetPiece(ctx, pieceTask)
	if err != nil {
		log.CtxErrorw(ctx, "failed to download piece", "error", err)
		return nil, downloader.ErrPieceStore
	}

	return pieceData, nil
}

func (g *GateModular) recoverECPiece(ctx context.Context, objectInfo *storagetypes.ObjectInfo,
	bucketInfo *storagetypes.BucketInfo, recoveryTask gfsptask.GfSpRecoverPieceTask, params *storagetypes.Params, signatureAddr sdktypes.AccAddress) ([]byte, error) {
	ECPieceSize := g.baseApp.PieceOp().ECPieceSize(objectInfo.PayloadSize, recoveryTask.GetSegmentIdx(),
		params.GetMaxSegmentSize(), params.GetRedundantDataChunkNum())

	// TODO: refine it
	isOneOfSecondary := false
	ECIndex := int32(0)
	// if the handler is not the primary SP of the object, return error
	// if bucketInfo.PrimarySpAddress != g.baseApp.OperatorAddress() {
	//	log.CtxErrorw(ctx, "it is not the right the primary SP to handle secondary SP recovery", "expected primary Sp:", bucketInfo.PrimarySpAddress)
	//	return nil, ErrRecoverySP
	// }
	//
	// // if the sender is not one of the secondarySp,return err
	// isOneOfSecondary := false
	// var ECIndex int32
	// for idx, spAddr := range objectInfo.SecondarySpAddresses {
	//	if spAddr == signatureAddr.String() {
	//		isOneOfSecondary = true
	//		ECIndex = int32(idx)
	//	}
	// }
	redundancyIdx := recoveryTask.EcIdx
	// if the handler SP is not one of the secondary SP of the task object, return err
	if !isOneOfSecondary || ECIndex != recoveryTask.EcIdx {
		return nil, ErrRecoverySP
	}

	pieceTask := &gfsptask.GfSpDownloadPieceTask{}
	segmentPieceKey := g.baseApp.PieceOp().SegmentPieceKey(recoveryTask.GetObjectInfo().Id.Uint64(),
		recoveryTask.GetSegmentIdx())

	// TODO: refine it
	// if recovery data chunk, just download the data part of segment in primarySP
	// no need to check quota when recovering primary SP or secondary SP data
	if redundancyIdx < int32(params.GetRedundantDataChunkNum())-1 {
		pieceOffset := int64(redundancyIdx) * ECPieceSize
		pieceTask.InitDownloadPieceTask(objectInfo, bucketInfo, params, g.baseApp.TaskPriority(pieceTask),
			false, "", uint64(ECPieceSize), segmentPieceKey, uint64(pieceOffset), uint64(ECPieceSize),
			// false, bucketInfo.PrimarySpAddress, uint64(ECPieceSize), segmentPieceKey, uint64(pieceOffset), uint64(ECPieceSize),
			g.baseApp.TaskTimeout(pieceTask, uint64(pieceTask.GetSize())), g.baseApp.TaskMaxRetry(pieceTask))

		pieceData, err := g.baseApp.GfSpClient().GetPiece(ctx, pieceTask)
		if err != nil {
			log.CtxErrorw(ctx, "failed to download piece", "error", err)
			return nil, downloader.ErrPieceStore
		}
		return pieceData, nil
	}

	// TODO: refine it
	// if recovery parity chunk, need to download the total segment and ec encode it
	segmentPieceSize := g.baseApp.PieceOp().SegmentPieceSize(objectInfo.PayloadSize, recoveryTask.GetSegmentIdx(), params.GetMaxSegmentSize())
	pieceTask.InitDownloadPieceTask(objectInfo, bucketInfo, params, g.baseApp.TaskPriority(pieceTask),
		false, "", uint64(ECPieceSize), segmentPieceKey, 0, uint64(segmentPieceSize),
		//	false, bucketInfo.PrimarySpAddress, uint64(ECPieceSize), segmentPieceKey, 0, uint64(segmentPieceSize),
		g.baseApp.TaskTimeout(pieceTask, uint64(pieceTask.GetSize())), g.baseApp.TaskMaxRetry(pieceTask))

	segmentData, err := g.baseApp.GfSpClient().GetPiece(ctx, pieceTask)
	if err != nil {
		log.CtxErrorw(ctx, "failed to download piece", "error", err)
		return nil, executor.ErrPieceStore
	}

	ecData, err := redundancy.EncodeRawSegment(segmentData,
		int(params.GetRedundantDataChunkNum()),
		int(params.GetRedundantParityChunkNum()))
	if err != nil {
		log.CtxErrorw(ctx, "failed to ec encode data when recovering secondary SP", "error", err)
		return nil, err
	}

	return ecData[redundancyIdx], nil
<<<<<<< HEAD
}

const primarySPECIdx = -1

// MaxMigratePieceRetry defines the max retry number to migrate piece.
const MaxMigratePieceRetry = 3

// migratePieceHandler handles the migrate piece request between SPs which is used in SP exiting case.
// First, gateway should verify Authorization header to ensure the requests are from correct SPs.
// Second, retrieve and get data from downloader module including: PrimarySP and SecondarySP pieces
// Third, transfer data to client which is a selected SP.
func (g *GateModular) migratePieceHandler(w http.ResponseWriter, r *http.Request) {
	log.Info("enter migratePieceHandler")
	var (
		err        error
		reqCtx     *RequestContext
		migrateMsg []byte
		pieceData  []byte
	)
	defer func() {
		reqCtx.Cancel()
		if err != nil {
			reqCtx.SetError(err)
			reqCtx.SetHttpCode(int(gfsperrors.MakeGfSpError(err).GetHttpStatusCode()))
			MakeErrorResponse(w, gfsperrors.MakeGfSpError(err))
		} else {
			reqCtx.SetHttpCode(http.StatusOK)
		}
		log.CtxDebugw(reqCtx.Context(), reqCtx.String())
	}()

	reqCtx, _ = NewRequestContext(r, g)

	migrateHeader := r.Header.Get(GnfdMigratePieceMsgHeader)
	migrateMsg, err = hex.DecodeString(migrateHeader)
	if err != nil {
		log.CtxErrorw(reqCtx.Context(), "failed to parse migrate piece header", "header", migrateHeader)
		err = ErrDecodeMsg
		return
	}

	migratePiece := gfsptask.GfSpMigratePieceTask{}
	err = json.Unmarshal(migrateMsg, &migratePiece)
	if err != nil {
		log.CtxErrorw(reqCtx.Context(), "failed to unmarshal migrate piece msg", "header", migrateHeader)
		err = ErrDecodeMsg
		return
	}

	// migratePieceSig := migratePiece.GetSignature()
	// _, pk, err := RecoverAddr(crypto.Keccak256(migratePiece.GetSignBytes()), migratePieceSig)
	// if err != nil {
	// 	log.CtxErrorw(reqCtx.Context(), "failed to get migrate piece address", "error", err)
	// 	err = ErrSignature
	// 	return
	// }
	//
	// if !secp256k1.VerifySignature(pk.Bytes(), crypto.Keccak256(migratePiece.GetSignBytes()), migratePieceSig[:len(migratePieceSig)-1]) {
	// 	log.CtxError(reqCtx.Context(), "failed to verify migrate piece signature")
	// 	err = ErrSignature
	// 	return
	// }

	objectInfo := migratePiece.GetObjectInfo()
	if objectInfo == nil {
		log.CtxError(reqCtx.Context(), "failed to get migrate piece object info")
		err = ErrInvalidHeader
		return
	}

	// TODO: Does this need to verify migratePiece.ObjectInfo to objectInfo on chain?
	chainObjectInfo, bucketInfo, params, err := getObjectChainMeta(reqCtx, g.baseApp, objectInfo.GetObjectName(), objectInfo.GetBucketName())
	if err != nil {
		log.CtxErrorw(reqCtx.Context(), "failed to get object on chain meta", "error", err)
		err = ErrInvalidHeader
		return
	}

	maxECIdx := int32(migratePiece.GetStorageParams().GetRedundantDataChunkNum()+migratePiece.GetStorageParams().GetRedundantParityChunkNum()) - 1
	objectID := migratePiece.GetObjectInfo().Id.Uint64()
	replicateIdx := migratePiece.GetReplicateIdx()
	ecIdx := migratePiece.GetEcIdx()
	if ecIdx < primarySPECIdx || ecIdx > maxECIdx {
		// TODO: customize an error to return to sp
		return
	}
	pieceTask := &gfsptask.GfSpDownloadPieceTask{}
	// if ecIdx is equal to -1, we should migrate pieces from primary SP
	if ecIdx == primarySPECIdx {
		segmentPieceKey := g.baseApp.PieceOp().SegmentPieceKey(objectID, replicateIdx)
		segmentPieceSize := g.baseApp.PieceOp().SegmentPieceSize(migratePiece.ObjectInfo.GetPayloadSize(),
			replicateIdx, migratePiece.GetStorageParams().GetMaxSegmentSize())
		log.Infow("migrate primary sp", "segmentPieceKey", segmentPieceKey, "segmentPieceSize", segmentPieceSize)
		pieceTask.InitDownloadPieceTask(chainObjectInfo, bucketInfo, params, coretask.DefaultSmallerPriority, false, "",
			uint64(segmentPieceSize), segmentPieceKey, 0, uint64(segmentPieceSize),
			g.baseApp.TaskTimeout(pieceTask, objectInfo.GetPayloadSize()), g.baseApp.TaskMaxRetry(pieceTask))
		pieceData, err = g.baseApp.GfSpClient().GetPiece(reqCtx.Context(), pieceTask)
		if err != nil {
			log.CtxErrorw(reqCtx.Context(), "failed to download segment piece", "error", err)
			return
		}
	} else { // in this case, we should migrate pieces from secondary SP
		ecPieceKey := g.baseApp.PieceOp().ECPieceKey(objectID, replicateIdx, uint32(ecIdx))
		ecPieceSize := g.baseApp.PieceOp().ECPieceSize(migratePiece.ObjectInfo.GetPayloadSize(), replicateIdx,
			migratePiece.GetStorageParams().GetMaxSegmentSize(), migratePiece.GetStorageParams().GetRedundantDataChunkNum())
		log.Infow("migrate secondary sp", "ecPieceKey", ecPieceKey, "ecPieceSize", ecPieceSize)
		pieceTask.InitDownloadPieceTask(chainObjectInfo, bucketInfo, params, coretask.DefaultSmallerPriority, false, "",
			uint64(ecPieceSize), ecPieceKey, 0, uint64(ecPieceSize),
			g.baseApp.TaskTimeout(pieceTask, objectInfo.GetPayloadSize()), g.baseApp.TaskMaxRetry(pieceTask))
		pieceData, err = g.baseApp.GfSpClient().GetPiece(reqCtx.Context(), pieceTask)
		if err != nil {
			return
		}
	}

	w.Write(pieceData)
	log.CtxInfow(reqCtx.Context(), "succeed to migrate one piece", "objectID", objectID, "replicateIdx",
		replicateIdx, "ecIdx", ecIdx)
=======
>>>>>>> 8a6dac01
}<|MERGE_RESOLUTION|>--- conflicted
+++ resolved
@@ -685,125 +685,4 @@
 	}
 
 	return ecData[redundancyIdx], nil
-<<<<<<< HEAD
-}
-
-const primarySPECIdx = -1
-
-// MaxMigratePieceRetry defines the max retry number to migrate piece.
-const MaxMigratePieceRetry = 3
-
-// migratePieceHandler handles the migrate piece request between SPs which is used in SP exiting case.
-// First, gateway should verify Authorization header to ensure the requests are from correct SPs.
-// Second, retrieve and get data from downloader module including: PrimarySP and SecondarySP pieces
-// Third, transfer data to client which is a selected SP.
-func (g *GateModular) migratePieceHandler(w http.ResponseWriter, r *http.Request) {
-	log.Info("enter migratePieceHandler")
-	var (
-		err        error
-		reqCtx     *RequestContext
-		migrateMsg []byte
-		pieceData  []byte
-	)
-	defer func() {
-		reqCtx.Cancel()
-		if err != nil {
-			reqCtx.SetError(err)
-			reqCtx.SetHttpCode(int(gfsperrors.MakeGfSpError(err).GetHttpStatusCode()))
-			MakeErrorResponse(w, gfsperrors.MakeGfSpError(err))
-		} else {
-			reqCtx.SetHttpCode(http.StatusOK)
-		}
-		log.CtxDebugw(reqCtx.Context(), reqCtx.String())
-	}()
-
-	reqCtx, _ = NewRequestContext(r, g)
-
-	migrateHeader := r.Header.Get(GnfdMigratePieceMsgHeader)
-	migrateMsg, err = hex.DecodeString(migrateHeader)
-	if err != nil {
-		log.CtxErrorw(reqCtx.Context(), "failed to parse migrate piece header", "header", migrateHeader)
-		err = ErrDecodeMsg
-		return
-	}
-
-	migratePiece := gfsptask.GfSpMigratePieceTask{}
-	err = json.Unmarshal(migrateMsg, &migratePiece)
-	if err != nil {
-		log.CtxErrorw(reqCtx.Context(), "failed to unmarshal migrate piece msg", "header", migrateHeader)
-		err = ErrDecodeMsg
-		return
-	}
-
-	// migratePieceSig := migratePiece.GetSignature()
-	// _, pk, err := RecoverAddr(crypto.Keccak256(migratePiece.GetSignBytes()), migratePieceSig)
-	// if err != nil {
-	// 	log.CtxErrorw(reqCtx.Context(), "failed to get migrate piece address", "error", err)
-	// 	err = ErrSignature
-	// 	return
-	// }
-	//
-	// if !secp256k1.VerifySignature(pk.Bytes(), crypto.Keccak256(migratePiece.GetSignBytes()), migratePieceSig[:len(migratePieceSig)-1]) {
-	// 	log.CtxError(reqCtx.Context(), "failed to verify migrate piece signature")
-	// 	err = ErrSignature
-	// 	return
-	// }
-
-	objectInfo := migratePiece.GetObjectInfo()
-	if objectInfo == nil {
-		log.CtxError(reqCtx.Context(), "failed to get migrate piece object info")
-		err = ErrInvalidHeader
-		return
-	}
-
-	// TODO: Does this need to verify migratePiece.ObjectInfo to objectInfo on chain?
-	chainObjectInfo, bucketInfo, params, err := getObjectChainMeta(reqCtx, g.baseApp, objectInfo.GetObjectName(), objectInfo.GetBucketName())
-	if err != nil {
-		log.CtxErrorw(reqCtx.Context(), "failed to get object on chain meta", "error", err)
-		err = ErrInvalidHeader
-		return
-	}
-
-	maxECIdx := int32(migratePiece.GetStorageParams().GetRedundantDataChunkNum()+migratePiece.GetStorageParams().GetRedundantParityChunkNum()) - 1
-	objectID := migratePiece.GetObjectInfo().Id.Uint64()
-	replicateIdx := migratePiece.GetReplicateIdx()
-	ecIdx := migratePiece.GetEcIdx()
-	if ecIdx < primarySPECIdx || ecIdx > maxECIdx {
-		// TODO: customize an error to return to sp
-		return
-	}
-	pieceTask := &gfsptask.GfSpDownloadPieceTask{}
-	// if ecIdx is equal to -1, we should migrate pieces from primary SP
-	if ecIdx == primarySPECIdx {
-		segmentPieceKey := g.baseApp.PieceOp().SegmentPieceKey(objectID, replicateIdx)
-		segmentPieceSize := g.baseApp.PieceOp().SegmentPieceSize(migratePiece.ObjectInfo.GetPayloadSize(),
-			replicateIdx, migratePiece.GetStorageParams().GetMaxSegmentSize())
-		log.Infow("migrate primary sp", "segmentPieceKey", segmentPieceKey, "segmentPieceSize", segmentPieceSize)
-		pieceTask.InitDownloadPieceTask(chainObjectInfo, bucketInfo, params, coretask.DefaultSmallerPriority, false, "",
-			uint64(segmentPieceSize), segmentPieceKey, 0, uint64(segmentPieceSize),
-			g.baseApp.TaskTimeout(pieceTask, objectInfo.GetPayloadSize()), g.baseApp.TaskMaxRetry(pieceTask))
-		pieceData, err = g.baseApp.GfSpClient().GetPiece(reqCtx.Context(), pieceTask)
-		if err != nil {
-			log.CtxErrorw(reqCtx.Context(), "failed to download segment piece", "error", err)
-			return
-		}
-	} else { // in this case, we should migrate pieces from secondary SP
-		ecPieceKey := g.baseApp.PieceOp().ECPieceKey(objectID, replicateIdx, uint32(ecIdx))
-		ecPieceSize := g.baseApp.PieceOp().ECPieceSize(migratePiece.ObjectInfo.GetPayloadSize(), replicateIdx,
-			migratePiece.GetStorageParams().GetMaxSegmentSize(), migratePiece.GetStorageParams().GetRedundantDataChunkNum())
-		log.Infow("migrate secondary sp", "ecPieceKey", ecPieceKey, "ecPieceSize", ecPieceSize)
-		pieceTask.InitDownloadPieceTask(chainObjectInfo, bucketInfo, params, coretask.DefaultSmallerPriority, false, "",
-			uint64(ecPieceSize), ecPieceKey, 0, uint64(ecPieceSize),
-			g.baseApp.TaskTimeout(pieceTask, objectInfo.GetPayloadSize()), g.baseApp.TaskMaxRetry(pieceTask))
-		pieceData, err = g.baseApp.GfSpClient().GetPiece(reqCtx.Context(), pieceTask)
-		if err != nil {
-			return
-		}
-	}
-
-	w.Write(pieceData)
-	log.CtxInfow(reqCtx.Context(), "succeed to migrate one piece", "objectID", objectID, "replicateIdx",
-		replicateIdx, "ecIdx", ecIdx)
-=======
->>>>>>> 8a6dac01
 }