package gater

import (
	"context"
	"encoding/hex"
	"encoding/json"
	"encoding/xml"
	"io"
	"net/http"
	"strings"
	"time"

	commonhash "github.com/bnb-chain/greenfield-common/go/hash"
	"github.com/bnb-chain/greenfield-common/go/redundancy"
	"github.com/bnb-chain/greenfield-storage-provider/base/types/gfsperrors"
	"github.com/bnb-chain/greenfield-storage-provider/base/types/gfsptask"
	coremodule "github.com/bnb-chain/greenfield-storage-provider/core/module"
	coretask "github.com/bnb-chain/greenfield-storage-provider/core/task"
	modelgateway "github.com/bnb-chain/greenfield-storage-provider/model/gateway"
	"github.com/bnb-chain/greenfield-storage-provider/modular/downloader"
	"github.com/bnb-chain/greenfield-storage-provider/modular/executor"
	"github.com/bnb-chain/greenfield-storage-provider/pkg/log"
	"github.com/bnb-chain/greenfield-storage-provider/pkg/metrics"
	"github.com/bnb-chain/greenfield-storage-provider/util"
	sptypes "github.com/bnb-chain/greenfield/x/sp/types"
	storagetypes "github.com/bnb-chain/greenfield/x/storage/types"
	virtualgrouptypes "github.com/bnb-chain/greenfield/x/virtualgroup/types"
	sdktypes "github.com/cosmos/cosmos-sdk/types"
)

const MaxSpRequestExpiryAgeInSec int32 = 1000

// getApprovalHandler handles the get create bucket/object approval request.
// Before create bucket/object to the greenfield, the user should the primary
// SP whether willing serve for the user to manage the bucket/object.
// SP checks the user's account if it has the permission to operate, and send
// the request to approver that running the SP approval's strategy.
func (g *GateModular) getApprovalHandler(w http.ResponseWriter, r *http.Request) {
	var (
		err                   error
		reqCtx                *RequestContext
		approvalMsg           []byte
		createBucketApproval  = storagetypes.MsgCreateBucket{}
		migrateBucketApproval = storagetypes.MsgMigrateBucket{}
		createObjectApproval  = storagetypes.MsgCreateObject{}
		fingerprint           []byte
		spInfo                *sptypes.StorageProvider
		authenticated         bool
	)
	startTime := time.Now()
	defer func() {
		reqCtx.Cancel()
		if err != nil {
			reqCtx.SetError(gfsperrors.MakeGfSpError(err))
			reqCtx.SetHTTPCode(int(gfsperrors.MakeGfSpError(err).GetHttpStatusCode()))
			modelgateway.MakeErrorResponse(w, gfsperrors.MakeGfSpError(err))
			metrics.ReqCounter.WithLabelValues(GatewayTotalFailure).Inc()
			metrics.ReqTime.WithLabelValues(GatewayTotalFailure).Observe(time.Since(startTime).Seconds())
			metrics.ReqCounter.WithLabelValues(GatewayFailureGetApproval).Inc()
			metrics.ReqTime.WithLabelValues(GatewayFailureGetApproval).Observe(time.Since(startTime).Seconds())
		} else {
			reqCtx.SetHTTPCode(http.StatusOK)
			metrics.ReqCounter.WithLabelValues(GatewayTotalSuccess).Inc()
			metrics.ReqTime.WithLabelValues(GatewayTotalSuccess).Observe(time.Since(startTime).Seconds())
			metrics.ReqCounter.WithLabelValues(GatewaySuccessGetApproval).Inc()
			metrics.ReqTime.WithLabelValues(GatewaySuccessGetApproval).Observe(time.Since(startTime).Seconds())
		}
		log.CtxDebugw(reqCtx.Context(), reqCtx.String())
	}()

	reqCtx, err = NewRequestContext(r, g)
	if err != nil {
		return
	}

	approvalType := reqCtx.vars["action"]
	approvalMsg, err = hex.DecodeString(r.Header.Get(GnfdUnsignedApprovalMsgHeader))
	if err != nil {
		log.Errorw("failed to parse approval header", "approval_type", approvalType,
			"approval", r.Header.Get(GnfdUnsignedApprovalMsgHeader))
		err = ErrDecodeMsg
		return
	}
	fingerprint = commonhash.GenerateChecksum(approvalMsg)

	switch approvalType {
	case createBucketApprovalAction:
		// check sp status firstly
		spInfo, err = g.baseApp.Consensus().QuerySP(reqCtx.Context(), g.baseApp.OperatorAddress())
		if err != nil {
			log.Errorw("failed to query sp by operator address", "operator_address", g.baseApp.OperatorAddress(),
				"error", err)
			return
		}
		spStatus := spInfo.GetStatus()
		if spStatus != sptypes.STATUS_IN_SERVICE && !fromSpMaintenanceAcct(spStatus, spInfo.MaintenanceAddress, reqCtx.account) {
			log.Errorw("sp is not in service status", "operator_address", g.baseApp.OperatorAddress(),
				"sp_status", spStatus, "sp_id", spInfo.GetId(), "endpoint", spInfo.GetEndpoint(), "request_acct", reqCtx.account)
			err = ErrSPUnavailable
			return
		}
		if err = storagetypes.ModuleCdc.UnmarshalJSON(approvalMsg, &createBucketApproval); err != nil {
			log.CtxErrorw(reqCtx.Context(), "failed to unmarshal approval", "approval",
				r.Header.Get(GnfdUnsignedApprovalMsgHeader), "error", err)
			err = ErrDecodeMsg
			return
		}
		if err = createBucketApproval.ValidateBasic(); err != nil {
			log.Errorw("failed to basic check bucket approval msg", "bucket_approval_msg",
				createBucketApproval, "error", err)
			err = ErrValidateMsg
			return
		}
		startVerifyAuthentication := time.Now()
		authenticated, err = g.baseApp.GfSpClient().VerifyAuthentication(reqCtx.Context(), coremodule.AuthOpAskCreateBucketApproval,
			reqCtx.Account(), createBucketApproval.GetBucketName(), "")
		metrics.PerfApprovalTime.WithLabelValues("gateway_create_bucket_auth_cost").Observe(time.Since(startVerifyAuthentication).Seconds())
		metrics.PerfApprovalTime.WithLabelValues("gateway_create_bucket_auth_end").Observe(time.Since(startTime).Seconds())
		if err != nil {
			log.CtxErrorw(reqCtx.Context(), "failed to verify authentication", "error", err)
			return
		}
		if !authenticated {
			log.CtxError(reqCtx.Context(), "no permission to operate")
			err = ErrNoPermission
			return
		}
		task := &gfsptask.GfSpCreateBucketApprovalTask{}
		task.InitApprovalCreateBucketTask(reqCtx.Account(), &createBucketApproval, fingerprint, g.baseApp.TaskPriority(task))
		var approvalTask coretask.ApprovalCreateBucketTask
		startAskCreateBucketApproval := time.Now()
		authenticated, approvalTask, err = g.baseApp.GfSpClient().AskCreateBucketApproval(reqCtx.Context(), task)
		metrics.PerfApprovalTime.WithLabelValues("gateway_create_bucket_ask_approval_cost").Observe(time.Since(startAskCreateBucketApproval).Seconds())
		metrics.PerfApprovalTime.WithLabelValues("gateway_create_bucket_ask_approval_end").Observe(time.Since(startTime).Seconds())
		if err != nil {
			log.CtxErrorw(reqCtx.Context(), "failed to ask create bucket approval", "error", err)
			return
		}
		if !authenticated {
			log.CtxErrorw(reqCtx.Context(), "refuse the ask create bucket approval")
			err = ErrRefuseApproval
			return
		}
		bz := storagetypes.ModuleCdc.MustMarshalJSON(approvalTask.GetCreateBucketInfo())
		w.Header().Set(GnfdSignedApprovalMsgHeader, hex.EncodeToString(sdktypes.MustSortJSON(bz)))
	case migrateBucketApprovalAction:
		if err = storagetypes.ModuleCdc.UnmarshalJSON(approvalMsg, &migrateBucketApproval); err != nil {
			log.CtxErrorw(reqCtx.Context(), "failed to unmarshal approval", "approval",
				r.Header.Get(GnfdUnsignedApprovalMsgHeader), "error", err)
			err = ErrDecodeMsg
			return
		}
		if err = migrateBucketApproval.ValidateBasic(); err != nil {
			log.Errorw("failed to basic check migrate bucket approval msg", "bucket_approval_msg",
				migrateBucketApproval, "error", err)
			err = ErrValidateMsg
			return
		}
		authenticated, err = g.baseApp.GfSpClient().VerifyAuthentication(
			reqCtx.Context(), coremodule.AuthOpAskMigrateBucketApproval,
			reqCtx.Account(), migrateBucketApproval.GetBucketName(), "")
		if err != nil {
			log.CtxErrorw(reqCtx.Context(), "failed to verify authentication", "error", err)
			return
		}
		if !authenticated {
			log.CtxErrorw(reqCtx.Context(), "no permission to operate")
			err = ErrNoPermission
			return
		}
		task := &gfsptask.GfSpMigrateBucketApprovalTask{}
		task.InitApprovalMigrateBucketTask(&migrateBucketApproval, g.baseApp.TaskPriority(task))
		var approvalTask coretask.ApprovalMigrateBucketTask
		authenticated, approvalTask, err = g.baseApp.GfSpClient().AskMigrateBucketApproval(reqCtx.Context(), task)
		if err != nil {
			log.CtxErrorw(reqCtx.Context(), "failed to ask migrate bucket approval", "error", err)
			return
		}
		if !authenticated {
			log.CtxErrorw(reqCtx.Context(), "refuse the ask migrate bucket approval")
			err = ErrRefuseApproval
			return
		}
		bz := storagetypes.ModuleCdc.MustMarshalJSON(approvalTask.GetMigrateBucketInfo())
		w.Header().Set(GnfdSignedApprovalMsgHeader, hex.EncodeToString(sdktypes.MustSortJSON(bz)))
	case createObjectApprovalAction:
		if err = storagetypes.ModuleCdc.UnmarshalJSON(approvalMsg, &createObjectApproval); err != nil {
			log.CtxErrorw(reqCtx.Context(), "failed to unmarshal approval", "approval",
				r.Header.Get(GnfdUnsignedApprovalMsgHeader), "error", err)
			err = ErrDecodeMsg
			return
		}
		if err = createObjectApproval.ValidateBasic(); err != nil {
			log.Errorw("failed to basic check approval msg", "object_approval_msg",
				createObjectApproval, "error", err)
			err = ErrValidateMsg
			return
		}
		if err = g.checkSPAndBucketStatus(reqCtx.Context(), createObjectApproval.GetBucketName(), createObjectApproval.Creator); err != nil {
			log.Errorw("create object approval failed to check sp and bucket status", "error", err)
			return
		}

		startVerifyAuthentication := time.Now()
		authenticated, err = g.baseApp.GfSpClient().VerifyAuthentication(
			reqCtx.Context(), coremodule.AuthOpAskCreateObjectApproval,
			reqCtx.Account(), createObjectApproval.GetBucketName(),
			createObjectApproval.GetObjectName())
		metrics.PerfApprovalTime.WithLabelValues("gateway_create_object_auth_cost").Observe(time.Since(startVerifyAuthentication).Seconds())
		metrics.PerfApprovalTime.WithLabelValues("gateway_create_object_auth_end").Observe(time.Since(startTime).Seconds())
		if err != nil {
			log.CtxErrorw(reqCtx.Context(), "failed to verify authentication", "error", err)
			return
		}
		if !authenticated {
			log.CtxErrorw(reqCtx.Context(), "no permission to operate")
			err = ErrNoPermission
			return
		}
		task := &gfsptask.GfSpCreateObjectApprovalTask{}
		task.InitApprovalCreateObjectTask(reqCtx.Account(), &createObjectApproval, fingerprint, g.baseApp.TaskPriority(task))
		var approvedTask coretask.ApprovalCreateObjectTask
		startAskCreateObjectApproval := time.Now()
		authenticated, approvedTask, err = g.baseApp.GfSpClient().AskCreateObjectApproval(reqCtx.Context(), task)
		metrics.PerfApprovalTime.WithLabelValues("gateway_create_object_ask_approval_cost").Observe(time.Since(startAskCreateObjectApproval).Seconds())
		metrics.PerfApprovalTime.WithLabelValues("gateway_create_object_ask_approval_end").Observe(time.Since(startTime).Seconds())
		if err != nil {
			log.CtxErrorw(reqCtx.Context(), "failed to ask object approval", "error", err)
			return
		}
		if !authenticated {
			log.CtxErrorw(reqCtx.Context(), "refuse the ask create object approval")
			err = ErrRefuseApproval
			return
		}
		bz := storagetypes.ModuleCdc.MustMarshalJSON(approvedTask.GetCreateObjectInfo())
		w.Header().Set(GnfdSignedApprovalMsgHeader, hex.EncodeToString(sdktypes.MustSortJSON(bz)))
	default:
		err = ErrUnsupportedRequestType
		return
	}
	log.CtxDebugw(reqCtx.Context(), "succeed to ask approval")
}

// getChallengeInfoHandler handles get challenge piece info request. Current only greenfield
// validator can challenge piece is store correctly. The challenge piece info includes:
// the challenged piece data, all piece hashes and the integrity hash. The challenger
// can verify the info whether are correct by comparing with the greenfield info.
func (g *GateModular) getChallengeInfoHandler(w http.ResponseWriter, r *http.Request) {
	var (
		err           error
		reqCtx        *RequestContext
		authenticated bool
		integrity     []byte
		checksums     [][]byte
		data          []byte
	)
	startTime := time.Now()
	defer func() {
		reqCtx.Cancel()
		if err != nil {
			reqCtx.SetError(gfsperrors.MakeGfSpError(err))
			reqCtx.SetHTTPCode(int(gfsperrors.MakeGfSpError(err).GetHttpStatusCode()))
			modelgateway.MakeErrorResponse(w, gfsperrors.MakeGfSpError(err))
			metrics.ReqCounter.WithLabelValues(GatewayTotalFailure).Inc()
			metrics.ReqTime.WithLabelValues(GatewayTotalFailure).Observe(time.Since(startTime).Seconds())
			metrics.ReqCounter.WithLabelValues(GatewayFailureGetChallengeInfo).Inc()
			metrics.ReqTime.WithLabelValues(GatewayFailureGetChallengeInfo).Observe(time.Since(startTime).Seconds())
		} else {
			reqCtx.SetHTTPCode(http.StatusOK)
			metrics.ReqCounter.WithLabelValues(GatewayTotalSuccess).Inc()
			metrics.ReqTime.WithLabelValues(GatewayTotalFailure).Observe(time.Since(startTime).Seconds())
			metrics.ReqCounter.WithLabelValues(GatewaySuccessGetChallengeInfo).Inc()
			metrics.ReqTime.WithLabelValues(GatewaySuccessGetChallengeInfo).Observe(time.Since(startTime).Seconds())
		}
		log.CtxDebugw(reqCtx.Context(), reqCtx.String())
		metrics.PerfChallengeTimeHistogram.WithLabelValues("challenge_total_time").Observe(time.Since(startTime).Seconds())
	}()

	reqCtx, err = NewRequestContext(r, g)
	if err != nil {
		return
	}
	objectID, err := util.StringToUint64(reqCtx.request.Header.Get(GnfdObjectIDHeader))
	if err != nil {
		log.CtxErrorw(reqCtx.Context(), "failed to parse object id", "object_id",
			reqCtx.request.Header.Get(GnfdObjectIDHeader))
		err = ErrInvalidHeader
		return
	}

	getObjectTime := time.Now()
	objectInfo, err := g.baseApp.Consensus().QueryObjectInfoByID(reqCtx.Context(),
		reqCtx.request.Header.Get(GnfdObjectIDHeader))
	metrics.PerfChallengeTimeHistogram.WithLabelValues("challenge_get_object_time").Observe(time.Since(getObjectTime).Seconds())
	if err != nil {
		log.CtxErrorw(reqCtx.Context(), "failed to get object info from consensus", "error", err)
		if strings.Contains(err.Error(), "No such object") {
			err = ErrNoSuchObject
		} else {
			err = ErrConsensusWithDetail("failed to get object info from consensus, error: " + err.Error())
		}
		return
	}
	authTime := time.Now()
	authenticated, err = g.baseApp.GfSpClient().VerifyAuthentication(reqCtx.Context(),
		coremodule.AuthOpTypeGetChallengePieceInfo, reqCtx.Account(), objectInfo.GetBucketName(),
		objectInfo.GetObjectName())
	metrics.PerfChallengeTimeHistogram.WithLabelValues("challenge_auth_time").Observe(time.Since(authTime).Seconds())
	if err != nil {
		log.CtxErrorw(reqCtx.Context(), "failed to verify authentication", "error", err)
		return
	}
	if !authenticated {
		log.CtxErrorw(reqCtx.Context(), "failed to get challenge info due to no permission")
		err = ErrNoPermission
		return
	}

	getBucketTime := time.Now()
	bucketInfo, err := g.baseApp.Consensus().QueryBucketInfo(reqCtx.Context(), objectInfo.GetBucketName())
	metrics.PerfChallengeTimeHistogram.WithLabelValues("challenge_get_bucket_time").Observe(time.Since(getBucketTime).Seconds())
	if err != nil {
		log.CtxErrorw(reqCtx.Context(), "failed to get bucket info from consensus", "error", err)
		err = ErrConsensusWithDetail("failed to get bucket info from consensus, error: " + err.Error())
		return
	}
	redundancyIdx, err := util.StringToInt32(reqCtx.request.Header.Get(GnfdRedundancyIndexHeader))
	if err != nil {
		log.CtxErrorw(reqCtx.Context(), "failed to parse redundancy index", "redundancy_idx",
			reqCtx.request.Header.Get(GnfdRedundancyIndexHeader))
		err = ErrInvalidHeader
		return
	}
	segmentIdx, err := util.StringToUint32(reqCtx.request.Header.Get(GnfdPieceIndexHeader))
	if err != nil {
		log.CtxErrorw(reqCtx.Context(), "failed to parse segment index", "segment_idx",
			reqCtx.request.Header.Get(GnfdPieceIndexHeader))
		err = ErrInvalidHeader
		return
	}
	getParamTime := time.Now()
	params, err := g.baseApp.Consensus().QueryStorageParamsByTimestamp(reqCtx.Context(), objectInfo.GetCreateAt())
	metrics.PerfChallengeTimeHistogram.WithLabelValues("challenge_get_param_time").Observe(time.Since(getParamTime).Seconds())
	if err != nil {
		log.CtxErrorw(reqCtx.Context(), "failed to get storage params", "error", err)
		return
	}
	var pieceSize uint64
	if redundancyIdx < 0 {
		pieceSize = uint64(g.baseApp.PieceOp().SegmentPieceSize(objectInfo.GetPayloadSize(),
			segmentIdx, params.VersionedParams.GetMaxSegmentSize()))
	} else {
		pieceSize = uint64(g.baseApp.PieceOp().ECPieceSize(objectInfo.GetPayloadSize(),
			segmentIdx, params.VersionedParams.GetMaxSegmentSize(),
			params.VersionedParams.GetRedundantDataChunkNum()))
	}
	task := &gfsptask.GfSpChallengePieceTask{}
	task.InitChallengePieceTask(objectInfo, bucketInfo, params, g.baseApp.TaskPriority(task), reqCtx.Account(),
		redundancyIdx, segmentIdx, g.baseApp.TaskTimeout(task, pieceSize), g.baseApp.TaskMaxRetry(task))
	ctx := log.WithValue(reqCtx.Context(), log.CtxKeyTask, task.Key().String())
	getChallengeInfoTime := time.Now()
	integrity, checksums, data, err = g.baseApp.GfSpClient().GetChallengeInfo(reqCtx.Context(), task)
	metrics.PerfChallengeTimeHistogram.WithLabelValues("challenge_get_info_time").Observe(time.Since(getChallengeInfoTime).Seconds())
	if err != nil {
		log.CtxErrorw(ctx, "failed to get challenge info", "error", err)
		return
	}

	w.Header().Set(GnfdObjectIDHeader, util.Uint64ToString(objectID))
	w.Header().Set(GnfdIntegrityHashHeader, hex.EncodeToString(integrity))
	w.Header().Set(GnfdPieceHashHeader, util.BytesSliceToString(checksums))
	_, err = w.Write(data)
	if err != nil {
		log.CtxErrorw(ctx, "failed to reply data", "error", err)
		err = ErrReplyData
		return
	}
	metrics.ReqPieceSize.WithLabelValues(GatewayChallengePieceSize).Observe(float64(len(data)))
	log.CtxDebug(reqCtx.Context(), "succeed to get challenge info")
}

// getChallengeInfoV2Handler handles get challenge piece info request. Currently, only
// greenfield validator can challenge piece whether is stored correctly. The challenge
// piece info includes: the challenged piece data, all piece hashes and the integrity hash.
// The challenger can verify the info whether are correct by comparing with the greenfield info.
// The difference between the v2 interface and the old interface(getChallengeInfoHandler) is the
// format of the returned results, which is intended to avoid the limitation of http header size.
func (g *GateModular) getChallengeInfoV2Handler(w http.ResponseWriter, r *http.Request) {
	var (
		err           error
		reqCtx        *RequestContext
		authenticated bool
		integrity     []byte
		checksums     [][]byte
		data          []byte
	)
	startTime := time.Now()
	defer func() {
		reqCtx.Cancel()
		if err != nil {
			reqCtx.SetError(gfsperrors.MakeGfSpError(err))
			reqCtx.SetHTTPCode(int(gfsperrors.MakeGfSpError(err).GetHttpStatusCode()))
			modelgateway.MakeErrorResponse(w, gfsperrors.MakeGfSpError(err))
			metrics.ReqCounter.WithLabelValues(GatewayTotalFailure).Inc()
			metrics.ReqTime.WithLabelValues(GatewayTotalFailure).Observe(time.Since(startTime).Seconds())
			metrics.ReqCounter.WithLabelValues(GatewayFailureGetChallengeInfo).Inc()
			metrics.ReqTime.WithLabelValues(GatewayFailureGetChallengeInfo).Observe(time.Since(startTime).Seconds())
		} else {
			reqCtx.SetHTTPCode(http.StatusOK)
			metrics.ReqCounter.WithLabelValues(GatewayTotalSuccess).Inc()
			metrics.ReqTime.WithLabelValues(GatewayTotalFailure).Observe(time.Since(startTime).Seconds())
			metrics.ReqCounter.WithLabelValues(GatewaySuccessGetChallengeInfo).Inc()
			metrics.ReqTime.WithLabelValues(GatewaySuccessGetChallengeInfo).Observe(time.Since(startTime).Seconds())
		}
		log.CtxDebugw(reqCtx.Context(), reqCtx.String())
		metrics.PerfChallengeTimeHistogram.WithLabelValues("challenge_total_time").Observe(time.Since(startTime).Seconds())
	}()

	reqCtx, err = NewRequestContext(r, g)
	if err != nil {
		return
	}
	_, err = util.StringToUint64(reqCtx.request.Header.Get(GnfdObjectIDHeader))
	if err != nil {
		log.CtxErrorw(reqCtx.Context(), "failed to parse object id", "object_id",
			reqCtx.request.Header.Get(GnfdObjectIDHeader))
		err = ErrInvalidHeader
		return
	}

	getObjectTime := time.Now()
	objectInfo, err := g.baseApp.Consensus().QueryObjectInfoByID(reqCtx.Context(),
		reqCtx.request.Header.Get(GnfdObjectIDHeader))
	metrics.PerfChallengeTimeHistogram.WithLabelValues("challenge_get_object_time").Observe(time.Since(getObjectTime).Seconds())
	if err != nil {
		log.CtxErrorw(reqCtx.Context(), "failed to get object info from consensus",
			"object_id", reqCtx.request.Header.Get(GnfdObjectIDHeader), "error", err)
		if strings.Contains(err.Error(), "No such object") {
			err = ErrNoSuchObject
		} else {
			err = ErrConsensusWithDetail("failed to get object info from consensus, error: " + err.Error())
		}
		return
	}
	authTime := time.Now()
	authenticated, err = g.baseApp.GfSpClient().VerifyAuthentication(reqCtx.Context(),
		coremodule.AuthOpTypeGetChallengePieceInfo, reqCtx.Account(), objectInfo.GetBucketName(),
		objectInfo.GetObjectName())
	metrics.PerfChallengeTimeHistogram.WithLabelValues("challenge_auth_time").Observe(time.Since(authTime).Seconds())
	if err != nil {
		log.CtxErrorw(reqCtx.Context(), "failed to verify authentication", "error", err)
		return
	}
	if !authenticated {
		log.CtxErrorw(reqCtx.Context(), "failed to get challenge info due to no permission")
		err = ErrNoPermission
		return
	}

	getBucketTime := time.Now()
	bucketInfo, err := g.baseApp.Consensus().QueryBucketInfo(reqCtx.Context(), objectInfo.GetBucketName())
	metrics.PerfChallengeTimeHistogram.WithLabelValues("challenge_get_bucket_time").Observe(time.Since(getBucketTime).Seconds())
	if err != nil {
		log.CtxErrorw(reqCtx.Context(), "failed to get bucket info from consensus", "error", err)
		err = ErrConsensusWithDetail("failed to get bucket info from consensus, error: " + err.Error())
		return
	}
	redundancyIdx, err := util.StringToInt32(reqCtx.request.Header.Get(GnfdRedundancyIndexHeader))
	if err != nil {
		log.CtxErrorw(reqCtx.Context(), "failed to parse redundancy index", "redundancy_idx",
			reqCtx.request.Header.Get(GnfdRedundancyIndexHeader))
		err = ErrInvalidHeader
		return
	}
	segmentIdx, err := util.StringToUint32(reqCtx.request.Header.Get(GnfdPieceIndexHeader))
	if err != nil {
		log.CtxErrorw(reqCtx.Context(), "failed to parse segment index", "segment_idx",
			reqCtx.request.Header.Get(GnfdPieceIndexHeader))
		err = ErrInvalidHeader
		return
	}
	getParamTime := time.Now()
	params, err := g.baseApp.Consensus().QueryStorageParamsByTimestamp(reqCtx.Context(), objectInfo.GetCreateAt())
	metrics.PerfChallengeTimeHistogram.WithLabelValues("challenge_get_param_time").Observe(time.Since(getParamTime).Seconds())
	if err != nil {
		log.CtxErrorw(reqCtx.Context(), "failed to get storage params", "error", err)
		return
	}
	var pieceSize uint64
	if redundancyIdx < 0 {
		pieceSize = uint64(g.baseApp.PieceOp().SegmentPieceSize(objectInfo.GetPayloadSize(),
			segmentIdx, params.VersionedParams.GetMaxSegmentSize()))
	} else {
		pieceSize = uint64(g.baseApp.PieceOp().ECPieceSize(objectInfo.GetPayloadSize(),
			segmentIdx, params.VersionedParams.GetMaxSegmentSize(),
			params.VersionedParams.GetRedundantDataChunkNum()))
	}
	task := &gfsptask.GfSpChallengePieceTask{}
	task.InitChallengePieceTask(objectInfo, bucketInfo, params, g.baseApp.TaskPriority(task), reqCtx.Account(),
		redundancyIdx, segmentIdx, g.baseApp.TaskTimeout(task, pieceSize), g.baseApp.TaskMaxRetry(task))
	ctx := log.WithValue(reqCtx.Context(), log.CtxKeyTask, task.Key().String())
	getChallengeInfoTime := time.Now()
	integrity, checksums, data, err = g.baseApp.GfSpClient().GetChallengeInfo(reqCtx.Context(), task)
	metrics.PerfChallengeTimeHistogram.WithLabelValues("challenge_get_info_time").Observe(time.Since(getChallengeInfoTime).Seconds())
	if err != nil {
		log.CtxErrorw(ctx, "failed to get challenge info", "error", err)
		return
	}

	var xmlInfo = struct {
		XMLName         xml.Name `xml:"GetChallengeInfo"`
		Version         string   `xml:"version,attr"`
		ObjectID        string   `xml:"ObjectID"`
		RedundancyIndex string   `xml:"RedundancyIndex"`
		PieceIndex      string   `xml:"PieceIndex"`
		IntegrityHash   string   `xml:"IntegrityHash"`
		PieceHash       string   `xml:"PieceHash"`
		PieceData       string   `xml:"PieceData"`
	}{
		Version:         GnfdResponseXMLVersion,
		ObjectID:        reqCtx.request.Header.Get(GnfdObjectIDHeader),
		RedundancyIndex: reqCtx.request.Header.Get(GnfdRedundancyIndexHeader),
		PieceIndex:      reqCtx.request.Header.Get(GnfdPieceIndexHeader),
		IntegrityHash:   hex.EncodeToString(integrity),
		PieceHash:       util.BytesSliceToString(checksums),
		PieceData:       hex.EncodeToString(data),
	}
	xmlBody, err := xml.Marshal(&xmlInfo)
	if err != nil {
		log.Errorw("failed to marshal xml", "error", err)
		err = ErrEncodeResponseWithDetail("failed to marshal xml, error: " + err.Error())
		return
	}
	w.Header().Set(ContentTypeHeader, ContentTypeXMLHeaderValue)
	_, err = w.Write(xmlBody)
	if err != nil {
		log.CtxErrorw(ctx, "failed to reply data", "error", err)
		err = ErrReplyData
		return
	}
	metrics.ReqPieceSize.WithLabelValues(GatewayChallengePieceSize).Observe(float64(len(data)))
	log.CtxDebug(reqCtx.Context(), "succeed to get challenge info")
}

// replicateHandler handles the replicate piece from primary SP request. The Primary
// replicates the piece data one by one, and will ask the integrity hash and the
// signature to seal object on greenfield.
func (g *GateModular) replicateHandler(w http.ResponseWriter, r *http.Request) {
	var (
		err        error
		reqCtx     *RequestContext
		receiveMsg []byte
		data       []byte
		integrity  []byte
		signature  []byte
	)
	receivePieceStartTime := time.Now()
	defer func() {
		reqCtx.Cancel()
		if err != nil {
			reqCtx.SetError(gfsperrors.MakeGfSpError(err))
			reqCtx.SetHTTPCode(int(gfsperrors.MakeGfSpError(err).GetHttpStatusCode()))
			modelgateway.MakeErrorResponse(w, gfsperrors.MakeGfSpError(err))
			metrics.ReqCounter.WithLabelValues(GatewayTotalFailure).Inc()
			metrics.ReqTime.WithLabelValues(GatewayTotalFailure).Observe(time.Since(receivePieceStartTime).Seconds())
			metrics.ReqCounter.WithLabelValues(GatewayFailureReplicatePiece).Inc()
			metrics.ReqTime.WithLabelValues(GatewayFailureReplicatePiece).Observe(time.Since(receivePieceStartTime).Seconds())
		} else {
			reqCtx.SetHTTPCode(http.StatusOK)
			metrics.ReqCounter.WithLabelValues(GatewayTotalSuccess).Inc()
			metrics.ReqTime.WithLabelValues(GatewayTotalSuccess).Observe(time.Since(receivePieceStartTime).Seconds())
			metrics.ReqCounter.WithLabelValues(GatewaySuccessReplicatePiece).Inc()
			metrics.ReqTime.WithLabelValues(GatewaySuccessReplicatePiece).Observe(time.Since(receivePieceStartTime).Seconds())
		}
		log.CtxDebugw(reqCtx.Context(), reqCtx.String())
	}()

	// ignore the error, because the replicate request only between SPs, the request
	// verification is by signature of the ReceivePieceTask
	reqCtx, _ = NewRequestContext(r, g)
	decodeTime := time.Now()
	receiveMsg, err = hex.DecodeString(r.Header.Get(GnfdReceiveMsgHeader))

	metrics.PerfReceivePieceTimeHistogram.WithLabelValues("receive_piece_decode_task_time").Observe(time.Since(decodeTime).Seconds())
	if err != nil {
		log.CtxErrorw(reqCtx.Context(), "failed to parse receive header",
			"receive", r.Header.Get(GnfdReceiveMsgHeader))
		err = ErrDecodeMsg
		return
	}

	receiveTask := gfsptask.GfSpReceivePieceTask{}
	err = json.Unmarshal(receiveMsg, &receiveTask)
	if err != nil {
		log.CtxErrorw(reqCtx.Context(), "failed to unmarshal receive header",
			"receive", r.Header.Get(GnfdReceiveMsgHeader))
		err = ErrDecodeMsg
		return
	}

	// verify receive task signature
	signatureAddr, err := reqCtx.verifyTaskSignature(receiveTask.GetSignBytes(), receiveTask.GetSignature())
	if err != nil {
		log.CtxErrorw(reqCtx.Context(), "failed to verify receive task", "error", err, "task", receiveTask)
		err = ErrSignature
		return
	}

	// check if the update time of the task has expired
	taskUpdateTime := receiveTask.GetUpdateTime()
	timeDifference := time.Duration(time.Now().Unix()-taskUpdateTime) * time.Second
	if int32(timeDifference.Seconds()) > MaxSpRequestExpiryAgeInSec {
		log.CtxErrorw(reqCtx.Context(), "the update time of receive task has exceeded the expiration time", "object", receiveTask.ObjectInfo.ObjectName)
		err = ErrTaskMsgExpired
		return
	}

	err = g.checkReplicatePermission(reqCtx.Context(), receiveTask, signatureAddr.String())
	if err != nil {
		log.CtxErrorw(reqCtx.Context(), "failed to check the replicate permission", "object name", receiveTask.ObjectInfo.ObjectName, "error", err)
		return
	}

	if receiveTask.GetObjectInfo() == nil || int(receiveTask.GetRedundancyIdx()) >= len(receiveTask.GetObjectInfo().GetChecksums()) {
		log.CtxErrorw(reqCtx.Context(), "receive task params error")
		err = ErrInvalidHeader
		return
	}
	readDataTime := time.Now()
	data, err = io.ReadAll(r.Body)
	metrics.PerfReceivePieceTimeHistogram.WithLabelValues("receive_piece_read_piece_time").Observe(time.Since(readDataTime).Seconds())
	if err != nil {
		log.CtxErrorw(reqCtx.Context(), "failed to read replicate piece data", "error", err)
		err = ErrExceptionStream
		return
	}
	if !receiveTask.GetFinished() {
		metrics.ReqPieceSize.WithLabelValues(GatewayReplicatePieceSize).Observe(float64(len(data)))
		handlePieceTime := time.Now()
		err = g.baseApp.GfSpClient().ReplicatePiece(reqCtx.Context(), &receiveTask, data)
		metrics.PerfReceivePieceTimeHistogram.WithLabelValues("receive_piece_receive_data_time").Observe(time.Since(handlePieceTime).Seconds())
		if err != nil {
			log.CtxErrorw(reqCtx.Context(), "failed to receive piece", "error", err)
			return
		}
	} else {
		donePieceTime := time.Now()
		integrity, signature, err = g.baseApp.GfSpClient().DoneReplicatePiece(reqCtx.Context(), &receiveTask)
		metrics.PerfReceivePieceTimeHistogram.WithLabelValues("receive_piece_done_time").Observe(time.Since(donePieceTime).Seconds())
		if err != nil {
			log.CtxErrorw(reqCtx.Context(), "failed to done receive piece", "error", err)
			return
		}
		w.Header().Set(GnfdIntegrityHashHeader, hex.EncodeToString(integrity))
		w.Header().Set(GnfdIntegrityHashSignatureHeader, hex.EncodeToString(signature))
	}
	log.CtxDebug(reqCtx.Context(), "succeed to replicate piece")
}

func (g *GateModular) checkReplicatePermission(ctx context.Context, receiveTask gfsptask.GfSpReceivePieceTask, signatureAddr string) error {
	objectInfo, err := g.baseApp.Consensus().QueryObjectInfo(ctx, receiveTask.ObjectInfo.BucketName, receiveTask.ObjectInfo.ObjectName)
	if err != nil {
		err = ErrConsensusWithDetail("failed to get object info from consensus, error:" + err.Error())
		return err
	}

	if receiveTask.BucketMigration {
		// if it is bucket migration, the status should be sealed
		if objectInfo.ObjectStatus != storagetypes.OBJECT_STATUS_SEALED {
			return ErrNotSealedState
		}
	} else {
		// if it is replicate when uploading, the status should be created
		if objectInfo.ObjectStatus != storagetypes.OBJECT_STATUS_CREATED {
			return ErrNotCreatedState
		}
	}

	// check if the request account is the primary SP of the object of the receiving task
	gvg, err := g.baseApp.GfSpClient().GetGlobalVirtualGroupByGvgID(ctx, receiveTask.GetGlobalVirtualGroupID())
	if err != nil {
		return ErrConsensusWithDetail("QueryGVGInfo error: " + err.Error())
	}

	if gvg == nil {
<<<<<<< HEAD
		return ErrConsensusWithDetail("QueryGVGInfo nil: ")
=======
		return ErrConsensusWithDetail("QueryGVGInfo nil")
>>>>>>> e7aeec1f
	}

	// judge if sender is the primary sp of the gvg
	primarySp, err := g.baseApp.Consensus().QuerySPByID(ctx, gvg.PrimarySpId)
	if err != nil {
		return ErrConsensusWithDetail("QuerySPInfo error: " + err.Error())
	}

	if primarySp.GetOperatorAccAddress().String() != signatureAddr {
		log.CtxErrorw(ctx, "primary sp mismatch", "expected",
			primarySp.GetOperatorAccAddress().String(), "actual", signatureAddr)
		return ErrPrimaryMismatch
	}

	// judge if myself is the right secondary sp of the gvg
	spID, err := g.getSPID()
	if err != nil {
		return ErrConsensusWithDetail("getSPID error: " + err.Error())
	}

	expectSecondarySPID := gvg.GetSecondarySpIds()[int(receiveTask.GetRedundancyIdx())]
	if expectSecondarySPID != spID {
		log.CtxErrorw(ctx, "secondary sp mismatch", "gvg_info", gvg, "expected", expectSecondarySPID, "actual", spID)
		return ErrSecondaryMismatch
	}

	return nil
}

// getRecoverDataHandler handles the query for recovery request from secondary SP or primary SP.
// if it is used to recovery primary SP and the handler SP is the corresponding secondary,
// it returns the EC piece data stored in the secondary SP for the requested object.
// if it is used to recovery secondary SP and the handler is the corresponding primary SP,
// it directly returns the EC piece data of the secondary SP.
func (g *GateModular) getRecoverDataHandler(w http.ResponseWriter, r *http.Request) {
	var (
		err         error
		reqCtx      *RequestContext
		recoveryMsg []byte
	)
	startTime := time.Now()
	defer func() {
		reqCtx.Cancel()
		if err != nil {
			reqCtx.SetError(gfsperrors.MakeGfSpError(err))
			reqCtx.SetHTTPCode(int(gfsperrors.MakeGfSpError(err).GetHttpStatusCode()))
			modelgateway.MakeErrorResponse(w, gfsperrors.MakeGfSpError(err))
			metrics.ReqCounter.WithLabelValues(GatewayTotalFailure).Inc()
			metrics.ReqTime.WithLabelValues(GatewayTotalFailure).Observe(time.Since(startTime).Seconds())
		} else {
			reqCtx.SetHTTPCode(http.StatusOK)
			metrics.ReqCounter.WithLabelValues(GatewayTotalSuccess).Inc()
			metrics.ReqTime.WithLabelValues(GatewayTotalSuccess).Observe(time.Since(startTime).Seconds())
		}
		log.CtxDebugw(reqCtx.Context(), reqCtx.String())
	}()

	// ignore the error, because the recovery request only between SPs, the request
	// verification is by signature of the RecoveryTask
	reqCtx, _ = NewRequestContext(r, g)

	recoveryMsg, err = hex.DecodeString(r.Header.Get(GnfdRecoveryMsgHeader))
	if err != nil {
		log.CtxErrorw(reqCtx.Context(), "failed to parse recovery header",
			"header", r.Header.Get(GnfdRecoveryMsgHeader))
		err = ErrDecodeMsg
		return
	}

	recoveryTask := gfsptask.GfSpRecoverPieceTask{}
	err = json.Unmarshal(recoveryMsg, &recoveryTask)
	if err != nil {
		log.CtxErrorw(reqCtx.Context(), "failed to unmarshal recovery msg header",
			"header", r.Header.Get(GnfdRecoveryMsgHeader))
		err = ErrDecodeMsg
		return
	}

	// verify recovery task signature
	signatureAddr, err := reqCtx.verifyTaskSignature(recoveryTask.GetSignBytes(), recoveryTask.GetSignature())
	if err != nil {
		log.CtxErrorw(reqCtx.Context(), "failed to verify recovery task", "error", err, "task", recoveryTask)
		err = ErrSignature
		return
	}

	// check if the update time of the task has expired
	taskUpdateTime := recoveryTask.GetUpdateTime()
	timeDifference := time.Duration(time.Now().Unix()-taskUpdateTime) * time.Second
	if int32(timeDifference.Seconds()) > MaxSpRequestExpiryAgeInSec {
		log.CtxErrorw(reqCtx.Context(), "the update time of recovery task has exceeded the expiration time", "object", recoveryTask.ObjectInfo.ObjectName)
		err = ErrTaskMsgExpired
		return
	}

	// handle request from primary SP to recovery segment {
	objectInfo := recoveryTask.GetObjectInfo()
	if objectInfo == nil {
		log.CtxErrorw(reqCtx.Context(), "recovery task params error")
		err = ErrInvalidHeader
		return
	}

	if objectInfo.RedundancyType != storagetypes.REDUNDANCY_EC_TYPE {
		log.CtxErrorw(reqCtx.Context(), "recovery redundancy type only support EC")
		err = ErrRecoveryRedundancyType
		return
	}

	chainObjectInfo, bucketInfo, params, err := g.getObjectChainMeta(reqCtx.Context(), objectInfo.ObjectName, objectInfo.BucketName)
	if err != nil {
		err = ErrInvalidHeader
		return
	}

	if chainObjectInfo.ObjectStatus != storagetypes.OBJECT_STATUS_SEALED {
		err = ErrNotSealedState
		return
	}

	redundancyIdx := recoveryTask.EcIdx
	maxRedundancyIndex := int32(params.GetRedundantParityChunkNum()+params.GetRedundantDataChunkNum()) - 1
	if redundancyIdx < int32(RecoveryMinEcIndex) || redundancyIdx > maxRedundancyIndex {
		err = executor.ErrRecoveryPieceIndex
		return
	}

	var pieceData []byte

	spID, err := g.getSPID()
	if err != nil {
		err = ErrConsensusWithDetail("getSPID error: " + err.Error())
		return
	}
	bucketSPID, err := util.GetBucketPrimarySPID(reqCtx.Context(), g.baseApp.Consensus(), bucketInfo)
	if err != nil {
		err = ErrConsensusWithDetail("GetBucketPrimarySPID error: " + err.Error())
		return
	}

	if redundancyIdx >= 0 && spID == bucketSPID {
		// get segment piece data from primary SP
		pieceData, err = g.getRecoverSegment(reqCtx.Context(), chainObjectInfo, bucketInfo, recoveryTask, params, signatureAddr)
		if err != nil {
			return
		}
	} else {
		// get EC piece data from secondary SP
		pieceData, err = g.getRecoverPiece(reqCtx.Context(), chainObjectInfo, bucketInfo, recoveryTask, params, signatureAddr)
		if err != nil {
			return
		}
	}

	_, err = w.Write(pieceData)
	if err != nil {
		err = ErrReplyData
		log.CtxErrorw(reqCtx.Context(), "failed to reply the recovery data", "error", err)
		return
	}
	log.CtxDebugw(reqCtx.Context(), "succeed to get one ec piece data")
}

// getRecoverPiece get EC piece data from handler and return
func (g *GateModular) getRecoverPiece(ctx context.Context, objectInfo *storagetypes.ObjectInfo, bucketInfo *storagetypes.BucketInfo,
	recoveryTask gfsptask.GfSpRecoverPieceTask, params *storagetypes.Params, signatureAddr sdktypes.AccAddress) ([]byte, error) {
	var err error

	bucketSPID, err := util.GetBucketPrimarySPID(ctx, g.baseApp.Consensus(), bucketInfo)
	if err != nil {
		return nil, err
	}
	primarySp, err := g.baseApp.Consensus().QuerySPByID(ctx, bucketSPID)
	if err != nil {
		return nil, err
	}

	// the primary sp of the object should be consistent with task signature
	gvg, err := g.baseApp.GfSpClient().GetGlobalVirtualGroup(ctx, bucketInfo.Id.Uint64(), objectInfo.LocalVirtualGroupId)
	if err != nil {
		return nil, err
	}

	sspAddress := make([]string, 0)
	for _, sspID := range gvg.SecondarySpIds {
		sp, queryErr := g.baseApp.Consensus().QuerySPByID(ctx, sspID)
		if queryErr != nil {
			return nil, queryErr
		}
		sspAddress = append(sspAddress, sp.OperatorAddress)
	}

	isSuccessor := false
	var (
		successorSP *sptypes.StorageProvider
		swapInInfo  *virtualgrouptypes.SwapInInfo
	)
	log.Infow("recoveryTask", "recoveryTask", recoveryTask)

	if recoveryTask.GetBySuccessorSp() {
		swapInInfo, err = g.baseApp.Consensus().QuerySwapInInfo(ctx, gvg.FamilyId, 0)
		if err != nil {
			return nil, ErrConsensusWithDetail("query swapInInfo err: " + err.Error())
		}
		successorSP, err = g.baseApp.Consensus().QuerySPByID(ctx, swapInInfo.SuccessorSpId)
		if err != nil {
			return nil, ErrConsensusWithDetail("query sp err: " + err.Error())
		}
		if primarySp.Id == swapInInfo.TargetSpId && successorSP.OperatorAddress == signatureAddr.String() {
			isSuccessor = true
		}
	}

	// if myself is secondary, the sender of the request can be both of the primary SP or the secondary SP of the gvg
	if primarySp.OperatorAddress != signatureAddr.String() && !isSuccessor {
		log.CtxDebug(ctx, "recovery request not come from primary sp", "secondary sp", signatureAddr.String())
		// judge if the sender is not one of the secondary SP
		isRequestFromSecondary := false
		var taskECIndex int32
		for idx, sspAddr := range sspAddress {
			if sspAddr == signatureAddr.String() {
				isRequestFromSecondary = true
				taskECIndex = int32(idx)
			}
		}
		if !isRequestFromSecondary || (isRequestFromSecondary && taskECIndex != recoveryTask.GetEcIdx()) {
			log.CtxErrorw(ctx, "recovery request not come from the correct secondary sp")
			err = ErrRecoverySP
			return nil, err
		}
	}

	isOneOfSecondary := false
	var ECIndex int
	for idx, spAddr := range sspAddress {
		if spAddr == g.baseApp.OperatorAddress() {
			isOneOfSecondary = true
			ECIndex = idx
			break
		}
	}

	// if the handler SP is not one of the secondary SP of the task object, return err
	if !isOneOfSecondary {
		return nil, ErrRecoverySP
	}

	ECPieceSize := g.baseApp.PieceOp().ECPieceSize(objectInfo.PayloadSize, recoveryTask.GetSegmentIdx(),
		params.GetMaxSegmentSize(), params.GetRedundantDataChunkNum())
	ECPieceKey := g.baseApp.PieceOp().ECPieceKey(recoveryTask.GetObjectInfo().Id.Uint64(), recoveryTask.GetSegmentIdx(), uint32(ECIndex))

	pieceTask := &gfsptask.GfSpDownloadPieceTask{}
	// no need to check quota when recovering primary SP segment data
	pieceTask.InitDownloadPieceTask(objectInfo, bucketInfo, params, g.baseApp.TaskPriority(pieceTask),
		false, primarySp.OperatorAddress, uint64(ECPieceSize), ECPieceKey, 0, uint64(ECPieceSize),
		g.baseApp.TaskTimeout(pieceTask, uint64(pieceTask.GetSize())), g.baseApp.TaskMaxRetry(pieceTask))

	pieceData, err := g.baseApp.GfSpClient().GetPiece(ctx, pieceTask)
	if err != nil {
		log.CtxErrorw(ctx, "failed to download piece", "error", err)
		return nil, downloader.ErrPieceStoreWithDetail("failed to download piece, error: " + err.Error())
	}

	return pieceData, nil
}

// getRecoverSegment get segment piece data from handler and return the EC piece data based on recovery task info
func (g *GateModular) getRecoverSegment(ctx context.Context, objectInfo *storagetypes.ObjectInfo, bucketInfo *storagetypes.BucketInfo,
	recoveryTask gfsptask.GfSpRecoverPieceTask, params *storagetypes.Params, signatureAddr sdktypes.AccAddress) ([]byte, error) {
	ECPieceSize := g.baseApp.PieceOp().ECPieceSize(objectInfo.PayloadSize, recoveryTask.GetSegmentIdx(),
		params.GetMaxSegmentSize(), params.GetRedundantDataChunkNum())

	// if the handler is not the primary SP of the object, return error
	spID, err := g.getSPID()
	if err != nil {
		return nil, ErrConsensusWithDetail("getSPID error: " + err.Error())
	}
	bucketSPID, err := util.GetBucketPrimarySPID(ctx, g.baseApp.Consensus(), bucketInfo)
	if err != nil {
		return nil, ErrConsensusWithDetail("GetBucketPrimarySPID error: " + err.Error())
	}

	if bucketSPID != spID {
		log.CtxErrorw(ctx, "it is not the right the primary SP to handle secondary SP recovery", "actual_sp_id", spID,
			"expected_sp_id", bucketSPID)
		return nil, ErrRecoverySP
	}
	gvg, err := g.baseApp.GfSpClient().GetGlobalVirtualGroup(ctx, bucketInfo.Id.Uint64(), objectInfo.LocalVirtualGroupId)
	if err != nil {
		return nil, ErrRecoverySP
	}
	// if the sender is not one of the secondarySp or the successor of the exiting secondary SP, return err
	isOneOfSecondary := false
	isSuccessor := false
	var (
		ECIndex     int32
		swapInInfo  *virtualgrouptypes.SwapInInfo
		successorSP *sptypes.StorageProvider
	)
	if recoveryTask.GetBySuccessorSp() {
		swapInInfo, err = g.baseApp.Consensus().QuerySwapInInfo(ctx, 0, gvg.Id)
		if err != nil {
			return nil, ErrConsensusWithDetail("query swapInInfo err: " + err.Error())
		}
		successorSP, err = g.baseApp.Consensus().QuerySPByID(ctx, swapInInfo.SuccessorSpId)
		if err != nil {
			return nil, ErrConsensusWithDetail("query sp err: " + err.Error())
		}
	}

	for idx, sspId := range gvg.GetSecondarySpIds() {
		ssp, err := g.baseApp.Consensus().QuerySPByID(ctx, sspId)
		if err != nil {
			log.CtxErrorw(ctx, "failed to query SP by ID", "sp_id", sspId, "error", err)
			return nil, ErrConsensusWithDetail("QuerySPByID error: " + err.Error())
		}

		if ssp.OperatorAddress == signatureAddr.String() {
			isOneOfSecondary = true
			ECIndex = int32(idx)
		} else if ssp.Id == swapInInfo.TargetSpId && successorSP.OperatorAddress == signatureAddr.String() {
			isSuccessor = true
			ECIndex = int32(idx)
		}
	}
	redundancyIdx := recoveryTask.EcIdx
	if (!isOneOfSecondary && !isSuccessor) || ECIndex != recoveryTask.EcIdx {
		log.CtxErrorw(ctx, "failed to recover", "is_one_of_secondary", isOneOfSecondary, "EC_index", recoveryTask.EcIdx, "is_successor", isSuccessor)
		return nil, ErrRecoverySP
	}
	pieceTask := &gfsptask.GfSpDownloadPieceTask{}
	segmentPieceKey := g.baseApp.PieceOp().SegmentPieceKey(recoveryTask.GetObjectInfo().Id.Uint64(),
		recoveryTask.GetSegmentIdx())

	// if recovery data chunk, just download the data part of segment in primarySP
	// no need to check quota when recovering primary SP or secondary SP data
	bucketPrimarySp, err := g.baseApp.Consensus().QuerySPByID(ctx, bucketSPID)
	if err != nil {
		log.CtxErrorw(ctx, "failed query SP by ID", "sp_id", bucketSPID, "error", err)
		return nil, err
	}
	if redundancyIdx < int32(params.GetRedundantDataChunkNum())-1 {
		pieceOffset := int64(redundancyIdx) * ECPieceSize

		pieceTask.InitDownloadPieceTask(objectInfo, bucketInfo, params, g.baseApp.TaskPriority(pieceTask),
			false, bucketPrimarySp.OperatorAddress, uint64(ECPieceSize), segmentPieceKey, uint64(pieceOffset), uint64(ECPieceSize),
			g.baseApp.TaskTimeout(pieceTask, uint64(pieceTask.GetSize())), g.baseApp.TaskMaxRetry(pieceTask))

		pieceData, err := g.baseApp.GfSpClient().GetPiece(ctx, pieceTask)
		if err != nil {
			log.CtxErrorw(ctx, "failed to download piece", "error", err)
			return nil, downloader.ErrPieceStoreWithDetail("failed to download piece, error: " + err.Error())
		}
		return pieceData, nil
	}

	// if recovery parity chunk, need to download the total segment and ec encode it
	segmentPieceSize := g.baseApp.PieceOp().SegmentPieceSize(objectInfo.PayloadSize, recoveryTask.GetSegmentIdx(), params.GetMaxSegmentSize())
	pieceTask.InitDownloadPieceTask(objectInfo, bucketInfo, params, g.baseApp.TaskPriority(pieceTask),
		false, bucketPrimarySp.OperatorAddress, uint64(ECPieceSize), segmentPieceKey, 0, uint64(segmentPieceSize),
		g.baseApp.TaskTimeout(pieceTask, uint64(pieceTask.GetSize())), g.baseApp.TaskMaxRetry(pieceTask))

	segmentData, err := g.baseApp.GfSpClient().GetPiece(ctx, pieceTask)
	if err != nil {
		log.CtxErrorw(ctx, "failed to download piece", "error", err)
		return nil, executor.ErrPieceStoreWithDetail("failed to download piece, error: " + err.Error())
	}

	ecData, err := redundancy.EncodeRawSegment(segmentData, int(params.GetRedundantDataChunkNum()),
		int(params.GetRedundantParityChunkNum()))
	if err != nil {
		log.CtxErrorw(ctx, "failed to ec encode data when recovering secondary SP", "error", err)
		return nil, err
	}

	return ecData[redundancyIdx], nil
}<|MERGE_RESOLUTION|>--- conflicted
+++ resolved
@@ -684,11 +684,7 @@
 	}
 
 	if gvg == nil {
-<<<<<<< HEAD
-		return ErrConsensusWithDetail("QueryGVGInfo nil: ")
-=======
 		return ErrConsensusWithDetail("QueryGVGInfo nil")
->>>>>>> e7aeec1f
 	}
 
 	// judge if sender is the primary sp of the gvg
