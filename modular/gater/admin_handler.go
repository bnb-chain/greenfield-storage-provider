package gater

import (
	"context"
	"encoding/hex"
	"encoding/json"
	"io"
	"net/http"
	"strings"
	"time"

	"github.com/bnb-chain/greenfield-common/go/redundancy"

	"github.com/bnb-chain/greenfield-storage-provider/base/types/gfsperrors"
	"github.com/bnb-chain/greenfield-storage-provider/base/types/gfsptask"
	coremodule "github.com/bnb-chain/greenfield-storage-provider/core/module"
	coretask "github.com/bnb-chain/greenfield-storage-provider/core/task"

	"github.com/bnb-chain/greenfield-storage-provider/modular/downloader"
	"github.com/bnb-chain/greenfield-storage-provider/modular/executor"
	"github.com/bnb-chain/greenfield-storage-provider/pkg/log"
	"github.com/bnb-chain/greenfield-storage-provider/pkg/metrics"
	"github.com/bnb-chain/greenfield-storage-provider/util"
	storagetypes "github.com/bnb-chain/greenfield/x/storage/types"
	sdktypes "github.com/cosmos/cosmos-sdk/types"
	"github.com/ethereum/go-ethereum/crypto"
	"github.com/ethereum/go-ethereum/crypto/secp256k1"
)

// getApprovalHandler handles the get create bucket/object approval request.
// Before create bucket/object to the greenfield, the user should the primary
// SP whether willing serve for the user to manage the bucket/object.
// SP checks the user's account if it has the permission to operate, and send
// the request to approver that running the SP approval's strategy.
func (g *GateModular) getApprovalHandler(w http.ResponseWriter, r *http.Request) {
	var (
		err                   error
		reqCtx                *RequestContext
		approvalMsg           []byte
		createBucketApproval  = storagetypes.MsgCreateBucket{}
		migrateBucketApproval = storagetypes.MsgMigrateBucket{}
		createObjectApproval  = storagetypes.MsgCreateObject{}
		authenticated         bool
		approved              bool
	)
	startTime := time.Now()
	defer func() {
		reqCtx.Cancel()
		if err != nil {
			reqCtx.SetError(gfsperrors.MakeGfSpError(err))
			reqCtx.SetHttpCode(int(gfsperrors.MakeGfSpError(err).GetHttpStatusCode()))
			MakeErrorResponse(w, gfsperrors.MakeGfSpError(err))
			metrics.ReqCounter.WithLabelValues(GatewayTotalFailure).Inc()
			metrics.ReqTime.WithLabelValues(GatewayTotalFailure).Observe(time.Since(startTime).Seconds())
			metrics.ReqCounter.WithLabelValues(GatewayFailureGetApproval).Inc()
			metrics.ReqTime.WithLabelValues(GatewayFailureGetApproval).Observe(time.Since(startTime).Seconds())
		} else {
			reqCtx.SetHttpCode(http.StatusOK)
			metrics.ReqCounter.WithLabelValues(GatewayTotalSuccess).Inc()
			metrics.ReqTime.WithLabelValues(GatewayTotalSuccess).Observe(time.Since(startTime).Seconds())
			metrics.ReqCounter.WithLabelValues(GatewaySuccessGetApproval).Inc()
			metrics.ReqTime.WithLabelValues(GatewaySuccessGetApproval).Observe(time.Since(startTime).Seconds())
		}
		log.CtxDebugw(reqCtx.Context(), reqCtx.String())
	}()

	reqCtx, err = NewRequestContext(r, g)
	if err != nil {
		return
	}

	approvalType := reqCtx.vars["action"]
	approvalMsg, err = hex.DecodeString(r.Header.Get(GnfdUnsignedApprovalMsgHeader))
	if err != nil {
		log.Errorw("failed to parse approval header", "approval_type", approvalType,
			"approval", r.Header.Get(GnfdUnsignedApprovalMsgHeader))
		err = ErrDecodeMsg
		return
	}

	switch approvalType {
	case createBucketApprovalAction:
		if err = storagetypes.ModuleCdc.UnmarshalJSON(approvalMsg, &createBucketApproval); err != nil {
			log.CtxErrorw(reqCtx.Context(), "failed to unmarshal approval", "approval",
				r.Header.Get(GnfdUnsignedApprovalMsgHeader), "error", err)
			err = ErrDecodeMsg
			return
		}
		if err = createBucketApproval.ValidateBasic(); err != nil {
			log.Errorw("failed to basic check bucket approval msg", "bucket_approval_msg",
				createBucketApproval, "error", err)
			err = ErrValidateMsg
			return
		}
		if !reqCtx.SkipVerifyAuthentication() {
			startVerifyAuthentication := time.Now()
			authenticated, err = g.baseApp.GfSpClient().VerifyAuthentication(
				reqCtx.Context(), coremodule.AuthOpAskCreateBucketApproval,
				reqCtx.Account(), createBucketApproval.GetBucketName(), "")
			metrics.PerfApprovalTime.WithLabelValues("gateway_create_bucket_auth_cost").Observe(time.Since(startVerifyAuthentication).Seconds())
			metrics.PerfApprovalTime.WithLabelValues("gateway_create_bucket_auth_end").Observe(time.Since(startTime).Seconds())
			if err != nil {
				log.CtxErrorw(reqCtx.Context(), "failed to verify authentication", "error", err)
				return
			}
			if !authenticated {
				log.CtxErrorw(reqCtx.Context(), "no permission to operate")
				err = ErrNoPermission
				return
			}
		}
		task := &gfsptask.GfSpCreateBucketApprovalTask{}
		task.InitApprovalCreateBucketTask(reqCtx.Account(), &createBucketApproval, g.baseApp.TaskPriority(task))
		var approvalTask coretask.ApprovalCreateBucketTask
		startAskCreateBucketApproval := time.Now()
		approved, approvalTask, err = g.baseApp.GfSpClient().AskCreateBucketApproval(reqCtx.Context(), task)
		metrics.PerfApprovalTime.WithLabelValues("gateway_create_bucket_ask_approval_cost").Observe(time.Since(startAskCreateBucketApproval).Seconds())
		metrics.PerfApprovalTime.WithLabelValues("gateway_create_bucket_ask_approval_end").Observe(time.Since(startTime).Seconds())
		if err != nil {
			log.CtxErrorw(reqCtx.Context(), "failed to ask create bucket approval", "error", err)
			return
		}
		if !approved {
			log.CtxErrorw(reqCtx.Context(), "refuse the ask create bucket approval")
			err = ErrRefuseApproval
			return
		}
		bz := storagetypes.ModuleCdc.MustMarshalJSON(approvalTask.GetCreateBucketInfo())
		w.Header().Set(GnfdSignedApprovalMsgHeader, hex.EncodeToString(sdktypes.MustSortJSON(bz)))
	case migrateBucketApprovalAction:
		if err = storagetypes.ModuleCdc.UnmarshalJSON(approvalMsg, &migrateBucketApproval); err != nil {
			log.CtxErrorw(reqCtx.Context(), "failed to unmarshal approval", "approval",
				r.Header.Get(GnfdUnsignedApprovalMsgHeader), "error", err)
			err = ErrDecodeMsg
			return
		}
		if err = migrateBucketApproval.ValidateBasic(); err != nil {
			log.Errorw("failed to basic check migrate bucket approval msg", "bucket_approval_msg",
				migrateBucketApproval, "error", err)
			err = ErrValidateMsg
			return
		}
		if !reqCtx.SkipVerifyAuthentication() {
			authenticated, err = g.baseApp.GfSpClient().VerifyAuthentication(
				reqCtx.Context(), coremodule.AuthOpAskMigrateBucketApproval,
				reqCtx.Account(), migrateBucketApproval.GetBucketName(), "")
			if err != nil {
				log.CtxErrorw(reqCtx.Context(), "failed to verify authentication", "error", err)
				return
			}
			if !authenticated {
				log.CtxErrorw(reqCtx.Context(), "no permission to operate")
				err = ErrNoPermission
				return
			}
		}
		task := &gfsptask.GfSpMigrateBucketApprovalTask{}
		task.InitApprovalMigrateBucketTask(&migrateBucketApproval, g.baseApp.TaskPriority(task))
		var approvalTask coretask.ApprovalMigrateBucketTask
		approved, approvalTask, err = g.baseApp.GfSpClient().AskMigrateBucketApproval(reqCtx.Context(), task)
		if err != nil {
			log.CtxErrorw(reqCtx.Context(), "failed to ask migrate bucket approval", "error", err)
			return
		}
		if !approved {
			log.CtxErrorw(reqCtx.Context(), "refuse the ask migrate bucket approval")
			err = ErrRefuseApproval
			return
		}
		bz := storagetypes.ModuleCdc.MustMarshalJSON(approvalTask.GetMigrateBucketInfo())
		w.Header().Set(GnfdSignedApprovalMsgHeader, hex.EncodeToString(sdktypes.MustSortJSON(bz)))
	case createObjectApprovalAction:
		if err = storagetypes.ModuleCdc.UnmarshalJSON(approvalMsg, &createObjectApproval); err != nil {
			log.CtxErrorw(reqCtx.Context(), "failed to unmarshal approval", "approval",
				r.Header.Get(GnfdUnsignedApprovalMsgHeader), "error", err)
			err = ErrDecodeMsg
			return
		}
		if err = createObjectApproval.ValidateBasic(); err != nil {
			log.Errorw("failed to basic check approval msg", "object_approval_msg",
				createObjectApproval, "error", err)
			err = ErrValidateMsg
			return
		}
		if !reqCtx.SkipVerifyAuthentication() {
			startVerifyAuthentication := time.Now()
			authenticated, err = g.baseApp.GfSpClient().VerifyAuthentication(
				reqCtx.Context(), coremodule.AuthOpAskCreateObjectApproval,
				reqCtx.Account(), createObjectApproval.GetBucketName(),
				createObjectApproval.GetObjectName())
			metrics.PerfApprovalTime.WithLabelValues("gateway_create_object_auth_cost").Observe(time.Since(startVerifyAuthentication).Seconds())
			metrics.PerfApprovalTime.WithLabelValues("gateway_create_object_auth_end").Observe(time.Since(startTime).Seconds())
			if err != nil {
				log.CtxErrorw(reqCtx.Context(), "failed to verify authentication", "error", err)
				return
			}
			if !authenticated {
				log.CtxErrorw(reqCtx.Context(), "no permission to operate")
				err = ErrNoPermission
				return
			}
		}
		task := &gfsptask.GfSpCreateObjectApprovalTask{}
		task.InitApprovalCreateObjectTask(reqCtx.Account(), &createObjectApproval, g.baseApp.TaskPriority(task))
		var approvedTask coretask.ApprovalCreateObjectTask
		startAskCreateObjectApproval := time.Now()
		approved, approvedTask, err = g.baseApp.GfSpClient().AskCreateObjectApproval(r.Context(), task)
		metrics.PerfApprovalTime.WithLabelValues("gateway_create_object_ask_approval_cost").Observe(time.Since(startAskCreateObjectApproval).Seconds())
		metrics.PerfApprovalTime.WithLabelValues("gateway_create_object_ask_approval_end").Observe(time.Since(startTime).Seconds())
		if err != nil {
			log.CtxErrorw(reqCtx.Context(), "failed to ask object approval", "error", err)
			return
		}
		if !approved {
			log.CtxErrorw(reqCtx.Context(), "refuse the ask create object approval")
			err = ErrRefuseApproval
			return
		}
		bz := storagetypes.ModuleCdc.MustMarshalJSON(approvedTask.GetCreateObjectInfo())
		w.Header().Set(GnfdSignedApprovalMsgHeader, hex.EncodeToString(sdktypes.MustSortJSON(bz)))
	default:
		err = ErrUnsupportedRequestType
		return
	}
	log.CtxDebugw(reqCtx.Context(), "succeed to ask approval")
}

// getChallengeInfoHandler handles get challenge piece info request. Current only greenfield
// validator can challenge piece is store correctly. The challenge piece info includes:
// the challenged piece data, all piece hashes and the integrity hash. The challenger
// can verify the info whether are correct by comparing with the greenfield info.
func (g *GateModular) getChallengeInfoHandler(w http.ResponseWriter, r *http.Request) {
	var (
		err           error
		reqCtx        *RequestContext
		authenticated bool
		integrity     []byte
		checksums     [][]byte
		data          []byte
	)
	startTime := time.Now()
	defer func() {
		reqCtx.Cancel()
		if err != nil {
			reqCtx.SetError(gfsperrors.MakeGfSpError(err))
			reqCtx.SetHttpCode(int(gfsperrors.MakeGfSpError(err).GetHttpStatusCode()))
			MakeErrorResponse(w, gfsperrors.MakeGfSpError(err))
			metrics.ReqCounter.WithLabelValues(GatewayTotalFailure).Inc()
			metrics.ReqTime.WithLabelValues(GatewayTotalFailure).Observe(time.Since(startTime).Seconds())
			metrics.ReqCounter.WithLabelValues(GatewayFailureGetChallengeInfo).Inc()
			metrics.ReqTime.WithLabelValues(GatewayFailureGetChallengeInfo).Observe(time.Since(startTime).Seconds())
		} else {
			reqCtx.SetHttpCode(http.StatusOK)
			metrics.ReqCounter.WithLabelValues(GatewayTotalSuccess).Inc()
			metrics.ReqTime.WithLabelValues(GatewayTotalFailure).Observe(time.Since(startTime).Seconds())
			metrics.ReqCounter.WithLabelValues(GatewaySuccessGetChallengeInfo).Inc()
			metrics.ReqTime.WithLabelValues(GatewaySuccessGetChallengeInfo).Observe(time.Since(startTime).Seconds())
		}
		log.CtxDebugw(reqCtx.Context(), reqCtx.String())
		metrics.PerfChallengeTimeHistogram.WithLabelValues("challenge_total_time").Observe(time.Since(startTime).Seconds())
	}()

	reqCtx, err = NewRequestContext(r, g)
	if err != nil {
		return
	}
	objectID, err := util.StringToUint64(reqCtx.request.Header.Get(GnfdObjectIDHeader))
	if err != nil {
		log.CtxErrorw(reqCtx.Context(), "failed to parse object id", "object_id",
			reqCtx.request.Header.Get(GnfdObjectIDHeader))
		err = ErrInvalidHeader
		return
	}

	getObjectTime := time.Now()
	objectInfo, err := g.baseApp.Consensus().QueryObjectInfoByID(reqCtx.Context(),
		reqCtx.request.Header.Get(GnfdObjectIDHeader))
	metrics.PerfChallengeTimeHistogram.WithLabelValues("challenge_get_object_time").Observe(time.Since(getObjectTime).Seconds())
	if err != nil {
		log.CtxErrorw(reqCtx.Context(), "failed to get object info from consensus", "error", err)
		if strings.Contains(err.Error(), "No such object") {
			err = ErrNoSuchObject
		} else {
			err = ErrConsensus
		}
		return
	}
	if !reqCtx.SkipVerifyAuthentication() {
		authTime := time.Now()
		authenticated, err = g.baseApp.GfSpClient().VerifyAuthentication(reqCtx.Context(),
			coremodule.AuthOpTypeGetChallengePieceInfo, reqCtx.Account(), objectInfo.GetBucketName(),
			objectInfo.GetObjectName())
		metrics.PerfChallengeTimeHistogram.WithLabelValues("challenge_auth_time").Observe(time.Since(authTime).Seconds())
		if err != nil {
			log.CtxErrorw(reqCtx.Context(), "failed to verify authentication", "error", err)
			return
		}
		if !authenticated {
			log.CtxErrorw(reqCtx.Context(), "failed to get challenge info due to no permission")
			err = ErrNoPermission
			return
		}
	}

	getBucketTime := time.Now()
	bucketInfo, err := g.baseApp.Consensus().QueryBucketInfo(reqCtx.Context(), objectInfo.GetBucketName())
	metrics.PerfChallengeTimeHistogram.WithLabelValues("challenge_get_bucket_time").Observe(time.Since(getBucketTime).Seconds())
	if err != nil {
		log.CtxErrorw(reqCtx.Context(), "failed to get bucket info from consensus", "error", err)
		err = ErrConsensus
		return
	}
	redundancyIdx, err := util.StringToInt32(reqCtx.request.Header.Get(GnfdRedundancyIndexHeader))
	if err != nil {
		log.CtxErrorw(reqCtx.Context(), "failed to parse redundancy index", "redundancy_idx",
			reqCtx.request.Header.Get(GnfdRedundancyIndexHeader))
		err = ErrInvalidHeader
		return
	}
	segmentIdx, err := util.StringToUint32(reqCtx.request.Header.Get(GnfdPieceIndexHeader))
	if err != nil {
		log.CtxErrorw(reqCtx.Context(), "failed to parse segment index", "segment_idx",
			reqCtx.request.Header.Get(GnfdPieceIndexHeader))
		err = ErrInvalidHeader
		return
	}
	getParamTime := time.Now()
	params, err := g.baseApp.Consensus().QueryStorageParamsByTimestamp(
		reqCtx.Context(), objectInfo.GetCreateAt())
	metrics.PerfChallengeTimeHistogram.WithLabelValues("challenge_get_param_time").Observe(time.Since(getParamTime).Seconds())
	if err != nil {
		log.CtxErrorw(reqCtx.Context(), "failed to get storage params", "error", err)
		return
	}
	var pieceSize uint64
	if redundancyIdx < 0 {
		pieceSize = uint64(g.baseApp.PieceOp().SegmentPieceSize(objectInfo.GetPayloadSize(),
			segmentIdx, params.VersionedParams.GetMaxSegmentSize()))
	} else {
		pieceSize = uint64(g.baseApp.PieceOp().ECPieceSize(objectInfo.GetPayloadSize(),
			segmentIdx, params.VersionedParams.GetMaxSegmentSize(),
			params.VersionedParams.GetRedundantDataChunkNum()))
	}
	task := &gfsptask.GfSpChallengePieceTask{}
	task.InitChallengePieceTask(objectInfo, bucketInfo, params, g.baseApp.TaskPriority(task), reqCtx.Account(),
		redundancyIdx, segmentIdx, g.baseApp.TaskTimeout(task, pieceSize), g.baseApp.TaskMaxRetry(task))
	ctx := log.WithValue(reqCtx.Context(), log.CtxKeyTask, task.Key().String())
	getChallengeInfoTime := time.Now()
	integrity, checksums, data, err = g.baseApp.GfSpClient().GetChallengeInfo(reqCtx.Context(), task)
	metrics.PerfChallengeTimeHistogram.WithLabelValues("challenge_get_info_time").Observe(time.Since(getChallengeInfoTime).Seconds())
	if err != nil {
		log.CtxErrorw(ctx, "failed to get challenge info", "error", err)
		return
	}

	w.Header().Set(GnfdObjectIDHeader, util.Uint64ToString(objectID))
	w.Header().Set(GnfdIntegrityHashHeader, hex.EncodeToString(integrity))
	w.Header().Set(GnfdPieceHashHeader, util.BytesSliceToString(checksums))
	w.Write(data)
	metrics.ReqPieceSize.WithLabelValues(GatewayChallengePieceSize).Observe(float64(len(data)))
	log.CtxDebugw(reqCtx.Context(), "succeed to get challenge info")
}

// replicateHandler handles the replicate piece from primary SP request. The Primary
// replicates the piece data one by one, and will ask the integrity hash and the
// signature to seal object on greenfield.
func (g *GateModular) replicateHandler(w http.ResponseWriter, r *http.Request) {
	var (
		err            error
		reqCtx         *RequestContext
		receiveMsg     []byte
		data           []byte
		integrity      []byte
		signature      []byte
		requestAccount sdktypes.AccAddress
		bucketInfo     *storagetypes.BucketInfo
	)
	receivePieceStartTime := time.Now()
	defer func() {
		reqCtx.Cancel()
		if err != nil {
			reqCtx.SetError(gfsperrors.MakeGfSpError(err))
			reqCtx.SetHttpCode(int(gfsperrors.MakeGfSpError(err).GetHttpStatusCode()))
			MakeErrorResponse(w, gfsperrors.MakeGfSpError(err))
			metrics.ReqCounter.WithLabelValues(GatewayTotalFailure).Inc()
			metrics.ReqTime.WithLabelValues(GatewayTotalFailure).Observe(time.Since(receivePieceStartTime).Seconds())
			metrics.ReqCounter.WithLabelValues(GatewayFailureReplicatePiece).Inc()
			metrics.ReqTime.WithLabelValues(GatewayFailureReplicatePiece).Observe(time.Since(receivePieceStartTime).Seconds())
		} else {
			reqCtx.SetHttpCode(http.StatusOK)
			log.CtxDebugw(reqCtx.Context(), reqCtx.String())
			metrics.ReqCounter.WithLabelValues(GatewayTotalSuccess).Inc()
			metrics.ReqTime.WithLabelValues(GatewayTotalSuccess).Observe(time.Since(receivePieceStartTime).Seconds())
			metrics.ReqCounter.WithLabelValues(GatewaySuccessReplicatePiece).Inc()
			metrics.ReqTime.WithLabelValues(GatewaySuccessReplicatePiece).Observe(time.Since(receivePieceStartTime).Seconds())
		}
	}()
	// ignore the error, because the replicate request only between SPs, the request
	// verification is by signature of the ReceivePieceTask
	reqCtx, _ = NewRequestContext(r, g)
	decodeTime := time.Now()
	receiveMsg, err = hex.DecodeString(r.Header.Get(GnfdReceiveMsgHeader))
	metrics.PerfReceivePieceTimeHistogram.WithLabelValues("receive_piece_decode_task_time").Observe(time.Since(decodeTime).Seconds())
	if err != nil {
		log.CtxErrorw(reqCtx.Context(), "failed to parse receive header",
			"receive", r.Header.Get(GnfdReceiveMsgHeader))
		err = ErrDecodeMsg
		return
	}

	receiveTask := gfsptask.GfSpReceivePieceTask{}
	err = json.Unmarshal(receiveMsg, &receiveTask)
	if err != nil {
		log.CtxErrorw(reqCtx.Context(), "failed to unmarshal receive header",
			"receive", r.Header.Get(GnfdReceiveMsgHeader))
		err = ErrDecodeMsg
		return
	}

	// verify receive task signature
	requestAccount, err = reqCtx.verifyTaskSignature(receiveTask.GetSignBytes(), receiveTask.GetSignature())
	if err != nil {
		log.CtxErrorw(reqCtx.Context(), "fail to verify receive task", "error", err)
		err = ErrSignature
		return
	}

	// check if the request account is the primary SP of the object of the receive task
	bucketInfo, err = g.baseApp.Consensus().QueryBucketInfo(reqCtx.Context(), receiveTask.GetObjectInfo().BucketName)
	if err != nil {
		err = ErrConsensus
		return
	}

	bucketPrimarySp, err := g.baseApp.Consensus().QuerySPByID(reqCtx.Context(), bucketInfo.GetPrimarySpId())
	if err != nil {
		err = ErrConsensus
		return
	}

	if bucketPrimarySp.OperatorAddress != requestAccount.String() {
		log.CtxErrorw(reqCtx.Context(), "the request account of replicate object is not primary SP", "expected:", bucketPrimarySp.OperatorAddress,
			"actual sp:", requestAccount.String())
		err = ErrMismatchSp
		return
	}

	if receiveTask.GetObjectInfo() == nil ||
		int(receiveTask.GetReplicateIdx()) >=
			len(receiveTask.GetObjectInfo().GetChecksums()) {
		log.CtxErrorw(reqCtx.Context(), "receive task params error")
		err = ErrInvalidHeader
		return
	}
	readDataTime := time.Now()
	data, err = io.ReadAll(r.Body)
	metrics.PerfReceivePieceTimeHistogram.WithLabelValues("receive_piece_read_piece_time").Observe(time.Since(readDataTime).Seconds())
	if err != nil {
		log.CtxErrorw(reqCtx.Context(), "failed to read replicate piece data", "error", err)
		err = ErrExceptionStream
		return
	}
	if receiveTask.GetPieceIdx() >= 0 {
		metrics.ReqPieceSize.WithLabelValues(GatewayReplicatePieceSize).Observe(float64(len(data)))
		handlePieceTime := time.Now()
		err = g.baseApp.GfSpClient().ReplicatePiece(reqCtx.Context(), &receiveTask, data)
		metrics.PerfReceivePieceTimeHistogram.WithLabelValues("receive_piece_receive_data_time").Observe(time.Since(handlePieceTime).Seconds())
		if err != nil {
			log.CtxErrorw(reqCtx.Context(), "failed to receive piece", "error", err)
			return
		}
	} else {
		donePieceTime := time.Now()
		integrity, signature, err = g.baseApp.GfSpClient().DoneReplicatePiece(reqCtx.Context(), &receiveTask)
		metrics.PerfReceivePieceTimeHistogram.WithLabelValues("receive_piece_done_time").Observe(time.Since(donePieceTime).Seconds())
		if err != nil {
			log.CtxErrorw(reqCtx.Context(), "failed to done receive piece", "error", err)
			return
		}
		w.Header().Set(GnfdIntegrityHashHeader, hex.EncodeToString(integrity))
		w.Header().Set(GnfdIntegrityHashSignatureHeader, hex.EncodeToString(signature))
	}
	log.CtxDebugw(reqCtx.Context(), "succeed to replicate piece")
}

// getRecoverDataHandler handles the query for recovery request from secondary SP or primary SP.
// if it is used to recovery primary SP and the handler SP is the corresponding secondary,
// it returns the EC piece data stored in the secondary SP for the requested object.
// if it is used to recovery secondary SP and the handler is the corresponding primary SP,
// it directly returns the EC piece data of the secondary SP.
func (g *GateModular) getRecoverDataHandler(w http.ResponseWriter, r *http.Request) {
	var (
		err         error
		reqCtx      *RequestContext
		recoveryMsg []byte
	)
	startTime := time.Now()
	defer func() {
		reqCtx.Cancel()
		if err != nil {
			reqCtx.SetError(gfsperrors.MakeGfSpError(err))
			reqCtx.SetHttpCode(int(gfsperrors.MakeGfSpError(err).GetHttpStatusCode()))
			MakeErrorResponse(w, gfsperrors.MakeGfSpError(err))
			metrics.ReqCounter.WithLabelValues(GatewayTotalFailure).Inc()
			metrics.ReqTime.WithLabelValues(GatewayTotalFailure).Observe(time.Since(startTime).Seconds())
		} else {
			reqCtx.SetHttpCode(http.StatusOK)
			metrics.ReqCounter.WithLabelValues(GatewayTotalSuccess).Inc()
			metrics.ReqTime.WithLabelValues(GatewayTotalSuccess).Observe(time.Since(startTime).Seconds())
		}
		log.CtxDebugw(reqCtx.Context(), reqCtx.String())
	}()

	// ignore the error, because the recovery request only between SPs, the request
	// verification is by signature of the RecoveryTask
	reqCtx, _ = NewRequestContext(r, g)

	recoveryMsg, err = hex.DecodeString(r.Header.Get(GnfdRecoveryMsgHeader))
	if err != nil {
		log.CtxErrorw(reqCtx.Context(), "failed to parse recovery header",
			"header", r.Header.Get(GnfdRecoveryMsgHeader))
		err = ErrDecodeMsg
		return
	}

	recoveryTask := gfsptask.GfSpRecoverPieceTask{}
	err = json.Unmarshal(recoveryMsg, &recoveryTask)
	if err != nil {
		log.CtxErrorw(reqCtx.Context(), "failed to unmarshal recovery msg header",
			"header", r.Header.Get(GnfdReceiveMsgHeader))
		err = ErrDecodeMsg
		return
	}

	// check signature consistent
	taskSignature := recoveryTask.GetSignature()
	signatureAddr, pk, err := RecoverAddr(crypto.Keccak256(recoveryTask.GetSignBytes()), taskSignature)
	if err != nil {
		log.CtxErrorw(reqCtx.Context(), "failed to  get recover task address", "error:", err)
		err = ErrSignature
		return
	}

	if !secp256k1.VerifySignature(pk.Bytes(), crypto.Keccak256(recoveryTask.GetSignBytes()), taskSignature[:len(taskSignature)-1]) {
		log.CtxErrorw(reqCtx.Context(), "failed to verify recovery task signature")
		err = ErrSignature
		return
	}

	// handle request from primary SP to recovery segment {
	objectInfo := recoveryTask.GetObjectInfo()
	if objectInfo == nil {
		log.CtxErrorw(reqCtx.Context(), "recovery task params error")
		err = ErrInvalidHeader
		return
	}

	if objectInfo.RedundancyType != storagetypes.REDUNDANCY_EC_TYPE {
		log.CtxErrorw(reqCtx.Context(), "recovery redundancy type only support EC")
		err = ErrRecoveryRedundancyType
		return
	}

	chainObjectInfo, bucketInfo, params, err := getObjectChainMeta(reqCtx, g.baseApp, objectInfo.ObjectName, objectInfo.BucketName)
	if err != nil {
		err = ErrInvalidHeader
		return
	}

	redundancyIdx := recoveryTask.EcIdx
	maxRedundancyIndex := int32(params.GetRedundantParityChunkNum()+params.GetRedundantDataChunkNum()) - 1
	if redundancyIdx < int32(RecoveryMinEcIndex) || redundancyIdx > maxRedundancyIndex {
		err = executor.ErrRecoveryPieceIndex
		return
	}

	var pieceData []byte
	if redundancyIdx >= 0 && g.baseApp.OperatorAddress() == bucketInfo.GetPrimarySpAddress() {
		// get segment piece data from primary SP
		pieceData, err = g.getRecoverSegment(reqCtx.Context(), chainObjectInfo, bucketInfo, recoveryTask, params, signatureAddr)
		if err != nil {
			return
		}
	} else {
		// get EC piece data from secondary SP
		pieceData, err = g.getRecoverPiece(reqCtx.Context(), chainObjectInfo, bucketInfo, recoveryTask, params, signatureAddr)
		if err != nil {
			return
		}
	}

	w.Write(pieceData)
	log.CtxDebugw(reqCtx.Context(), "succeed to get one ec piece data")
}

// getRecoverPiece get EC piece data from handler and return
func (g *GateModular) getRecoverPiece(ctx context.Context, objectInfo *storagetypes.ObjectInfo,
	bucketInfo *storagetypes.BucketInfo, recoveryTask gfsptask.GfSpRecoverPieceTask, params *storagetypes.Params, signatureAddr sdktypes.AccAddress) ([]byte, error) {
	var err error

	// the primary sp of the object should be consistent with task signature
<<<<<<< HEAD
	primarySp, err := g.baseApp.Consensus().QuerySPByID(ctx, bucketInfo.GetPrimarySpId())
	if err != nil {
		return nil, err
	}
	if primarySp.OperatorAddress != signatureAddr.String() {
		log.CtxErrorw(ctx, "recovery request not come from primary sp")
		return nil, ErrRecoverySP
	}

	// TODO get sp id from config file
	spID, err := g.getSPID()
	if err != nil {
		return nil, ErrConsensus
	}
	ECIndex, isOneOfSecondary, err := util.ValidateAndGetSPIndexWithinGVGSecondarySPs(ctx, g.baseApp.GfSpClient(), spID, bucketInfo.Id.Uint64(), objectInfo.LocalVirtualGroupId)
	if err != nil {
		log.CtxErrorw(ctx, "failed to global virtual group info from metaData", "error", err)
		return nil, ErrConsensus
	}
=======
	if bucketInfo.PrimarySpAddress != signatureAddr.String() {
		log.CtxDebugw(ctx, "recovery request not come from primary sp")
		// judge if the sender is not one of the secondary SP
		isRequestFromSecondary := false
		var taskECIndex int32
		for idx, spAddr := range objectInfo.SecondarySpAddresses {
			if spAddr == signatureAddr.String() {
				isRequestFromSecondary = true
				taskECIndex = int32(idx)
			}
		}

		if !isRequestFromSecondary || (isRequestFromSecondary && taskECIndex != recoveryTask.GetEcIdx()) {
			log.CtxErrorw(ctx, "recovery request not come from the correct secondary sp")
			err = ErrRecoverySP
			return nil, err
		}
	}

	isOneOfSecondary := false
	var ECIndex int
	for idx, spAddr := range objectInfo.SecondarySpAddresses {
		if spAddr == g.baseApp.OperatorAddress() {
			isOneOfSecondary = true
			ECIndex = idx
			break
		}
	}

	// if the handler SP is not one of the secondary SP of the task object, return err
>>>>>>> f30f50a1
	if !isOneOfSecondary {
		return nil, ErrRecoverySP
	}

	ECPieceSize := g.baseApp.PieceOp().ECPieceSize(objectInfo.PayloadSize, recoveryTask.GetSegmentIdx(),
		params.GetMaxSegmentSize(), params.GetRedundantDataChunkNum())
	ECPieceKey := g.baseApp.PieceOp().ECPieceKey(recoveryTask.GetObjectInfo().Id.Uint64(), recoveryTask.GetSegmentIdx(), uint32(ECIndex))

	pieceTask := &gfsptask.GfSpDownloadPieceTask{}
	// no need to check quota when recovering primary SP segment data
	pieceTask.InitDownloadPieceTask(objectInfo, bucketInfo, params, g.baseApp.TaskPriority(pieceTask),
		false, primarySp.OperatorAddress, uint64(ECPieceSize), ECPieceKey, 0, uint64(ECPieceSize),
		g.baseApp.TaskTimeout(pieceTask, uint64(pieceTask.GetSize())), g.baseApp.TaskMaxRetry(pieceTask))

	pieceData, err := g.baseApp.GfSpClient().GetPiece(ctx, pieceTask)
	if err != nil {
		log.CtxErrorw(ctx, "failed to download piece", "error", err)
		return nil, downloader.ErrPieceStore
	}

	return pieceData, nil
}

// getRecoverSegment get segment piece data from handler and return the EC piece data based on recovery task info
func (g *GateModular) getRecoverSegment(ctx context.Context, objectInfo *storagetypes.ObjectInfo,
	bucketInfo *storagetypes.BucketInfo, recoveryTask gfsptask.GfSpRecoverPieceTask, params *storagetypes.Params, signatureAddr sdktypes.AccAddress) ([]byte, error) {
	ECPieceSize := g.baseApp.PieceOp().ECPieceSize(objectInfo.PayloadSize, recoveryTask.GetSegmentIdx(),
		params.GetMaxSegmentSize(), params.GetRedundantDataChunkNum())

	handlerAddr := g.baseApp.OperatorAddress()
	// if the handler is not the primary SP of the object, return error
<<<<<<< HEAD
	// TODO get sp id from config
	spID, err := g.getSPID()
	if err != nil {
		return nil, ErrConsensus
	}

	if bucketInfo.GetPrimarySpId() != spID {
		log.CtxErrorw(ctx, "it is not the right the primary SP to handle secondary SP recovery", "actual_sp_id", spID,
			"expected_sp_id", bucketInfo.GetPrimarySpId())
		return nil, ErrRecoverySP
	}
	gvg, err := g.baseApp.GfSpClient().GetGlobalVirtualGroup(ctx, bucketInfo.Id.Uint64(), objectInfo.LocalVirtualGroupId)
	if err != nil {
		return nil, ErrRecoverySP
	}
=======
	if bucketInfo.PrimarySpAddress != handlerAddr {
		log.CtxErrorw(ctx, "it is not the right  SP to handle secondary SP recovery", "expected primary Sp:", bucketInfo.PrimarySpAddress)
		return nil, ErrRecoverySP
	}

	// if the sender is not one of the secondarySp, return err
>>>>>>> f30f50a1
	isOneOfSecondary := false
	var ECIndex int32
	for idx, sspId := range gvg.GetSecondarySpIds() {
		ssp, err := g.baseApp.Consensus().QuerySPByID(ctx, sspId)
		if err != nil {
			return nil, ErrConsensus
		}
		if ssp.OperatorAddress == signatureAddr.String() {
			isOneOfSecondary = true
			ECIndex = int32(idx)
		}
	}
	redundancyIdx := recoveryTask.EcIdx
	if !isOneOfSecondary || ECIndex != recoveryTask.EcIdx {
		return nil, ErrRecoverySP
	}
	pieceTask := &gfsptask.GfSpDownloadPieceTask{}
	segmentPieceKey := g.baseApp.PieceOp().SegmentPieceKey(recoveryTask.GetObjectInfo().Id.Uint64(),
		recoveryTask.GetSegmentIdx())

	// TODO: refine it
	// if recovery data chunk, just download the data part of segment in primarySP
	// no need to check quota when recovering primary SP or secondary SP data
	bucketPrimarySp, err := g.baseApp.Consensus().QuerySPByID(ctx, bucketInfo.GetPrimarySpId())
	if err != nil {
		return nil, err
	}
	if redundancyIdx < int32(params.GetRedundantDataChunkNum())-1 {
		pieceOffset := int64(redundancyIdx) * ECPieceSize

		pieceTask.InitDownloadPieceTask(objectInfo, bucketInfo, params, g.baseApp.TaskPriority(pieceTask),
			false, bucketPrimarySp.OperatorAddress, uint64(ECPieceSize), segmentPieceKey, uint64(pieceOffset), uint64(ECPieceSize),
			g.baseApp.TaskTimeout(pieceTask, uint64(pieceTask.GetSize())), g.baseApp.TaskMaxRetry(pieceTask))

		pieceData, err := g.baseApp.GfSpClient().GetPiece(ctx, pieceTask)
		if err != nil {
			log.CtxErrorw(ctx, "failed to download piece", "error", err)
			return nil, downloader.ErrPieceStore
		}
		return pieceData, nil
	}

	// TODO: refine it
	// if recovery parity chunk, need to download the total segment and ec encode it
	segmentPieceSize := g.baseApp.PieceOp().SegmentPieceSize(objectInfo.PayloadSize, recoveryTask.GetSegmentIdx(), params.GetMaxSegmentSize())
	pieceTask.InitDownloadPieceTask(objectInfo, bucketInfo, params, g.baseApp.TaskPriority(pieceTask),
		false, bucketPrimarySp.OperatorAddress, uint64(ECPieceSize), segmentPieceKey, 0, uint64(segmentPieceSize),
		g.baseApp.TaskTimeout(pieceTask, uint64(pieceTask.GetSize())), g.baseApp.TaskMaxRetry(pieceTask))

	segmentData, err := g.baseApp.GfSpClient().GetPiece(ctx, pieceTask)
	if err != nil {
		log.CtxErrorw(ctx, "failed to download piece", "error", err)
		return nil, executor.ErrPieceStore
	}

	ecData, err := redundancy.EncodeRawSegment(segmentData,
		int(params.GetRedundantDataChunkNum()),
		int(params.GetRedundantParityChunkNum()))
	if err != nil {
		log.CtxErrorw(ctx, "failed to ec encode data when recovering secondary SP", "error", err)
		return nil, err
	}

	return ecData[redundancyIdx], nil
}<|MERGE_RESOLUTION|>--- conflicted
+++ resolved
@@ -15,7 +15,6 @@
 	"github.com/bnb-chain/greenfield-storage-provider/base/types/gfsptask"
 	coremodule "github.com/bnb-chain/greenfield-storage-provider/core/module"
 	coretask "github.com/bnb-chain/greenfield-storage-provider/core/task"
-
 	"github.com/bnb-chain/greenfield-storage-provider/modular/downloader"
 	"github.com/bnb-chain/greenfield-storage-provider/modular/executor"
 	"github.com/bnb-chain/greenfield-storage-provider/pkg/log"
@@ -575,7 +574,14 @@
 	}
 
 	var pieceData []byte
-	if redundancyIdx >= 0 && g.baseApp.OperatorAddress() == bucketInfo.GetPrimarySpAddress() {
+
+	spID, err := g.getSPID()
+	if err != nil {
+		err = ErrConsensus
+		return
+	}
+
+	if redundancyIdx >= 0 && spID == bucketInfo.PrimarySpId {
 		// get segment piece data from primary SP
 		pieceData, err = g.getRecoverSegment(reqCtx.Context(), chainObjectInfo, bucketInfo, recoveryTask, params, signatureAddr)
 		if err != nil {
@@ -598,40 +604,37 @@
 	bucketInfo *storagetypes.BucketInfo, recoveryTask gfsptask.GfSpRecoverPieceTask, params *storagetypes.Params, signatureAddr sdktypes.AccAddress) ([]byte, error) {
 	var err error
 
+	primarySp, err := g.baseApp.Consensus().QuerySPByID(ctx, bucketInfo.GetPrimarySpId())
+	if err != nil {
+		return nil, err
+	}
 	// the primary sp of the object should be consistent with task signature
-<<<<<<< HEAD
-	primarySp, err := g.baseApp.Consensus().QuerySPByID(ctx, bucketInfo.GetPrimarySpId())
+
+	sspAddress := make([]string, 0)
+
+	gvg, err := g.baseApp.GfSpClient().GetGlobalVirtualGroup(ctx, bucketInfo.Id.Uint64(), objectInfo.LocalVirtualGroupId)
 	if err != nil {
 		return nil, err
 	}
+	for _, sspID := range gvg.SecondarySpIds {
+		sp, err := g.baseApp.Consensus().QuerySPByID(ctx, sspID)
+		if err != nil {
+			return nil, err
+		}
+		sspAddress = append(sspAddress, sp.OperatorAddress)
+	}
+
 	if primarySp.OperatorAddress != signatureAddr.String() {
-		log.CtxErrorw(ctx, "recovery request not come from primary sp")
-		return nil, ErrRecoverySP
-	}
-
-	// TODO get sp id from config file
-	spID, err := g.getSPID()
-	if err != nil {
-		return nil, ErrConsensus
-	}
-	ECIndex, isOneOfSecondary, err := util.ValidateAndGetSPIndexWithinGVGSecondarySPs(ctx, g.baseApp.GfSpClient(), spID, bucketInfo.Id.Uint64(), objectInfo.LocalVirtualGroupId)
-	if err != nil {
-		log.CtxErrorw(ctx, "failed to global virtual group info from metaData", "error", err)
-		return nil, ErrConsensus
-	}
-=======
-	if bucketInfo.PrimarySpAddress != signatureAddr.String() {
 		log.CtxDebugw(ctx, "recovery request not come from primary sp")
 		// judge if the sender is not one of the secondary SP
 		isRequestFromSecondary := false
 		var taskECIndex int32
-		for idx, spAddr := range objectInfo.SecondarySpAddresses {
-			if spAddr == signatureAddr.String() {
+		for idx, sspAddr := range sspAddress {
+			if sspAddr == signatureAddr.String() {
 				isRequestFromSecondary = true
 				taskECIndex = int32(idx)
 			}
 		}
-
 		if !isRequestFromSecondary || (isRequestFromSecondary && taskECIndex != recoveryTask.GetEcIdx()) {
 			log.CtxErrorw(ctx, "recovery request not come from the correct secondary sp")
 			err = ErrRecoverySP
@@ -641,7 +644,7 @@
 
 	isOneOfSecondary := false
 	var ECIndex int
-	for idx, spAddr := range objectInfo.SecondarySpAddresses {
+	for idx, spAddr := range sspAddress {
 		if spAddr == g.baseApp.OperatorAddress() {
 			isOneOfSecondary = true
 			ECIndex = idx
@@ -650,7 +653,6 @@
 	}
 
 	// if the handler SP is not one of the secondary SP of the task object, return err
->>>>>>> f30f50a1
 	if !isOneOfSecondary {
 		return nil, ErrRecoverySP
 	}
@@ -680,9 +682,7 @@
 	ECPieceSize := g.baseApp.PieceOp().ECPieceSize(objectInfo.PayloadSize, recoveryTask.GetSegmentIdx(),
 		params.GetMaxSegmentSize(), params.GetRedundantDataChunkNum())
 
-	handlerAddr := g.baseApp.OperatorAddress()
 	// if the handler is not the primary SP of the object, return error
-<<<<<<< HEAD
 	// TODO get sp id from config
 	spID, err := g.getSPID()
 	if err != nil {
@@ -698,14 +698,7 @@
 	if err != nil {
 		return nil, ErrRecoverySP
 	}
-=======
-	if bucketInfo.PrimarySpAddress != handlerAddr {
-		log.CtxErrorw(ctx, "it is not the right  SP to handle secondary SP recovery", "expected primary Sp:", bucketInfo.PrimarySpAddress)
-		return nil, ErrRecoverySP
-	}
-
 	// if the sender is not one of the secondarySp, return err
->>>>>>> f30f50a1
 	isOneOfSecondary := false
 	var ECIndex int32
 	for idx, sspId := range gvg.GetSecondarySpIds() {
@@ -726,7 +719,6 @@
 	segmentPieceKey := g.baseApp.PieceOp().SegmentPieceKey(recoveryTask.GetObjectInfo().Id.Uint64(),
 		recoveryTask.GetSegmentIdx())
 
-	// TODO: refine it
 	// if recovery data chunk, just download the data part of segment in primarySP
 	// no need to check quota when recovering primary SP or secondary SP data
 	bucketPrimarySp, err := g.baseApp.Consensus().QuerySPByID(ctx, bucketInfo.GetPrimarySpId())
@@ -748,7 +740,6 @@
 		return pieceData, nil
 	}
 
-	// TODO: refine it
 	// if recovery parity chunk, need to download the total segment and ec encode it
 	segmentPieceSize := g.baseApp.PieceOp().SegmentPieceSize(objectInfo.PayloadSize, recoveryTask.GetSegmentIdx(), params.GetMaxSegmentSize())
 	pieceTask.InitDownloadPieceTask(objectInfo, bucketInfo, params, g.baseApp.TaskPriority(pieceTask),
