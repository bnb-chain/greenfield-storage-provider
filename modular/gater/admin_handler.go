package gater

import (
	"context"
	"encoding/hex"
	"encoding/json"
	"io"
	"net/http"
	"strings"
	"time"

	"github.com/bnb-chain/greenfield-common/go/redundancy"

	"github.com/bnb-chain/greenfield-storage-provider/base/types/gfsperrors"
	"github.com/bnb-chain/greenfield-storage-provider/base/types/gfsptask"
	coremodule "github.com/bnb-chain/greenfield-storage-provider/core/module"
	coretask "github.com/bnb-chain/greenfield-storage-provider/core/task"

	"github.com/bnb-chain/greenfield-storage-provider/modular/downloader"
	"github.com/bnb-chain/greenfield-storage-provider/modular/executor"
	"github.com/bnb-chain/greenfield-storage-provider/pkg/log"
	"github.com/bnb-chain/greenfield-storage-provider/pkg/metrics"
	"github.com/bnb-chain/greenfield-storage-provider/util"
	storagetypes "github.com/bnb-chain/greenfield/x/storage/types"
	sdktypes "github.com/cosmos/cosmos-sdk/types"
	"github.com/ethereum/go-ethereum/crypto"
	"github.com/ethereum/go-ethereum/crypto/secp256k1"
)

// getApprovalHandler handles the get create bucket/object approval request.
// Before create bucket/object to the greenfield, the user should the primary
// SP whether willing serve for the user to manage the bucket/object.
// SP checks the user's account if it has the permission to operate, and send
// the request to approver that running the SP approval's strategy.
func (g *GateModular) getApprovalHandler(w http.ResponseWriter, r *http.Request) {
	var (
		err                   error
		reqCtx                *RequestContext
		approvalMsg           []byte
		createBucketApproval  = storagetypes.MsgCreateBucket{}
		migrateBucketApproval = storagetypes.MsgMigrateBucket{}
		createObjectApproval  = storagetypes.MsgCreateObject{}
		authenticated         bool
		approved              bool
	)
	startTime := time.Now()
	defer func() {
		reqCtx.Cancel()
		if err != nil {
			reqCtx.SetError(gfsperrors.MakeGfSpError(err))
			reqCtx.SetHttpCode(int(gfsperrors.MakeGfSpError(err).GetHttpStatusCode()))
			MakeErrorResponse(w, gfsperrors.MakeGfSpError(err))
			metrics.ReqCounter.WithLabelValues(GatewayTotalFailure).Inc()
			metrics.ReqTime.WithLabelValues(GatewayTotalFailure).Observe(time.Since(startTime).Seconds())
			metrics.ReqCounter.WithLabelValues(GatewayFailureGetApproval).Inc()
			metrics.ReqTime.WithLabelValues(GatewayFailureGetApproval).Observe(time.Since(startTime).Seconds())
		} else {
			reqCtx.SetHttpCode(http.StatusOK)
			metrics.ReqCounter.WithLabelValues(GatewayTotalSuccess).Inc()
			metrics.ReqTime.WithLabelValues(GatewayTotalSuccess).Observe(time.Since(startTime).Seconds())
			metrics.ReqCounter.WithLabelValues(GatewaySuccessGetApproval).Inc()
			metrics.ReqTime.WithLabelValues(GatewaySuccessGetApproval).Observe(time.Since(startTime).Seconds())
		}
		log.CtxDebugw(reqCtx.Context(), reqCtx.String())
	}()

	reqCtx, err = NewRequestContext(r, g)
	if err != nil {
		return
	}

	approvalType := reqCtx.vars["action"]
	approvalMsg, err = hex.DecodeString(r.Header.Get(GnfdUnsignedApprovalMsgHeader))
	if err != nil {
		log.Errorw("failed to parse approval header", "approval_type", approvalType,
			"approval", r.Header.Get(GnfdUnsignedApprovalMsgHeader))
		err = ErrDecodeMsg
		return
	}

	switch approvalType {
	case createBucketApprovalAction:
		if err = storagetypes.ModuleCdc.UnmarshalJSON(approvalMsg, &createBucketApproval); err != nil {
			log.CtxErrorw(reqCtx.Context(), "failed to unmarshal approval", "approval",
				r.Header.Get(GnfdUnsignedApprovalMsgHeader), "error", err)
			err = ErrDecodeMsg
			return
		}
		if err = createBucketApproval.ValidateBasic(); err != nil {
			log.Errorw("failed to basic check bucket approval msg", "bucket_approval_msg",
				createBucketApproval, "error", err)
			err = ErrValidateMsg
			return
		}
		if !reqCtx.SkipVerifyAuthentication() {
			startVerifyAuthentication := time.Now()
			authenticated, err = g.baseApp.GfSpClient().VerifyAuthentication(
				reqCtx.Context(), coremodule.AuthOpAskCreateBucketApproval,
				reqCtx.Account(), createBucketApproval.GetBucketName(), "")
			metrics.PerfApprovalTime.WithLabelValues("gateway_create_bucket_auth_cost").Observe(time.Since(startVerifyAuthentication).Seconds())
			metrics.PerfApprovalTime.WithLabelValues("gateway_create_bucket_auth_end").Observe(time.Since(startTime).Seconds())
			if err != nil {
				log.CtxErrorw(reqCtx.Context(), "failed to verify authentication", "error", err)
				return
			}
			if !authenticated {
				log.CtxErrorw(reqCtx.Context(), "no permission to operate")
				err = ErrNoPermission
				return
			}
		}
		task := &gfsptask.GfSpCreateBucketApprovalTask{}
		task.InitApprovalCreateBucketTask(reqCtx.Account(), &createBucketApproval, g.baseApp.TaskPriority(task))
		var approvalTask coretask.ApprovalCreateBucketTask
		startAskCreateBucketApproval := time.Now()
		approved, approvalTask, err = g.baseApp.GfSpClient().AskCreateBucketApproval(reqCtx.Context(), task)
		metrics.PerfApprovalTime.WithLabelValues("gateway_create_bucket_ask_approval_cost").Observe(time.Since(startAskCreateBucketApproval).Seconds())
		metrics.PerfApprovalTime.WithLabelValues("gateway_create_bucket_ask_approval_end").Observe(time.Since(startTime).Seconds())
		if err != nil {
			log.CtxErrorw(reqCtx.Context(), "failed to ask create bucket approval", "error", err)
			return
		}
		if !approved {
			log.CtxErrorw(reqCtx.Context(), "refuse the ask create bucket approval")
			err = ErrRefuseApproval
			return
		}
		bz := storagetypes.ModuleCdc.MustMarshalJSON(approvalTask.GetCreateBucketInfo())
		w.Header().Set(GnfdSignedApprovalMsgHeader, hex.EncodeToString(sdktypes.MustSortJSON(bz)))
	case migrateBucketApprovalAction:
		if err = storagetypes.ModuleCdc.UnmarshalJSON(approvalMsg, &migrateBucketApproval); err != nil {
			log.CtxErrorw(reqCtx.Context(), "failed to unmarshal approval", "approval",
				r.Header.Get(GnfdUnsignedApprovalMsgHeader), "error", err)
			err = ErrDecodeMsg
			return
		}
		if err = migrateBucketApproval.ValidateBasic(); err != nil {
			log.Errorw("failed to basic check migrate bucket approval msg", "bucket_approval_msg",
				migrateBucketApproval, "error", err)
			err = ErrValidateMsg
			return
		}
		if !reqCtx.SkipVerifyAuthentication() {
			authenticated, err = g.baseApp.GfSpClient().VerifyAuthentication(
				reqCtx.Context(), coremodule.AuthOpAskMigrateBucketApproval,
				reqCtx.Account(), migrateBucketApproval.GetBucketName(), "")
			if err != nil {
				log.CtxErrorw(reqCtx.Context(), "failed to verify authentication", "error", err)
				return
			}
			if !authenticated {
				log.CtxErrorw(reqCtx.Context(), "no permission to operate")
				err = ErrNoPermission
				return
			}
		}
		task := &gfsptask.GfSpMigrateBucketApprovalTask{}
		task.InitApprovalMigrateBucketTask(&migrateBucketApproval, g.baseApp.TaskPriority(task))
		var approvalTask coretask.ApprovalMigrateBucketTask
		approved, approvalTask, err = g.baseApp.GfSpClient().AskMigrateBucketApproval(reqCtx.Context(), task)
		if err != nil {
			log.CtxErrorw(reqCtx.Context(), "failed to ask migrate bucket approval", "error", err)
			return
		}
		if !approved {
			log.CtxErrorw(reqCtx.Context(), "refuse the ask migrate bucket approval")
			err = ErrRefuseApproval
			return
		}
		bz := storagetypes.ModuleCdc.MustMarshalJSON(approvalTask.GetMigrateBucketInfo())
		w.Header().Set(GnfdSignedApprovalMsgHeader, hex.EncodeToString(sdktypes.MustSortJSON(bz)))
	case createObjectApprovalAction:
		if err = storagetypes.ModuleCdc.UnmarshalJSON(approvalMsg, &createObjectApproval); err != nil {
			log.CtxErrorw(reqCtx.Context(), "failed to unmarshal approval", "approval",
				r.Header.Get(GnfdUnsignedApprovalMsgHeader), "error", err)
			err = ErrDecodeMsg
			return
		}
		if err = createObjectApproval.ValidateBasic(); err != nil {
			log.Errorw("failed to basic check approval msg", "object_approval_msg",
				createObjectApproval, "error", err)
			err = ErrValidateMsg
			return
		}
		if !reqCtx.SkipVerifyAuthentication() {
			startVerifyAuthentication := time.Now()
			authenticated, err = g.baseApp.GfSpClient().VerifyAuthentication(
				reqCtx.Context(), coremodule.AuthOpAskCreateObjectApproval,
				reqCtx.Account(), createObjectApproval.GetBucketName(),
				createObjectApproval.GetObjectName())
			metrics.PerfApprovalTime.WithLabelValues("gateway_create_object_auth_cost").Observe(time.Since(startVerifyAuthentication).Seconds())
			metrics.PerfApprovalTime.WithLabelValues("gateway_create_object_auth_end").Observe(time.Since(startTime).Seconds())
			if err != nil {
				log.CtxErrorw(reqCtx.Context(), "failed to verify authentication", "error", err)
				return
			}
			if !authenticated {
				log.CtxErrorw(reqCtx.Context(), "no permission to operate")
				err = ErrNoPermission
				return
			}
		}
		task := &gfsptask.GfSpCreateObjectApprovalTask{}
		task.InitApprovalCreateObjectTask(reqCtx.Account(), &createObjectApproval, g.baseApp.TaskPriority(task))
		var approvedTask coretask.ApprovalCreateObjectTask
		startAskCreateObjectApproval := time.Now()
		approved, approvedTask, err = g.baseApp.GfSpClient().AskCreateObjectApproval(r.Context(), task)
		metrics.PerfApprovalTime.WithLabelValues("gateway_create_object_ask_approval_cost").Observe(time.Since(startAskCreateObjectApproval).Seconds())
		metrics.PerfApprovalTime.WithLabelValues("gateway_create_object_ask_approval_end").Observe(time.Since(startTime).Seconds())
		if err != nil {
			log.CtxErrorw(reqCtx.Context(), "failed to ask object approval", "error", err)
			return
		}
		if !approved {
			log.CtxErrorw(reqCtx.Context(), "refuse the ask create object approval")
			err = ErrRefuseApproval
			return
		}
		bz := storagetypes.ModuleCdc.MustMarshalJSON(approvedTask.GetCreateObjectInfo())
		w.Header().Set(GnfdSignedApprovalMsgHeader, hex.EncodeToString(sdktypes.MustSortJSON(bz)))
	default:
		err = ErrUnsupportedRequestType
		return
	}
	log.CtxDebugw(reqCtx.Context(), "succeed to ask approval")
}

// getChallengeInfoHandler handles get challenge piece info request. Current only greenfield
// validator can challenge piece is store correctly. The challenge piece info includes:
// the challenged piece data, all piece hashes and the integrity hash. The challenger
// can verify the info whether are correct by comparing with the greenfield info.
func (g *GateModular) getChallengeInfoHandler(w http.ResponseWriter, r *http.Request) {
	var (
		err           error
		reqCtx        *RequestContext
		authenticated bool
		integrity     []byte
		checksums     [][]byte
		data          []byte
	)
	startTime := time.Now()
	defer func() {
		reqCtx.Cancel()
		if err != nil {
			reqCtx.SetError(gfsperrors.MakeGfSpError(err))
			reqCtx.SetHttpCode(int(gfsperrors.MakeGfSpError(err).GetHttpStatusCode()))
			MakeErrorResponse(w, gfsperrors.MakeGfSpError(err))
			metrics.ReqCounter.WithLabelValues(GatewayTotalFailure).Inc()
			metrics.ReqTime.WithLabelValues(GatewayTotalFailure).Observe(time.Since(startTime).Seconds())
			metrics.ReqCounter.WithLabelValues(GatewayFailureGetChallengeInfo).Inc()
			metrics.ReqTime.WithLabelValues(GatewayFailureGetChallengeInfo).Observe(time.Since(startTime).Seconds())
		} else {
			reqCtx.SetHttpCode(http.StatusOK)
			metrics.ReqCounter.WithLabelValues(GatewayTotalSuccess).Inc()
			metrics.ReqTime.WithLabelValues(GatewayTotalFailure).Observe(time.Since(startTime).Seconds())
			metrics.ReqCounter.WithLabelValues(GatewaySuccessGetChallengeInfo).Inc()
			metrics.ReqTime.WithLabelValues(GatewaySuccessGetChallengeInfo).Observe(time.Since(startTime).Seconds())
		}
		log.CtxDebugw(reqCtx.Context(), reqCtx.String())
		metrics.PerfChallengeTimeHistogram.WithLabelValues("challenge_total_time").Observe(time.Since(startTime).Seconds())
	}()

	reqCtx, err = NewRequestContext(r, g)
	if err != nil {
		return
	}
	objectID, err := util.StringToUint64(reqCtx.request.Header.Get(GnfdObjectIDHeader))
	if err != nil {
		log.CtxErrorw(reqCtx.Context(), "failed to parse object id", "object_id",
			reqCtx.request.Header.Get(GnfdObjectIDHeader))
		err = ErrInvalidHeader
		return
	}

	getObjectTime := time.Now()
	objectInfo, err := g.baseApp.Consensus().QueryObjectInfoByID(reqCtx.Context(),
		reqCtx.request.Header.Get(GnfdObjectIDHeader))
	metrics.PerfChallengeTimeHistogram.WithLabelValues("challenge_get_object_time").Observe(time.Since(getObjectTime).Seconds())
	if err != nil {
		log.CtxErrorw(reqCtx.Context(), "failed to get object info from consensus", "error", err)
		if strings.Contains(err.Error(), "No such object") {
			err = ErrNoSuchObject
		} else {
			err = ErrConsensus
		}
		return
	}
	if !reqCtx.SkipVerifyAuthentication() {
		authTime := time.Now()
		authenticated, err = g.baseApp.GfSpClient().VerifyAuthentication(reqCtx.Context(),
			coremodule.AuthOpTypeGetChallengePieceInfo, reqCtx.Account(), objectInfo.GetBucketName(),
			objectInfo.GetObjectName())
		metrics.PerfChallengeTimeHistogram.WithLabelValues("challenge_auth_time").Observe(time.Since(authTime).Seconds())
		if err != nil {
			log.CtxErrorw(reqCtx.Context(), "failed to verify authentication", "error", err)
			return
		}
		if !authenticated {
			log.CtxErrorw(reqCtx.Context(), "failed to get challenge info due to no permission")
			err = ErrNoPermission
			return
		}
	}

	getBucketTime := time.Now()
	bucketInfo, err := g.baseApp.Consensus().QueryBucketInfo(reqCtx.Context(), objectInfo.GetBucketName())
	metrics.PerfChallengeTimeHistogram.WithLabelValues("challenge_get_bucket_time").Observe(time.Since(getBucketTime).Seconds())
	if err != nil {
		log.CtxErrorw(reqCtx.Context(), "failed to get bucket info from consensus", "error", err)
		err = ErrConsensus
		return
	}
	redundancyIdx, err := util.StringToInt32(reqCtx.request.Header.Get(GnfdRedundancyIndexHeader))
	if err != nil {
		log.CtxErrorw(reqCtx.Context(), "failed to parse redundancy index", "redundancy_idx",
			reqCtx.request.Header.Get(GnfdRedundancyIndexHeader))
		err = ErrInvalidHeader
		return
	}
	segmentIdx, err := util.StringToUint32(reqCtx.request.Header.Get(GnfdPieceIndexHeader))
	if err != nil {
		log.CtxErrorw(reqCtx.Context(), "failed to parse segment index", "segment_idx",
			reqCtx.request.Header.Get(GnfdPieceIndexHeader))
		err = ErrInvalidHeader
		return
	}
	getParamTime := time.Now()
	params, err := g.baseApp.Consensus().QueryStorageParamsByTimestamp(
		reqCtx.Context(), objectInfo.GetCreateAt())
	metrics.PerfChallengeTimeHistogram.WithLabelValues("challenge_get_param_time").Observe(time.Since(getParamTime).Seconds())
	if err != nil {
		log.CtxErrorw(reqCtx.Context(), "failed to get storage params", "error", err)
		return
	}
	var pieceSize uint64
	if redundancyIdx < 0 {
		pieceSize = uint64(g.baseApp.PieceOp().SegmentPieceSize(objectInfo.GetPayloadSize(),
			segmentIdx, params.VersionedParams.GetMaxSegmentSize()))
	} else {
		pieceSize = uint64(g.baseApp.PieceOp().ECPieceSize(objectInfo.GetPayloadSize(),
			segmentIdx, params.VersionedParams.GetMaxSegmentSize(),
			params.VersionedParams.GetRedundantDataChunkNum()))
	}
	task := &gfsptask.GfSpChallengePieceTask{}
	task.InitChallengePieceTask(objectInfo, bucketInfo, params, g.baseApp.TaskPriority(task), reqCtx.Account(),
		redundancyIdx, segmentIdx, g.baseApp.TaskTimeout(task, pieceSize), g.baseApp.TaskMaxRetry(task))
	ctx := log.WithValue(reqCtx.Context(), log.CtxKeyTask, task.Key().String())
	getChallengeInfoTime := time.Now()
	integrity, checksums, data, err = g.baseApp.GfSpClient().GetChallengeInfo(reqCtx.Context(), task)
	metrics.PerfChallengeTimeHistogram.WithLabelValues("challenge_get_info_time").Observe(time.Since(getChallengeInfoTime).Seconds())
	if err != nil {
		log.CtxErrorw(ctx, "failed to get challenge info", "error", err)
		return
	}

	w.Header().Set(GnfdObjectIDHeader, util.Uint64ToString(objectID))
	w.Header().Set(GnfdIntegrityHashHeader, hex.EncodeToString(integrity))
	w.Header().Set(GnfdPieceHashHeader, util.BytesSliceToString(checksums))
	w.Write(data)
	metrics.ReqPieceSize.WithLabelValues(GatewayChallengePieceSize).Observe(float64(len(data)))
	log.CtxDebugw(reqCtx.Context(), "succeed to get challenge info")
}

// replicateHandler handles the replicate piece from primary SP request. The Primary
// replicates the piece data one by one, and will ask the integrity hash and the
// signature to seal object on greenfield.
func (g *GateModular) replicateHandler(w http.ResponseWriter, r *http.Request) {
	var (
<<<<<<< HEAD
		err        error
		reqCtx     *RequestContext
		receiveMsg []byte
		data       []byte
		integrity  []byte
		signature  []byte
=======
		err            error
		reqCtx         *RequestContext
		approvalMsg    []byte
		receiveMsg     []byte
		data           []byte
		integrity      []byte
		signature      []byte
		currentHeight  uint64
		approval       = gfsptask.GfSpReplicatePieceApprovalTask{}
		requestAccount sdktypes.AccAddress
		bucketInfo     *storagetypes.BucketInfo
>>>>>>> 14112c8b
	)
	receivePieceStartTime := time.Now()
	defer func() {
		reqCtx.Cancel()
		if err != nil {
			reqCtx.SetError(gfsperrors.MakeGfSpError(err))
			reqCtx.SetHttpCode(int(gfsperrors.MakeGfSpError(err).GetHttpStatusCode()))
			MakeErrorResponse(w, gfsperrors.MakeGfSpError(err))
			metrics.ReqCounter.WithLabelValues(GatewayTotalFailure).Inc()
			metrics.ReqTime.WithLabelValues(GatewayTotalFailure).Observe(time.Since(receivePieceStartTime).Seconds())
			metrics.ReqCounter.WithLabelValues(GatewayFailureReplicatePiece).Inc()
			metrics.ReqTime.WithLabelValues(GatewayFailureReplicatePiece).Observe(time.Since(receivePieceStartTime).Seconds())
		} else {
			reqCtx.SetHttpCode(http.StatusOK)
			log.CtxDebugw(reqCtx.Context(), reqCtx.String())
			metrics.ReqCounter.WithLabelValues(GatewayTotalSuccess).Inc()
			metrics.ReqTime.WithLabelValues(GatewayTotalSuccess).Observe(time.Since(receivePieceStartTime).Seconds())
			metrics.ReqCounter.WithLabelValues(GatewaySuccessReplicatePiece).Inc()
			metrics.ReqTime.WithLabelValues(GatewaySuccessReplicatePiece).Observe(time.Since(receivePieceStartTime).Seconds())
		}
	}()
	// ignore the error, because the replicate request only between SPs, the request
	// verification is by signature of the ReceivePieceTask
	reqCtx, _ = NewRequestContext(r, g)
	decodeTime := time.Now()
	receiveMsg, err = hex.DecodeString(r.Header.Get(GnfdReceiveMsgHeader))
	metrics.PerfReceivePieceTimeHistogram.WithLabelValues("receive_piece_decode_task_time").Observe(time.Since(decodeTime).Seconds())
	if err != nil {
		log.CtxErrorw(reqCtx.Context(), "failed to parse receive header",
			"receive", r.Header.Get(GnfdReceiveMsgHeader))
		err = ErrDecodeMsg
		return
	}

	receiveTask := gfsptask.GfSpReceivePieceTask{}
	err = json.Unmarshal(receiveMsg, &receiveTask)
	if err != nil {
		log.CtxErrorw(reqCtx.Context(), "failed to unmarshal receive header",
			"receive", r.Header.Get(GnfdReceiveMsgHeader))
		err = ErrDecodeMsg
		return
	}

	// verify receive task signature
	requestAccount, err = reqCtx.verifyTaskSignature(receiveTask.GetSignBytes(), receiveTask.GetSignature())
	if err != nil {
		log.CtxErrorw(reqCtx.Context(), "fail to verify receive task", "error", err)
		err = ErrSignature
		return
	}

	// check if the request account is the primary SP of the object of the receive task
	bucketInfo, err = g.baseApp.Consensus().QueryBucketInfo(reqCtx.Context(), receiveTask.GetObjectInfo().BucketName)
	if err != nil {
		err = ErrConsensus
		return
	}
	if bucketInfo.PrimarySpAddress != requestAccount.String() {
		log.CtxErrorw(reqCtx.Context(), "the request account of replicate object is not primary SP", "expected:", bucketInfo.PrimarySpAddress,
			"actual sp:", requestAccount.String())
		err = ErrMismatchSp
		return
	}

	if receiveTask.GetObjectInfo() == nil ||
		int(receiveTask.GetReplicateIdx()) >=
			len(receiveTask.GetObjectInfo().GetChecksums()) {
		log.CtxErrorw(reqCtx.Context(), "receive task params error")
		err = ErrInvalidHeader
		return
	}
	readDataTime := time.Now()
	data, err = io.ReadAll(r.Body)
	metrics.PerfReceivePieceTimeHistogram.WithLabelValues("receive_piece_read_piece_time").Observe(time.Since(readDataTime).Seconds())
	if err != nil {
		log.CtxErrorw(reqCtx.Context(), "failed to read replicate piece data", "error", err)
		err = ErrExceptionStream
		return
	}
	if receiveTask.GetPieceIdx() >= 0 {
		metrics.ReqPieceSize.WithLabelValues(GatewayReplicatePieceSize).Observe(float64(len(data)))
		handlePieceTime := time.Now()
		err = g.baseApp.GfSpClient().ReplicatePiece(reqCtx.Context(), &receiveTask, data)
		metrics.PerfReceivePieceTimeHistogram.WithLabelValues("receive_piece_receive_data_time").Observe(time.Since(handlePieceTime).Seconds())
		if err != nil {
			log.CtxErrorw(reqCtx.Context(), "failed to receive piece", "error", err)
			return
		}
	} else {
		donePieceTime := time.Now()
		integrity, signature, err = g.baseApp.GfSpClient().DoneReplicatePiece(reqCtx.Context(), &receiveTask)
		metrics.PerfReceivePieceTimeHistogram.WithLabelValues("receive_piece_done_time").Observe(time.Since(donePieceTime).Seconds())
		if err != nil {
			log.CtxErrorw(reqCtx.Context(), "failed to done receive piece", "error", err)
			return
		}
		w.Header().Set(GnfdIntegrityHashHeader, hex.EncodeToString(integrity))
		w.Header().Set(GnfdIntegrityHashSignatureHeader, hex.EncodeToString(signature))
	}
	log.CtxDebugw(reqCtx.Context(), "succeed to replicate piece")
}

// recoverPrimaryHandler handles the query for recovery request from secondary SP or primary SP.
// if it is used to recovery primary SP and the handler SP is the corresponding secondary,
// it returns the EC piece data stored in the secondary SP for the requested object.
// if it is used to recovery secondary SP and the handler is the corresponding primary SP,
// it directly returns the EC piece data of the secondary SP.
func (g *GateModular) recoverPrimaryHandler(w http.ResponseWriter, r *http.Request) {
	var (
		err         error
		reqCtx      *RequestContext
		recoveryMsg []byte
	)
	startTime := time.Now()
	defer func() {
		reqCtx.Cancel()
		if err != nil {
			reqCtx.SetError(gfsperrors.MakeGfSpError(err))
			reqCtx.SetHttpCode(int(gfsperrors.MakeGfSpError(err).GetHttpStatusCode()))
			MakeErrorResponse(w, gfsperrors.MakeGfSpError(err))
			metrics.ReqCounter.WithLabelValues(GatewayTotalFailure).Inc()
			metrics.ReqTime.WithLabelValues(GatewayTotalFailure).Observe(time.Since(startTime).Seconds())
		} else {
			reqCtx.SetHttpCode(http.StatusOK)
			metrics.ReqCounter.WithLabelValues(GatewayTotalSuccess).Inc()
			metrics.ReqTime.WithLabelValues(GatewayTotalSuccess).Observe(time.Since(startTime).Seconds())
		}
		log.CtxDebugw(reqCtx.Context(), reqCtx.String())
	}()

	// ignore the error, because the recovery request only between SPs, the request
	// verification is by signature of the RecoveryTask
	reqCtx, newErr := NewRequestContext(r, g)
	if newErr != nil {
		log.CtxDebugw(context.Background(), "recoverPrimaryHandler new reqCtx error", "error", newErr)
	}

	recoveryMsg, err = hex.DecodeString(r.Header.Get(GnfdRecoveryMsgHeader))
	if err != nil {
		log.CtxErrorw(reqCtx.Context(), "failed to parse recovery header",
			"header", r.Header.Get(GnfdRecoveryMsgHeader))
		err = ErrDecodeMsg
		return
	}

	recoveryTask := gfsptask.GfSpRecoverPieceTask{}
	err = json.Unmarshal(recoveryMsg, &recoveryTask)
	if err != nil {
		log.CtxErrorw(reqCtx.Context(), "failed to unmarshal recovery msg header",
			"header", r.Header.Get(GnfdReceiveMsgHeader))
		err = ErrDecodeMsg
		return
	}

	// check signature consistent
	taskSignature := recoveryTask.GetSignature()
	signatureAddr, pk, err := RecoverAddr(crypto.Keccak256(recoveryTask.GetSignBytes()), taskSignature)
	if err != nil {
		log.CtxErrorw(reqCtx.Context(), "failed to  get recover task address", "error:", err)
		err = ErrSignature
		return
	}

	if !secp256k1.VerifySignature(pk.Bytes(), crypto.Keccak256(recoveryTask.GetSignBytes()), taskSignature[:len(taskSignature)-1]) {
		log.CtxErrorw(reqCtx.Context(), "failed to verify recovery task signature")
		err = ErrSignature
		return
	}

	// handle request from primary SP to recovery segment {
	objectInfo := recoveryTask.GetObjectInfo()
	if objectInfo == nil {
		log.CtxErrorw(reqCtx.Context(), "recovery task params error")
		err = ErrInvalidHeader
		return
	}

	if objectInfo.RedundancyType != storagetypes.REDUNDANCY_EC_TYPE {
		log.CtxErrorw(reqCtx.Context(), "recovery redundancy type only support EC")
		err = ErrRecoveryRedundancyType
		return
	}

	chainObjectInfo, bucketInfo, params, err := getObjectChainMeta(reqCtx, g.baseApp, objectInfo.ObjectName, objectInfo.BucketName)
	if err != nil {
		err = ErrInvalidHeader
		return
	}

	redundancyIdx := recoveryTask.EcIdx
	maxRedundancyIndex := int32(params.GetRedundantParityChunkNum()+params.GetRedundantDataChunkNum()) - 1
	if redundancyIdx < int32(RecoveryMinEcIndex) || redundancyIdx > maxRedundancyIndex {
		err = executor.ErrRecoveryPieceIndex
		return
	}

	var pieceData []byte
	if redundancyIdx >= 0 {
		// recovery secondary SP
		pieceData, err = g.recoverECPiece(reqCtx.Context(), chainObjectInfo, bucketInfo, recoveryTask, params, signatureAddr)
		if err != nil {
			return
		}
	} else {
		// recovery primary SP
		pieceData, err = g.recoverSegmentPiece(reqCtx.Context(), chainObjectInfo, bucketInfo, recoveryTask, params, signatureAddr)
		if err != nil {
			return
		}
	}

	w.Write(pieceData)
	log.CtxDebugw(reqCtx.Context(), "succeed to get one ec piece data")
}

func (g *GateModular) recoverSegmentPiece(ctx context.Context, objectInfo *storagetypes.ObjectInfo,
	bucketInfo *storagetypes.BucketInfo, recoveryTask gfsptask.GfSpRecoverPieceTask, params *storagetypes.Params, signatureAddr sdktypes.AccAddress) ([]byte, error) {
	var err error

	// the primary sp of the object should be consistent with task signature
	primarySp, err := g.baseApp.Consensus().QuerySPByID(ctx, bucketInfo.GetPrimarySpId())
	if err != nil {
		return nil, err
	}
	if primarySp.OperatorAddress != signatureAddr.String() {
		log.CtxErrorw(ctx, "recovery request not come from primary sp")
		return nil, ErrRecoverySP
	}

	// TODO get sp id from config file
	spID, err := g.getSPID()
	if err != nil {
		return nil, ErrConsensus
	}
	ECIndex, isOneOfSecondary, err := util.ValidateAndGetSPIndexWithinGVGSecondarySPs(ctx, g.baseApp.GfSpClient(), spID, bucketInfo.Id.Uint64(), objectInfo.LocalVirtualGroupId)
	if err != nil {
		log.CtxErrorw(ctx, "failed to global virtual group info from metaData", "error", err)
		return nil, ErrConsensus
	}
	if !isOneOfSecondary {
		return nil, ErrRecoverySP
	}

	// init download piece task, get piece data and return the data
	ECPieceSize := g.baseApp.PieceOp().ECPieceSize(objectInfo.PayloadSize, recoveryTask.GetSegmentIdx(),
		params.GetMaxSegmentSize(), params.GetRedundantDataChunkNum())
	ECPieceKey := g.baseApp.PieceOp().ECPieceKey(recoveryTask.GetObjectInfo().Id.Uint64(), recoveryTask.GetSegmentIdx(), uint32(ECIndex))

	pieceTask := &gfsptask.GfSpDownloadPieceTask{}
	// no need to check quota when recovering primary SP segment data
	pieceTask.InitDownloadPieceTask(objectInfo, bucketInfo, params, g.baseApp.TaskPriority(pieceTask),
		false, primarySp.OperatorAddress, uint64(ECPieceSize), ECPieceKey, 0, uint64(ECPieceSize),
		g.baseApp.TaskTimeout(pieceTask, uint64(pieceTask.GetSize())), g.baseApp.TaskMaxRetry(pieceTask))

	pieceData, err := g.baseApp.GfSpClient().GetPiece(ctx, pieceTask)
	if err != nil {
		log.CtxErrorw(ctx, "failed to download piece", "error", err)
		return nil, downloader.ErrPieceStore
	}

	return pieceData, nil
}

func (g *GateModular) recoverECPiece(ctx context.Context, objectInfo *storagetypes.ObjectInfo,
	bucketInfo *storagetypes.BucketInfo, recoveryTask gfsptask.GfSpRecoverPieceTask, params *storagetypes.Params, signatureAddr sdktypes.AccAddress) ([]byte, error) {
	ECPieceSize := g.baseApp.PieceOp().ECPieceSize(objectInfo.PayloadSize, recoveryTask.GetSegmentIdx(),
		params.GetMaxSegmentSize(), params.GetRedundantDataChunkNum())

	// if the handler is not the primary SP of the object, return error
	// TODO get sp id from config
	spID, err := g.getSPID()
	if err != nil {
		return nil, ErrConsensus
	}

	if bucketInfo.GetPrimarySpId() != spID {
		log.CtxErrorw(ctx, "it is not the right the primary SP to handle secondary SP recovery", "actual_sp_id", spID,
			"expected_sp_id", bucketInfo.GetPrimarySpId())
		return nil, ErrRecoverySP
	}
	gvg, err := g.baseApp.GfSpClient().GetGlobalVirtualGroup(ctx, bucketInfo.Id.Uint64(), objectInfo.LocalVirtualGroupId)
	if err != nil {
		return nil, ErrRecoverySP
	}
	isOneOfSecondary := false
	var ECIndex int32
	for idx, sspId := range gvg.GetSecondarySpIds() {
		ssp, err := g.baseApp.Consensus().QuerySPByID(ctx, sspId)
		if err != nil {
			return nil, ErrConsensus
		}
		if ssp.OperatorAddress == signatureAddr.String() {
			isOneOfSecondary = true
			ECIndex = int32(idx)
		}
	}
	redundancyIdx := recoveryTask.EcIdx
	if !isOneOfSecondary || ECIndex != recoveryTask.EcIdx {
		return nil, ErrRecoverySP
	}
	pieceTask := &gfsptask.GfSpDownloadPieceTask{}
	segmentPieceKey := g.baseApp.PieceOp().SegmentPieceKey(recoveryTask.GetObjectInfo().Id.Uint64(),
		recoveryTask.GetSegmentIdx())

	// TODO: refine it
	// if recovery data chunk, just download the data part of segment in primarySP
	// no need to check quota when recovering primary SP or secondary SP data
	bucketPrimarySp, err := g.baseApp.Consensus().QuerySPByID(ctx, bucketInfo.GetPrimarySpId())
	if err != nil {
		return nil, err
	}
	if redundancyIdx < int32(params.GetRedundantDataChunkNum())-1 {
		pieceOffset := int64(redundancyIdx) * ECPieceSize

		pieceTask.InitDownloadPieceTask(objectInfo, bucketInfo, params, g.baseApp.TaskPriority(pieceTask),
			false, bucketPrimarySp.OperatorAddress, uint64(ECPieceSize), segmentPieceKey, uint64(pieceOffset), uint64(ECPieceSize),
			g.baseApp.TaskTimeout(pieceTask, uint64(pieceTask.GetSize())), g.baseApp.TaskMaxRetry(pieceTask))

		pieceData, err := g.baseApp.GfSpClient().GetPiece(ctx, pieceTask)
		if err != nil {
			log.CtxErrorw(ctx, "failed to download piece", "error", err)
			return nil, downloader.ErrPieceStore
		}
		return pieceData, nil
	}

	// TODO: refine it
	// if recovery parity chunk, need to download the total segment and ec encode it
	segmentPieceSize := g.baseApp.PieceOp().SegmentPieceSize(objectInfo.PayloadSize, recoveryTask.GetSegmentIdx(), params.GetMaxSegmentSize())
	pieceTask.InitDownloadPieceTask(objectInfo, bucketInfo, params, g.baseApp.TaskPriority(pieceTask),
		false, bucketPrimarySp.OperatorAddress, uint64(ECPieceSize), segmentPieceKey, 0, uint64(segmentPieceSize),
		g.baseApp.TaskTimeout(pieceTask, uint64(pieceTask.GetSize())), g.baseApp.TaskMaxRetry(pieceTask))

	segmentData, err := g.baseApp.GfSpClient().GetPiece(ctx, pieceTask)
	if err != nil {
		log.CtxErrorw(ctx, "failed to download piece", "error", err)
		return nil, executor.ErrPieceStore
	}

	ecData, err := redundancy.EncodeRawSegment(segmentData,
		int(params.GetRedundantDataChunkNum()),
		int(params.GetRedundantParityChunkNum()))
	if err != nil {
		log.CtxErrorw(ctx, "failed to ec encode data when recovering secondary SP", "error", err)
		return nil, err
	}

	return ecData[redundancyIdx], nil
}<|MERGE_RESOLUTION|>--- conflicted
+++ resolved
@@ -366,26 +366,14 @@
 // signature to seal object on greenfield.
 func (g *GateModular) replicateHandler(w http.ResponseWriter, r *http.Request) {
 	var (
-<<<<<<< HEAD
-		err        error
-		reqCtx     *RequestContext
-		receiveMsg []byte
-		data       []byte
-		integrity  []byte
-		signature  []byte
-=======
 		err            error
 		reqCtx         *RequestContext
-		approvalMsg    []byte
 		receiveMsg     []byte
 		data           []byte
 		integrity      []byte
 		signature      []byte
-		currentHeight  uint64
-		approval       = gfsptask.GfSpReplicatePieceApprovalTask{}
 		requestAccount sdktypes.AccAddress
 		bucketInfo     *storagetypes.BucketInfo
->>>>>>> 14112c8b
 	)
 	receivePieceStartTime := time.Now()
 	defer func() {
@@ -443,8 +431,15 @@
 		err = ErrConsensus
 		return
 	}
-	if bucketInfo.PrimarySpAddress != requestAccount.String() {
-		log.CtxErrorw(reqCtx.Context(), "the request account of replicate object is not primary SP", "expected:", bucketInfo.PrimarySpAddress,
+
+	bucketPrimarySp, err := g.baseApp.Consensus().QuerySPByID(reqCtx.Context(), bucketInfo.GetPrimarySpId())
+	if err != nil {
+		err = ErrConsensus
+		return
+	}
+
+	if bucketPrimarySp.OperatorAddress != requestAccount.String() {
+		log.CtxErrorw(reqCtx.Context(), "the request account of replicate object is not primary SP", "expected:", bucketPrimarySp.OperatorAddress,
 			"actual sp:", requestAccount.String())
 		err = ErrMismatchSp
 		return
