package gater

import (
	"context"
	"encoding/hex"
	"encoding/json"
	"io"
	"net/http"
	"strconv"
	"strings"
	"time"

<<<<<<< HEAD
	"github.com/bnb-chain/greenfield-storage-provider/base/gfspapp"
	"github.com/bnb-chain/greenfield-storage-provider/modular/downloader"
	"github.com/bnb-chain/greenfield-storage-provider/pkg/metrics"
	storagetypes "github.com/bnb-chain/greenfield/x/storage/types"
	sdktypes "github.com/cosmos/cosmos-sdk/types"
	"github.com/ethereum/go-ethereum/crypto"
	"github.com/ethereum/go-ethereum/crypto/secp256k1"

=======
	"github.com/bnb-chain/greenfield-common/go/redundancy"
>>>>>>> 3add7b40
	"github.com/bnb-chain/greenfield-storage-provider/base/types/gfsperrors"
	"github.com/bnb-chain/greenfield-storage-provider/base/types/gfsptask"
	coremodule "github.com/bnb-chain/greenfield-storage-provider/core/module"
	coretask "github.com/bnb-chain/greenfield-storage-provider/core/task"

	"github.com/bnb-chain/greenfield-storage-provider/modular/downloader"
	"github.com/bnb-chain/greenfield-storage-provider/modular/executor"
	"github.com/bnb-chain/greenfield-storage-provider/pkg/log"
	"github.com/bnb-chain/greenfield-storage-provider/pkg/metrics"
	"github.com/bnb-chain/greenfield-storage-provider/util"
	storagetypes "github.com/bnb-chain/greenfield/x/storage/types"
	sdktypes "github.com/cosmos/cosmos-sdk/types"
	"github.com/ethereum/go-ethereum/crypto"
	"github.com/ethereum/go-ethereum/crypto/secp256k1"
)

// getApprovalHandler handles the get create bucket/object approval request.
// Before create bucket/object to the greenfield, the user should the primary
// SP whether willing serve for the user to manage the bucket/object.
// SP checks the user's account if it has the permission to operate, and send
// the request to approver that running the SP approval's strategy.
func (g *GateModular) getApprovalHandler(w http.ResponseWriter, r *http.Request) {
	var (
		err                   error
		reqCtx                *RequestContext
		approvalMsg           []byte
		createBucketApproval  = storagetypes.MsgCreateBucket{}
		migrateBucketApproval = storagetypes.MsgCreateBucket{} // TODO: update to MsgMigrateBucket when chain proto uploaded to buf.
		createObjectApproval  = storagetypes.MsgCreateObject{}
		authenticated         bool
		approved              bool
	)
	defer func() {
		reqCtx.Cancel()
		if err != nil {
			reqCtx.SetError(gfsperrors.MakeGfSpError(err))
			reqCtx.SetHttpCode(int(gfsperrors.MakeGfSpError(err).GetHttpStatusCode()))
			MakeErrorResponse(w, gfsperrors.MakeGfSpError(err))
		} else {
			reqCtx.SetHttpCode(http.StatusOK)
		}
		log.CtxDebugw(reqCtx.Context(), reqCtx.String())
	}()

	reqCtx, err = NewRequestContext(r, g)
	if err != nil {
		return
	}

	approvalType := reqCtx.vars["action"]
	approvalMsg, err = hex.DecodeString(r.Header.Get(GnfdUnsignedApprovalMsgHeader))
	if err != nil {
		log.Errorw("failed to parse approval header", "approval_type", approvalType,
			"approval", r.Header.Get(GnfdUnsignedApprovalMsgHeader))
		err = ErrDecodeMsg
		return
	}

	switch approvalType {
	case createBucketApprovalAction:
		if err = storagetypes.ModuleCdc.UnmarshalJSON(approvalMsg, &createBucketApproval); err != nil {
			log.CtxErrorw(reqCtx.Context(), "failed to unmarshal approval", "approval",
				r.Header.Get(GnfdUnsignedApprovalMsgHeader), "error", err)
			err = ErrDecodeMsg
			return
		}
		if err = createBucketApproval.ValidateBasic(); err != nil {
			log.Errorw("failed to basic check bucket approval msg", "bucket_approval_msg",
				createBucketApproval, "error", err)
			err = ErrValidateMsg
			return
		}
		if reqCtx.NeedVerifyAuthentication() {
			startVerifyAuthentication := time.Now()
			authenticated, err = g.baseApp.GfSpClient().VerifyAuthentication(
				reqCtx.Context(), coremodule.AuthOpAskCreateBucketApproval,
				reqCtx.Account(), createBucketApproval.GetBucketName(), "")
			metrics.PerfGetApprovalTimeHistogram.WithLabelValues("verify_authorize").Observe(time.Since(startVerifyAuthentication).Seconds())
			if err != nil {
				log.CtxErrorw(reqCtx.Context(), "failed to verify authentication", "error", err)
				return
			}
			if !authenticated {
				log.CtxErrorw(reqCtx.Context(), "no permission to operate")
				err = ErrNoPermission
				return
			}
		}
		task := &gfsptask.GfSpCreateBucketApprovalTask{}
		task.InitApprovalCreateBucketTask(&createBucketApproval, g.baseApp.TaskPriority(task))
		var approvalTask coretask.ApprovalCreateBucketTask
		startAskCreateBucketApproval := time.Now()
		approved, approvalTask, err = g.baseApp.GfSpClient().AskCreateBucketApproval(reqCtx.Context(), task)
		metrics.PerfGetApprovalTimeHistogram.WithLabelValues("ask_create_bucket_approval").Observe(time.Since(startAskCreateBucketApproval).Seconds())
		if err != nil {
			log.CtxErrorw(reqCtx.Context(), "failed to ask create bucket approval", "error", err)
			return
		}
		if !approved {
			log.CtxErrorw(reqCtx.Context(), "refuse the ask create bucket approval")
			err = ErrRefuseApproval
			return
		}
		bz := storagetypes.ModuleCdc.MustMarshalJSON(approvalTask.GetCreateBucketInfo())
		w.Header().Set(GnfdSignedApprovalMsgHeader, hex.EncodeToString(sdktypes.MustSortJSON(bz)))
	case migrateBucketApprovalAction:
		if err = storagetypes.ModuleCdc.UnmarshalJSON(approvalMsg, &migrateBucketApproval); err != nil {
			log.CtxErrorw(reqCtx.Context(), "failed to unmarshal approval", "approval",
				r.Header.Get(GnfdUnsignedApprovalMsgHeader), "error", err)
			err = ErrDecodeMsg
			return
		}
		if err = migrateBucketApproval.ValidateBasic(); err != nil {
			log.Errorw("failed to basic check migrate bucket approval msg", "bucket_approval_msg",
				migrateBucketApproval, "error", err)
			err = ErrValidateMsg
			return
		}
		if reqCtx.NeedVerifyAuthentication() {
			startVerifyAuthentication := time.Now()
			authenticated, err = g.baseApp.GfSpClient().VerifyAuthentication(
				reqCtx.Context(), coremodule.AuthOpAskMigrateBucketApproval,
				reqCtx.Account(), migrateBucketApproval.GetBucketName(), "")
			metrics.PerfGetApprovalTimeHistogram.WithLabelValues("verify_authorize").Observe(time.Since(startVerifyAuthentication).Seconds())
			if err != nil {
				log.CtxErrorw(reqCtx.Context(), "failed to verify authentication", "error", err)
				return
			}
			if !authenticated {
				log.CtxErrorw(reqCtx.Context(), "no permission to operate")
				err = ErrNoPermission
				return
			}
		}
		task := &gfsptask.GfSpMigrateBucketApprovalTask{}
		task.InitApprovalMigrateBucketTask(&migrateBucketApproval, g.baseApp.TaskPriority(task))
		var approvalTask coretask.ApprovalMigrateBucketTask
		startAskMigrateBucketApproval := time.Now()
		approved, approvalTask, err = g.baseApp.GfSpClient().AskMigrateBucketApproval(reqCtx.Context(), task)
		metrics.PerfGetApprovalTimeHistogram.WithLabelValues("ask_migrate_bucket_approval").Observe(time.Since(startAskMigrateBucketApproval).Seconds())
		if err != nil {
			log.CtxErrorw(reqCtx.Context(), "failed to ask migrate bucket approval", "error", err)
			return
		}
		if !approved {
			log.CtxErrorw(reqCtx.Context(), "refuse the ask migrate bucket approval")
			err = ErrRefuseApproval
			return
		}
		bz := storagetypes.ModuleCdc.MustMarshalJSON(approvalTask.GetMigrateBucketInfo())
		w.Header().Set(GnfdSignedApprovalMsgHeader, hex.EncodeToString(sdktypes.MustSortJSON(bz)))
	case createObjectApprovalAction:
		if err = storagetypes.ModuleCdc.UnmarshalJSON(approvalMsg, &createObjectApproval); err != nil {
			log.CtxErrorw(reqCtx.Context(), "failed to unmarshal approval", "approval",
				r.Header.Get(GnfdUnsignedApprovalMsgHeader), "error", err)
			err = ErrDecodeMsg
			return
		}
		if err = createObjectApproval.ValidateBasic(); err != nil {
			log.Errorw("failed to basic check approval msg", "object_approval_msg",
				createObjectApproval, "error", err)
			err = ErrValidateMsg
			return
		}
		if reqCtx.NeedVerifyAuthentication() {
			startVerifyAuthentication := time.Now()
			authenticated, err = g.baseApp.GfSpClient().VerifyAuthentication(
				reqCtx.Context(), coremodule.AuthOpAskCreateObjectApproval,
				reqCtx.Account(), createObjectApproval.GetBucketName(),
				createObjectApproval.GetObjectName())
			metrics.PerfGetApprovalTimeHistogram.WithLabelValues("verify_authorize").Observe(time.Since(startVerifyAuthentication).Seconds())
			if err != nil {
				log.CtxErrorw(reqCtx.Context(), "failed to verify authentication", "error", err)
				return
			}
			if !authenticated {
				log.CtxErrorw(reqCtx.Context(), "no permission to operate")
				err = ErrNoPermission
				return
			}
		}
		task := &gfsptask.GfSpCreateObjectApprovalTask{}
		task.InitApprovalCreateObjectTask(&createObjectApproval, g.baseApp.TaskPriority(task))
		var approvedTask coretask.ApprovalCreateObjectTask
		startAskCreateObjectApproval := time.Now()
		approved, approvedTask, err = g.baseApp.GfSpClient().AskCreateObjectApproval(r.Context(), task)
		metrics.PerfGetApprovalTimeHistogram.WithLabelValues("ask_create_object_approval").Observe(time.Since(startAskCreateObjectApproval).Seconds())
		if err != nil {
			log.CtxErrorw(reqCtx.Context(), "failed to ask object approval", "error", err)
			return
		}
		if !approved {
			log.CtxErrorw(reqCtx.Context(), "refuse the ask create object approval")
			err = ErrRefuseApproval
			return
		}
		bz := storagetypes.ModuleCdc.MustMarshalJSON(approvedTask.GetCreateObjectInfo())
		w.Header().Set(GnfdSignedApprovalMsgHeader, hex.EncodeToString(sdktypes.MustSortJSON(bz)))
	default:
		err = ErrUnsupportedRequestType
		return
	}
	log.CtxDebugw(reqCtx.Context(), "succeed to ask approval")
}

// getChallengeInfoHandler handles get challenge piece info request. Current only greenfield
// validator can challenge piece is store correctly. The challenge piece info includes:
// the challenged piece data, all piece hashes and the integrity hash. The challenger
// can verify the info whether are correct by comparing with the greenfield info.
func (g *GateModular) getChallengeInfoHandler(w http.ResponseWriter, r *http.Request) {
	var (
		err           error
		reqCtx        *RequestContext
		authenticated bool
		integrity     []byte
		checksums     [][]byte
		data          []byte
	)
	startTime := time.Now()
	defer func() {
		reqCtx.Cancel()
		if err != nil {
			reqCtx.SetError(gfsperrors.MakeGfSpError(err))
			reqCtx.SetHttpCode(int(gfsperrors.MakeGfSpError(err).GetHttpStatusCode()))
			MakeErrorResponse(w, gfsperrors.MakeGfSpError(err))
		} else {
			reqCtx.SetHttpCode(http.StatusOK)
		}
		log.CtxDebugw(reqCtx.Context(), reqCtx.String())
		metrics.PerfChallengeTimeHistogram.WithLabelValues("challenge_total_time").Observe(time.Since(startTime).Seconds())
	}()

	reqCtx, err = NewRequestContext(r, g)
	if err != nil {
		return
	}
	objectID, err := util.StringToUint64(reqCtx.request.Header.Get(GnfdObjectIDHeader))
	if err != nil {
		log.CtxErrorw(reqCtx.Context(), "failed to parse object id", "object_id",
			reqCtx.request.Header.Get(GnfdObjectIDHeader))
		err = ErrInvalidHeader
		return
	}

	getObjectTime := time.Now()
	objectInfo, err := g.baseApp.Consensus().QueryObjectInfoByID(reqCtx.Context(),
		reqCtx.request.Header.Get(GnfdObjectIDHeader))
	metrics.PerfChallengeTimeHistogram.WithLabelValues("challenge_get_object_time").Observe(time.Since(getObjectTime).Seconds())
	if err != nil {
		log.CtxErrorw(reqCtx.Context(), "failed to get object info from consensus", "error", err)
		if strings.Contains(err.Error(), "No such object") {
			err = ErrNoSuchObject
		} else {
			err = ErrConsensus
		}
		return
	}
	if reqCtx.NeedVerifyAuthentication() {
		authTime := time.Now()
		authenticated, err = g.baseApp.GfSpClient().VerifyAuthentication(reqCtx.Context(),
			coremodule.AuthOpTypeGetChallengePieceInfo, reqCtx.Account(), objectInfo.GetBucketName(),
			objectInfo.GetObjectName())
		metrics.PerfChallengeTimeHistogram.WithLabelValues("challenge_auth_time").Observe(time.Since(authTime).Seconds())
		if err != nil {
			log.CtxErrorw(reqCtx.Context(), "failed to verify authentication", "error", err)
			return
		}
		if !authenticated {
			log.CtxErrorw(reqCtx.Context(), "failed to get challenge info due to no permission")
			err = ErrNoPermission
			return
		}
	}

	getBucketTime := time.Now()
	bucketInfo, err := g.baseApp.Consensus().QueryBucketInfo(reqCtx.Context(), objectInfo.GetBucketName())
	metrics.PerfChallengeTimeHistogram.WithLabelValues("challenge_get_bucket_time").Observe(time.Since(getBucketTime).Seconds())
	if err != nil {
		log.CtxErrorw(reqCtx.Context(), "failed to get bucket info from consensus", "error", err)
		err = ErrConsensus
		return
	}
	redundancyIdx, err := util.StringToInt32(reqCtx.request.Header.Get(GnfdRedundancyIndexHeader))
	if err != nil {
		log.CtxErrorw(reqCtx.Context(), "failed to parse redundancy index", "redundancy_idx",
			reqCtx.request.Header.Get(GnfdRedundancyIndexHeader))
		err = ErrInvalidHeader
		return
	}
	segmentIdx, err := util.StringToUint32(reqCtx.request.Header.Get(GnfdPieceIndexHeader))
	if err != nil {
		log.CtxErrorw(reqCtx.Context(), "failed to parse segment index", "segment_idx",
			reqCtx.request.Header.Get(GnfdPieceIndexHeader))
		err = ErrInvalidHeader
		return
	}
	getParamTime := time.Now()
	params, err := g.baseApp.Consensus().QueryStorageParamsByTimestamp(
		reqCtx.Context(), objectInfo.GetCreateAt())
	metrics.PerfChallengeTimeHistogram.WithLabelValues("challenge_get_param_time").Observe(time.Since(getParamTime).Seconds())
	if err != nil {
		log.CtxErrorw(reqCtx.Context(), "failed to get storage params", "error", err)
		return
	}
	var pieceSize uint64
	if redundancyIdx < 0 {
		pieceSize = uint64(g.baseApp.PieceOp().SegmentPieceSize(objectInfo.GetPayloadSize(),
			segmentIdx, params.VersionedParams.GetMaxSegmentSize()))
	} else {
		pieceSize = uint64(g.baseApp.PieceOp().ECPieceSize(objectInfo.GetPayloadSize(),
			segmentIdx, params.VersionedParams.GetMaxSegmentSize(),
			params.VersionedParams.GetRedundantDataChunkNum()))
	}
	task := &gfsptask.GfSpChallengePieceTask{}
	task.InitChallengePieceTask(objectInfo, bucketInfo, params, g.baseApp.TaskPriority(task), reqCtx.Account(),
		redundancyIdx, segmentIdx, g.baseApp.TaskTimeout(task, pieceSize), g.baseApp.TaskMaxRetry(task))
	ctx := log.WithValue(reqCtx.Context(), log.CtxKeyTask, task.Key().String())
	getChallengeInfoTime := time.Now()
	integrity, checksums, data, err = g.baseApp.GfSpClient().GetChallengeInfo(reqCtx.Context(), task)
	metrics.PerfChallengeTimeHistogram.WithLabelValues("challenge_get_info_time").Observe(time.Since(getChallengeInfoTime).Seconds())
	if err != nil {
		log.CtxErrorw(ctx, "failed to get challenge info", "error", err)
		return
	}
	w.Header().Set(GnfdObjectIDHeader, util.Uint64ToString(objectID))
	w.Header().Set(GnfdIntegrityHashHeader, hex.EncodeToString(integrity))
	w.Header().Set(GnfdPieceHashHeader, util.BytesSliceToString(checksums))
	w.Write(data)
	log.CtxDebugw(reqCtx.Context(), "succeed to get challenge info")
}

// replicateHandler handles the replicate piece from primary SP request. The Primary
// replicates the piece data one by one, and will ask the integrity hash and the
// signature to seal object on greenfield.
func (g *GateModular) replicateHandler(w http.ResponseWriter, r *http.Request) {
	var (
		err        error
		reqCtx     *RequestContext
		receiveMsg []byte
		data       []byte
		integrity  []byte
		signature  []byte
	)
	receivePieceStartTime := time.Now()
	defer func() {
		reqCtx.Cancel()
		if err != nil {
			reqCtx.SetError(gfsperrors.MakeGfSpError(err))
			reqCtx.SetHttpCode(int(gfsperrors.MakeGfSpError(err).GetHttpStatusCode()))
			MakeErrorResponse(w, gfsperrors.MakeGfSpError(err))
		} else {
			reqCtx.SetHttpCode(http.StatusOK)
		}
		log.CtxDebugw(reqCtx.Context(), reqCtx.String())
		metrics.PerfReceivePieceTimeHistogram.WithLabelValues("receive_piece_total_time").Observe(time.Since(receivePieceStartTime).Seconds())
	}()
	// ignore the error, because the replicate request only between SPs, the request
	// verification is by signature of the ReceivePieceTask
	reqCtx, _ = NewRequestContext(r, g)
	decodeTime := time.Now()
	receiveMsg, err = hex.DecodeString(r.Header.Get(GnfdReceiveMsgHeader))
	metrics.PerfReceivePieceTimeHistogram.WithLabelValues("receive_piece_decode_task_time").Observe(time.Since(decodeTime).Seconds())
	if err != nil {
		log.CtxErrorw(reqCtx.Context(), "failed to parse receive header",
			"receive", r.Header.Get(GnfdReceiveMsgHeader))
		err = ErrDecodeMsg
		return
	}
	receiveTask := gfsptask.GfSpReceivePieceTask{}
	err = json.Unmarshal(receiveMsg, &receiveTask)
	if err != nil {
		log.CtxErrorw(reqCtx.Context(), "failed to unmarshal receive header",
			"receive", r.Header.Get(GnfdReceiveMsgHeader))
		err = ErrDecodeMsg
		return
	}
	if receiveTask.GetObjectInfo() == nil ||
		int(receiveTask.GetReplicateIdx()) >=
			len(receiveTask.GetObjectInfo().GetChecksums()) {
		log.CtxErrorw(reqCtx.Context(), "receive task params error")
		err = ErrInvalidHeader
		return
	}
	readDataTime := time.Now()
	data, err = io.ReadAll(r.Body)
	metrics.PerfReceivePieceTimeHistogram.WithLabelValues("receive_piece_read_piece_time").Observe(time.Since(readDataTime).Seconds())
	if err != nil {
		log.CtxErrorw(reqCtx.Context(), "failed to read replicate piece data", "error", err)
		err = ErrExceptionStream
		return
	}
	if receiveTask.GetPieceIdx() >= 0 {
		handlePieceTime := time.Now()
		err = g.baseApp.GfSpClient().ReplicatePiece(reqCtx.Context(), &receiveTask, data)
		metrics.PerfReceivePieceTimeHistogram.WithLabelValues("receive_piece_receive_data_time").Observe(time.Since(handlePieceTime).Seconds())
		if err != nil {
			log.CtxErrorw(reqCtx.Context(), "failed to receive piece", "error", err)
			return
		}
	} else {
		donePieceTime := time.Now()
		integrity, signature, err = g.baseApp.GfSpClient().DoneReplicatePiece(reqCtx.Context(), &receiveTask)
		metrics.PerfReceivePieceTimeHistogram.WithLabelValues("receive_piece_done_time").Observe(time.Since(donePieceTime).Seconds())
		if err != nil {
			log.CtxErrorw(reqCtx.Context(), "failed to done receive piece", "error", err)
			return
		}
		w.Header().Set(GnfdIntegrityHashHeader, hex.EncodeToString(integrity))
		w.Header().Set(GnfdIntegrityHashSignatureHeader, hex.EncodeToString(signature))
	}
	log.CtxDebugw(reqCtx.Context(), "succeed to replicate piece")
}

<<<<<<< HEAD
const MigrateMinEcIndex = -1

// transferObjectHandler handles the transfer data request between SPs which is used in SP exiting case.
// First, gateway should verify Authorization header to ensure the requests are from correct SPs.
// Second, retrieve and get data from downloader module including: PrimarySP and SecondarySP pieces
// Third, transfer data to client which is a selected SP.
func (g *GateModular) transferObjectHandler(w http.ResponseWriter, r *http.Request) {
	var (
		err        error
		reqCtx     *RequestContext
		migrateMsg []byte
		pieceData  []byte
=======
// recoverPrimaryHandler handles the query for recovery request from secondary SP or primary SP.
// if it is used to recovery primary SP and the handler SP is the corresponding secondary,
// it returns the EC piece data stored in the secondary SP for the requested object.
// if it is used to recovery secondary SP and the handler is the corresponding primary SP,
// it directly returns the EC piece data of the secondary SP.
func (g *GateModular) recoverPrimaryHandler(w http.ResponseWriter, r *http.Request) {
	var (
		err         error
		reqCtx      *RequestContext
		recoveryMsg []byte
>>>>>>> 3add7b40
	)
	defer func() {
		reqCtx.Cancel()
		if err != nil {
<<<<<<< HEAD
			reqCtx.SetError(err)
=======
			reqCtx.SetError(gfsperrors.MakeGfSpError(err))
>>>>>>> 3add7b40
			reqCtx.SetHttpCode(int(gfsperrors.MakeGfSpError(err).GetHttpStatusCode()))
			MakeErrorResponse(w, gfsperrors.MakeGfSpError(err))
		} else {
			reqCtx.SetHttpCode(http.StatusOK)
		}
		log.CtxDebugw(reqCtx.Context(), reqCtx.String())
	}()

<<<<<<< HEAD
	reqCtx, _ = NewRequestContext(r, g)

	migrateHeader := r.Header.Get(GnfdMigratePieceMsgHeader)
	migrateMsg, err = hex.DecodeString(migrateHeader)
	if err != nil {
		log.CtxErrorw(reqCtx.Context(), "failed to parse migrate piece header", "header", migrateHeader)
=======
	// ignore the error, because the recovery request only between SPs, the request
	// verification is by signature of the RecoveryTask
	reqCtx, newErr := NewRequestContext(r, g)
	if newErr != nil {
		log.CtxDebugw(context.Background(), "recoverPrimaryHandler new reqCtx error", "error", newErr)
	}

	recoveryMsg, err = hex.DecodeString(r.Header.Get(GnfdRecoveryMsgHeader))
	if err != nil {
		log.CtxErrorw(reqCtx.Context(), "failed to parse recovery header",
			"header", r.Header.Get(GnfdRecoveryMsgHeader))
>>>>>>> 3add7b40
		err = ErrDecodeMsg
		return
	}

<<<<<<< HEAD
	migratePieceTask := gfsptask.GfSpMigratePieceTask{}
	err = json.Unmarshal(migrateMsg, &migratePieceTask)
	if err != nil {
		log.CtxErrorw(reqCtx.Context(), "failed to unmarshal migrate piece task msg", "header", migrateHeader)
=======
	recoveryTask := gfsptask.GfSpRecoverPieceTask{}
	err = json.Unmarshal(recoveryMsg, &recoveryTask)
	if err != nil {
		log.CtxErrorw(reqCtx.Context(), "failed to unmarshal receive header",
			"receive", r.Header.Get(GnfdReceiveMsgHeader))
>>>>>>> 3add7b40
		err = ErrDecodeMsg
		return
	}

<<<<<<< HEAD
	taskSig := migratePieceTask.GetSignature()
	sigAddr, pk, err := RecoverAddr(crypto.Keccak256(migratePieceTask.GetSignBytes()), taskSig)
	if err != nil {
		log.CtxErrorw(reqCtx.Context(), "failed to get migrate piece task address", "error", err)
=======
	// check signature consistent
	taskSignature := recoveryTask.GetSignature()
	signatureAddr, pk, err := RecoverAddr(crypto.Keccak256(recoveryTask.GetSignBytes()), taskSignature)
	if err != nil {
		log.CtxErrorw(reqCtx.Context(), "failed to  get recover task address", "error:", err)
>>>>>>> 3add7b40
		err = ErrSignature
		return
	}

<<<<<<< HEAD
	if !secp256k1.VerifySignature(pk.Bytes(), crypto.Keccak256(migratePieceTask.GetSignBytes()), taskSig[:len(taskSig)-1]) {
		log.CtxError(reqCtx.Context(), "failed to verify migrate piece task signature")
=======
	if !secp256k1.VerifySignature(pk.Bytes(), crypto.Keccak256(recoveryTask.GetSignBytes()), taskSignature[:len(taskSignature)-1]) {
		log.CtxErrorw(reqCtx.Context(), "failed to verify recovery task signature")
>>>>>>> 3add7b40
		err = ErrSignature
		return
	}

<<<<<<< HEAD
	objectInfo := migratePieceTask.GetObjectInfo()
	if objectInfo == nil {
		log.CtxError(reqCtx.Context(), "failed to get migrate piece object info")
=======
	// handle request from primary SP to recovery segment {
	objectInfo := recoveryTask.GetObjectInfo()
	if objectInfo == nil {
		log.CtxErrorw(reqCtx.Context(), "recovery task params error")
>>>>>>> 3add7b40
		err = ErrInvalidHeader
		return
	}

<<<<<<< HEAD
	isPrimaryHeader := r.Header.Get(GnfdIsPrimaryHeader)
	if isPrimaryHeader == "" {
		log.CtxError(reqCtx.Context(), "migrate piece is primary header is empty")
	}
	isPrimary, err := strconv.ParseBool(isPrimaryHeader)
	if err != nil {
		log.CtxErrorw(reqCtx.Context(), "failed to parse migrate piece is primary header", "header",
			isPrimaryHeader, "error", err)
	}

	chainObjectInfo, bucketInfo, params, err := getObjectChainMeta(reqCtx, g.baseApp, objectInfo.GetObjectName(), objectInfo.GetBucketName())
	if err != nil {
		log.CtxErrorw(reqCtx.Context(), "failed to get object on chain meta", "error", err)
		err = ErrInvalidHeader
		return
	}
	redundancyIdx := migratePieceTask.EcIdx
	maxRedundancyIdx := int32(params.GetRedundantDataChunkNum()+params.GetRedundantParityChunkNum()) - 1
	if redundancyIdx < int32(MigrateMinEcIndex) || redundancyIdx > maxRedundancyIdx {
		// TODO: customize an error to return to sp
		return
	}

	// if isPrimary is equal to true, we should migrate pieces from primary SP
	if isPrimary {
		pieceData, err = g.getSegmentPiece(reqCtx.Context(), chainObjectInfo, bucketInfo, params, migratePieceTask, sigAddr)
		if err != nil {
			return
		}
	} else { // in this case, we should migrate pieces from secondary SP
		pieceData, err = g.getECPiece(reqCtx.Context(), chainObjectInfo, bucketInfo, params, migratePieceTask, sigAddr)
=======
	if objectInfo.RedundancyType != storagetypes.REDUNDANCY_EC_TYPE {
		log.CtxErrorw(reqCtx.Context(), "recovery redundancy type only support EC")
		err = ErrRecoveryRedundancyType
		return
	}

	chainObjectInfo, bucketInfo, params, err := getObjectChainMeta(reqCtx, g.baseApp, objectInfo.ObjectName, objectInfo.BucketName)
	if err != nil {
		err = ErrInvalidHeader
		return
	}

	redundancyIdx := recoveryTask.EcIdx
	maxRedundancyIndex := int32(params.GetRedundantParityChunkNum()+params.GetRedundantDataChunkNum()) - 1
	if redundancyIdx < int32(RecoveryMinEcIndex) || redundancyIdx > maxRedundancyIndex {
		err = executor.ErrRecoveryPieceIndex
		return
	}

	var pieceData []byte
	if redundancyIdx >= 0 {
		// recovery secondary SP
		pieceData, err = g.recoverECPiece(reqCtx.Context(), chainObjectInfo, bucketInfo, recoveryTask, params, signatureAddr)
		if err != nil {
			return
		}
	} else {
		// recovery primary SP
		pieceData, err = g.recoverSegmentPiece(reqCtx.Context(), chainObjectInfo, bucketInfo, recoveryTask, params, signatureAddr)
>>>>>>> 3add7b40
		if err != nil {
			return
		}
	}

	w.Write(pieceData)
<<<<<<< HEAD
	log.CtxDebug(reqCtx.Context(), "succeed to migrate one piece")
}

func (g *GateModular) getSegmentPiece(ctx context.Context, objectInfo *storagetypes.ObjectInfo, bucketInfo *storagetypes.BucketInfo,
	params *storagetypes.Params, migratePieceTask gfsptask.GfSpMigratePieceTask, sigAddr sdktypes.AccAddress) ([]byte, error) {
	ECPieceSize := g.baseApp.PieceOp().ECPieceSize(objectInfo.PayloadSize, migratePieceTask.GetSegmentIdx(),
		params.GetMaxSegmentSize(), params.GetRedundantDataChunkNum())
	pieceTask := &gfsptask.GfSpDownloadPieceTask{}
	segmentPieceKey := g.baseApp.PieceOp().SegmentPieceKey(migratePieceTask.GetObjectInfo().Id.Uint64(), migratePieceTask.GetSegmentIdx())
	segmentPieceSize := g.baseApp.PieceOp().SegmentPieceSize(objectInfo.PayloadSize, migratePieceTask.GetSegmentIdx(), params.GetMaxSegmentSize())
	// TODO: refine how to get userAddress, mock temporarily
	mockAddress := "mock"
	pieceTask.InitDownloadPieceTask(objectInfo, bucketInfo, params, g.baseApp.TaskPriority(pieceTask),
		false, mockAddress, uint64(ECPieceSize), segmentPieceKey, 0, uint64(segmentPieceSize),
		g.baseApp.TaskTimeout(pieceTask, uint64(pieceTask.GetSize())), g.baseApp.TaskMaxRetry(pieceTask))
	segmentPieceData, err := g.baseApp.GfSpClient().GetPiece(ctx, pieceTask)
	if err != nil {
		log.CtxErrorw(ctx, "failed to download segment piece data", "error", err)
		return nil, downloader.ErrPieceStore
	}
	return segmentPieceData, nil
}

func (g *GateModular) getECPiece(ctx context.Context, objectInfo *storagetypes.ObjectInfo, bucketInfo *storagetypes.BucketInfo,
	params *storagetypes.Params, migratePieceTask gfsptask.GfSpMigratePieceTask, sigAddr sdktypes.AccAddress) ([]byte, error) {
	ecPieceSize := g.baseApp.PieceOp().ECPieceSize(objectInfo.PayloadSize, migratePieceTask.GetSegmentIdx(),
		params.GetMaxSegmentSize(), params.GetRedundantDataChunkNum())
	// TODO: should refine how to get ec index
	ecIndex := 0
	ecPieceKey := g.baseApp.PieceOp().ECPieceKey(migratePieceTask.GetObjectInfo().Id.Uint64(),
		migratePieceTask.GetSegmentIdx(), uint32(ecIndex))
	pieceTask := &gfsptask.GfSpDownloadPieceTask{}
	// TODO: refine how to get userAddress, mock temporarily
	mockAddress := "mock"
	pieceTask.InitDownloadPieceTask(objectInfo, bucketInfo, params, g.baseApp.TaskPriority(pieceTask), false, mockAddress,
		uint64(ecPieceSize), ecPieceKey, 0, uint64(ecPieceSize), g.baseApp.TaskTimeout(pieceTask, uint64(pieceTask.GetSize())),
		g.baseApp.TaskMaxRetry(pieceTask))
	ecPieceData, err := g.baseApp.GfSpClient().GetPiece(ctx, pieceTask)
	if err != nil {
		log.CtxErrorw(ctx, "failed to download ec piece data", "error", err)
		return nil, downloader.ErrPieceStore
	}
	return ecPieceData, nil
}

// TODO: this function should be deleted in the future
func getObjectChainMeta(reqCtx *RequestContext, baseApp *gfspapp.GfSpBaseApp, objectName, bucketName string) (*storagetypes.ObjectInfo, *storagetypes.BucketInfo, *storagetypes.Params, error) {
	objectInfo, err := baseApp.Consensus().QueryObjectInfo(reqCtx.Context(), bucketName, objectName)
	if err != nil {
		log.CtxErrorw(reqCtx.Context(), "failed to get object info from consensus", "error", err)
		return nil, nil, nil, ErrConsensus
	}

	bucketInfo, err := baseApp.Consensus().QueryBucketInfo(reqCtx.Context(), objectInfo.GetBucketName())
	if err != nil {
		log.CtxErrorw(reqCtx.Context(), "failed to get bucket info from consensus", "error", err)
		return nil, nil, nil, ErrConsensus
	}

	params, err := baseApp.Consensus().QueryStorageParamsByTimestamp(
		reqCtx.Context(), objectInfo.GetCreateAt())
	if err != nil {
		log.CtxErrorw(reqCtx.Context(), "failed to get storage params", "error", err)
		return nil, nil, nil, ErrConsensus
	}

	return objectInfo, bucketInfo, params, nil
=======
	log.CtxDebugw(reqCtx.Context(), "succeed to get one ec piece data")
}

func (g *GateModular) recoverSegmentPiece(ctx context.Context, objectInfo *storagetypes.ObjectInfo,
	bucketInfo *storagetypes.BucketInfo, recoveryTask gfsptask.GfSpRecoverPieceTask, params *storagetypes.Params, signatureAddr sdktypes.AccAddress) ([]byte, error) {
	var err error
	// TODO: refine it
	isOneOfSecondary := false
	ECIndex := 0
	// the primary sp of the object should be consistent with task signature
	//if bucketInfo.PrimarySpAddress != signatureAddr.String() {
	//	log.CtxErrorw(ctx, "recovery request not come from primary sp")
	//}
	//
	//isOneOfSecondary := false
	//handlerAddr := g.baseApp.OperatorAddress()
	//var ECIndex int
	//for idx, spAddr := range objectInfo.SecondarySpAddresses {
	//	if spAddr == handlerAddr {
	//		isOneOfSecondary = true
	//		ECIndex = idx
	//	}
	//}
	// if the handler SP is not one of the secondary SP of the task object, return err
	if !isOneOfSecondary {
		err = ErrRecoverySP
		return nil, err
	}

	// init download piece task, get piece data and return the data
	ECPieceSize := g.baseApp.PieceOp().ECPieceSize(objectInfo.PayloadSize, recoveryTask.GetSegmentIdx(),
		params.GetMaxSegmentSize(), params.GetRedundantDataChunkNum())
	ECPieceKey := g.baseApp.PieceOp().ECPieceKey(recoveryTask.GetObjectInfo().Id.Uint64(), recoveryTask.GetSegmentIdx(), uint32(ECIndex))

	pieceTask := &gfsptask.GfSpDownloadPieceTask{}
	// no need to check quota when recovering primary SP segment data
	// TODO: refine it
	pieceTask.InitDownloadPieceTask(objectInfo, bucketInfo, params, g.baseApp.TaskPriority(pieceTask),
		false, "", uint64(ECPieceSize), ECPieceKey, 0, uint64(ECPieceSize),
		//false, bucketInfo.PrimarySpAddress, uint64(ECPieceSize), ECPieceKey, 0, uint64(ECPieceSize),
		g.baseApp.TaskTimeout(pieceTask, uint64(pieceTask.GetSize())), g.baseApp.TaskMaxRetry(pieceTask))

	pieceData, err := g.baseApp.GfSpClient().GetPiece(ctx, pieceTask)
	if err != nil {
		log.CtxErrorw(ctx, "failed to download piece", "error", err)
		return nil, downloader.ErrPieceStore
	}

	return pieceData, nil
}

func (g *GateModular) recoverECPiece(ctx context.Context, objectInfo *storagetypes.ObjectInfo,
	bucketInfo *storagetypes.BucketInfo, recoveryTask gfsptask.GfSpRecoverPieceTask, params *storagetypes.Params, signatureAddr sdktypes.AccAddress) ([]byte, error) {
	ECPieceSize := g.baseApp.PieceOp().ECPieceSize(objectInfo.PayloadSize, recoveryTask.GetSegmentIdx(),
		params.GetMaxSegmentSize(), params.GetRedundantDataChunkNum())

	// TODO: refine it
	isOneOfSecondary := false
	ECIndex := int32(0)
	// if the handler is not the primary SP of the object, return error
	//if bucketInfo.PrimarySpAddress != g.baseApp.OperatorAddress() {
	//	log.CtxErrorw(ctx, "it is not the right the primary SP to handle secondary SP recovery", "expected primary Sp:", bucketInfo.PrimarySpAddress)
	//	return nil, ErrRecoverySP
	//}
	//
	//// if the sender is not one of the secondarySp,return err
	//isOneOfSecondary := false
	//var ECIndex int32
	//for idx, spAddr := range objectInfo.SecondarySpAddresses {
	//	if spAddr == signatureAddr.String() {
	//		isOneOfSecondary = true
	//		ECIndex = int32(idx)
	//	}
	//}
	redundancyIdx := recoveryTask.EcIdx
	// if the handler SP is not one of the secondary SP of the task object, return err
	if !isOneOfSecondary || ECIndex != recoveryTask.EcIdx {
		return nil, ErrRecoverySP
	}

	pieceTask := &gfsptask.GfSpDownloadPieceTask{}
	segmentPieceKey := g.baseApp.PieceOp().SegmentPieceKey(recoveryTask.GetObjectInfo().Id.Uint64(),
		recoveryTask.GetSegmentIdx())

	// TODO: refine it
	// if recovery data chunk, just download the data part of segment in primarySP
	// no need to check quota when recovering primary SP or secondary SP data
	if redundancyIdx < int32(params.GetRedundantDataChunkNum())-1 {
		pieceOffset := int64(redundancyIdx) * ECPieceSize
		pieceTask.InitDownloadPieceTask(objectInfo, bucketInfo, params, g.baseApp.TaskPriority(pieceTask),
			false, "", uint64(ECPieceSize), segmentPieceKey, uint64(pieceOffset), uint64(ECPieceSize),
			//false, bucketInfo.PrimarySpAddress, uint64(ECPieceSize), segmentPieceKey, uint64(pieceOffset), uint64(ECPieceSize),
			g.baseApp.TaskTimeout(pieceTask, uint64(pieceTask.GetSize())), g.baseApp.TaskMaxRetry(pieceTask))

		pieceData, err := g.baseApp.GfSpClient().GetPiece(ctx, pieceTask)
		if err != nil {
			log.CtxErrorw(ctx, "failed to download piece", "error", err)
			return nil, downloader.ErrPieceStore
		}
		return pieceData, nil
	}

	// TODO: refine it
	// if recovery parity chunk, need to download the total segment and ec encode it
	segmentPieceSize := g.baseApp.PieceOp().SegmentPieceSize(objectInfo.PayloadSize, recoveryTask.GetSegmentIdx(), params.GetMaxSegmentSize())
	pieceTask.InitDownloadPieceTask(objectInfo, bucketInfo, params, g.baseApp.TaskPriority(pieceTask),
		false, "", uint64(ECPieceSize), segmentPieceKey, 0, uint64(segmentPieceSize),
		//	false, bucketInfo.PrimarySpAddress, uint64(ECPieceSize), segmentPieceKey, 0, uint64(segmentPieceSize),
		g.baseApp.TaskTimeout(pieceTask, uint64(pieceTask.GetSize())), g.baseApp.TaskMaxRetry(pieceTask))

	segmentData, err := g.baseApp.GfSpClient().GetPiece(ctx, pieceTask)
	if err != nil {
		log.CtxErrorw(ctx, "failed to download piece", "error", err)
		return nil, executor.ErrPieceStore
	}

	ecData, err := redundancy.EncodeRawSegment(segmentData,
		int(params.GetRedundantDataChunkNum()),
		int(params.GetRedundantParityChunkNum()))
	if err != nil {
		log.CtxErrorw(ctx, "failed to ec encode data when recovering secondary SP", "error", err)
		return nil, err
	}

	return ecData[redundancyIdx], nil
>>>>>>> 3add7b40
}<|MERGE_RESOLUTION|>--- conflicted
+++ resolved
@@ -10,18 +10,7 @@
 	"strings"
 	"time"
 
-<<<<<<< HEAD
-	"github.com/bnb-chain/greenfield-storage-provider/base/gfspapp"
-	"github.com/bnb-chain/greenfield-storage-provider/modular/downloader"
-	"github.com/bnb-chain/greenfield-storage-provider/pkg/metrics"
-	storagetypes "github.com/bnb-chain/greenfield/x/storage/types"
-	sdktypes "github.com/cosmos/cosmos-sdk/types"
-	"github.com/ethereum/go-ethereum/crypto"
-	"github.com/ethereum/go-ethereum/crypto/secp256k1"
-
-=======
 	"github.com/bnb-chain/greenfield-common/go/redundancy"
->>>>>>> 3add7b40
 	"github.com/bnb-chain/greenfield-storage-provider/base/types/gfsperrors"
 	"github.com/bnb-chain/greenfield-storage-provider/base/types/gfsptask"
 	coremodule "github.com/bnb-chain/greenfield-storage-provider/core/module"
@@ -435,20 +424,6 @@
 	log.CtxDebugw(reqCtx.Context(), "succeed to replicate piece")
 }
 
-<<<<<<< HEAD
-const MigrateMinEcIndex = -1
-
-// transferObjectHandler handles the transfer data request between SPs which is used in SP exiting case.
-// First, gateway should verify Authorization header to ensure the requests are from correct SPs.
-// Second, retrieve and get data from downloader module including: PrimarySP and SecondarySP pieces
-// Third, transfer data to client which is a selected SP.
-func (g *GateModular) transferObjectHandler(w http.ResponseWriter, r *http.Request) {
-	var (
-		err        error
-		reqCtx     *RequestContext
-		migrateMsg []byte
-		pieceData  []byte
-=======
 // recoverPrimaryHandler handles the query for recovery request from secondary SP or primary SP.
 // if it is used to recovery primary SP and the handler SP is the corresponding secondary,
 // it returns the EC piece data stored in the secondary SP for the requested object.
@@ -459,16 +434,11 @@
 		err         error
 		reqCtx      *RequestContext
 		recoveryMsg []byte
->>>>>>> 3add7b40
 	)
 	defer func() {
 		reqCtx.Cancel()
 		if err != nil {
-<<<<<<< HEAD
-			reqCtx.SetError(err)
-=======
 			reqCtx.SetError(gfsperrors.MakeGfSpError(err))
->>>>>>> 3add7b40
 			reqCtx.SetHttpCode(int(gfsperrors.MakeGfSpError(err).GetHttpStatusCode()))
 			MakeErrorResponse(w, gfsperrors.MakeGfSpError(err))
 		} else {
@@ -477,14 +447,6 @@
 		log.CtxDebugw(reqCtx.Context(), reqCtx.String())
 	}()
 
-<<<<<<< HEAD
-	reqCtx, _ = NewRequestContext(r, g)
-
-	migrateHeader := r.Header.Get(GnfdMigratePieceMsgHeader)
-	migrateMsg, err = hex.DecodeString(migrateHeader)
-	if err != nil {
-		log.CtxErrorw(reqCtx.Context(), "failed to parse migrate piece header", "header", migrateHeader)
-=======
 	// ignore the error, because the recovery request only between SPs, the request
 	// verification is by signature of the RecoveryTask
 	reqCtx, newErr := NewRequestContext(r, g)
@@ -496,101 +458,42 @@
 	if err != nil {
 		log.CtxErrorw(reqCtx.Context(), "failed to parse recovery header",
 			"header", r.Header.Get(GnfdRecoveryMsgHeader))
->>>>>>> 3add7b40
 		err = ErrDecodeMsg
 		return
 	}
 
-<<<<<<< HEAD
-	migratePieceTask := gfsptask.GfSpMigratePieceTask{}
-	err = json.Unmarshal(migrateMsg, &migratePieceTask)
-	if err != nil {
-		log.CtxErrorw(reqCtx.Context(), "failed to unmarshal migrate piece task msg", "header", migrateHeader)
-=======
 	recoveryTask := gfsptask.GfSpRecoverPieceTask{}
 	err = json.Unmarshal(recoveryMsg, &recoveryTask)
 	if err != nil {
 		log.CtxErrorw(reqCtx.Context(), "failed to unmarshal receive header",
 			"receive", r.Header.Get(GnfdReceiveMsgHeader))
->>>>>>> 3add7b40
 		err = ErrDecodeMsg
 		return
 	}
 
-<<<<<<< HEAD
-	taskSig := migratePieceTask.GetSignature()
-	sigAddr, pk, err := RecoverAddr(crypto.Keccak256(migratePieceTask.GetSignBytes()), taskSig)
-	if err != nil {
-		log.CtxErrorw(reqCtx.Context(), "failed to get migrate piece task address", "error", err)
-=======
 	// check signature consistent
 	taskSignature := recoveryTask.GetSignature()
 	signatureAddr, pk, err := RecoverAddr(crypto.Keccak256(recoveryTask.GetSignBytes()), taskSignature)
 	if err != nil {
 		log.CtxErrorw(reqCtx.Context(), "failed to  get recover task address", "error:", err)
->>>>>>> 3add7b40
 		err = ErrSignature
 		return
 	}
 
-<<<<<<< HEAD
-	if !secp256k1.VerifySignature(pk.Bytes(), crypto.Keccak256(migratePieceTask.GetSignBytes()), taskSig[:len(taskSig)-1]) {
-		log.CtxError(reqCtx.Context(), "failed to verify migrate piece task signature")
-=======
 	if !secp256k1.VerifySignature(pk.Bytes(), crypto.Keccak256(recoveryTask.GetSignBytes()), taskSignature[:len(taskSignature)-1]) {
 		log.CtxErrorw(reqCtx.Context(), "failed to verify recovery task signature")
->>>>>>> 3add7b40
 		err = ErrSignature
 		return
 	}
 
-<<<<<<< HEAD
-	objectInfo := migratePieceTask.GetObjectInfo()
-	if objectInfo == nil {
-		log.CtxError(reqCtx.Context(), "failed to get migrate piece object info")
-=======
 	// handle request from primary SP to recovery segment {
 	objectInfo := recoveryTask.GetObjectInfo()
 	if objectInfo == nil {
 		log.CtxErrorw(reqCtx.Context(), "recovery task params error")
->>>>>>> 3add7b40
 		err = ErrInvalidHeader
 		return
 	}
 
-<<<<<<< HEAD
-	isPrimaryHeader := r.Header.Get(GnfdIsPrimaryHeader)
-	if isPrimaryHeader == "" {
-		log.CtxError(reqCtx.Context(), "migrate piece is primary header is empty")
-	}
-	isPrimary, err := strconv.ParseBool(isPrimaryHeader)
-	if err != nil {
-		log.CtxErrorw(reqCtx.Context(), "failed to parse migrate piece is primary header", "header",
-			isPrimaryHeader, "error", err)
-	}
-
-	chainObjectInfo, bucketInfo, params, err := getObjectChainMeta(reqCtx, g.baseApp, objectInfo.GetObjectName(), objectInfo.GetBucketName())
-	if err != nil {
-		log.CtxErrorw(reqCtx.Context(), "failed to get object on chain meta", "error", err)
-		err = ErrInvalidHeader
-		return
-	}
-	redundancyIdx := migratePieceTask.EcIdx
-	maxRedundancyIdx := int32(params.GetRedundantDataChunkNum()+params.GetRedundantParityChunkNum()) - 1
-	if redundancyIdx < int32(MigrateMinEcIndex) || redundancyIdx > maxRedundancyIdx {
-		// TODO: customize an error to return to sp
-		return
-	}
-
-	// if isPrimary is equal to true, we should migrate pieces from primary SP
-	if isPrimary {
-		pieceData, err = g.getSegmentPiece(reqCtx.Context(), chainObjectInfo, bucketInfo, params, migratePieceTask, sigAddr)
-		if err != nil {
-			return
-		}
-	} else { // in this case, we should migrate pieces from secondary SP
-		pieceData, err = g.getECPiece(reqCtx.Context(), chainObjectInfo, bucketInfo, params, migratePieceTask, sigAddr)
-=======
 	if objectInfo.RedundancyType != storagetypes.REDUNDANCY_EC_TYPE {
 		log.CtxErrorw(reqCtx.Context(), "recovery redundancy type only support EC")
 		err = ErrRecoveryRedundancyType
@@ -620,82 +523,12 @@
 	} else {
 		// recovery primary SP
 		pieceData, err = g.recoverSegmentPiece(reqCtx.Context(), chainObjectInfo, bucketInfo, recoveryTask, params, signatureAddr)
->>>>>>> 3add7b40
 		if err != nil {
 			return
 		}
 	}
 
 	w.Write(pieceData)
-<<<<<<< HEAD
-	log.CtxDebug(reqCtx.Context(), "succeed to migrate one piece")
-}
-
-func (g *GateModular) getSegmentPiece(ctx context.Context, objectInfo *storagetypes.ObjectInfo, bucketInfo *storagetypes.BucketInfo,
-	params *storagetypes.Params, migratePieceTask gfsptask.GfSpMigratePieceTask, sigAddr sdktypes.AccAddress) ([]byte, error) {
-	ECPieceSize := g.baseApp.PieceOp().ECPieceSize(objectInfo.PayloadSize, migratePieceTask.GetSegmentIdx(),
-		params.GetMaxSegmentSize(), params.GetRedundantDataChunkNum())
-	pieceTask := &gfsptask.GfSpDownloadPieceTask{}
-	segmentPieceKey := g.baseApp.PieceOp().SegmentPieceKey(migratePieceTask.GetObjectInfo().Id.Uint64(), migratePieceTask.GetSegmentIdx())
-	segmentPieceSize := g.baseApp.PieceOp().SegmentPieceSize(objectInfo.PayloadSize, migratePieceTask.GetSegmentIdx(), params.GetMaxSegmentSize())
-	// TODO: refine how to get userAddress, mock temporarily
-	mockAddress := "mock"
-	pieceTask.InitDownloadPieceTask(objectInfo, bucketInfo, params, g.baseApp.TaskPriority(pieceTask),
-		false, mockAddress, uint64(ECPieceSize), segmentPieceKey, 0, uint64(segmentPieceSize),
-		g.baseApp.TaskTimeout(pieceTask, uint64(pieceTask.GetSize())), g.baseApp.TaskMaxRetry(pieceTask))
-	segmentPieceData, err := g.baseApp.GfSpClient().GetPiece(ctx, pieceTask)
-	if err != nil {
-		log.CtxErrorw(ctx, "failed to download segment piece data", "error", err)
-		return nil, downloader.ErrPieceStore
-	}
-	return segmentPieceData, nil
-}
-
-func (g *GateModular) getECPiece(ctx context.Context, objectInfo *storagetypes.ObjectInfo, bucketInfo *storagetypes.BucketInfo,
-	params *storagetypes.Params, migratePieceTask gfsptask.GfSpMigratePieceTask, sigAddr sdktypes.AccAddress) ([]byte, error) {
-	ecPieceSize := g.baseApp.PieceOp().ECPieceSize(objectInfo.PayloadSize, migratePieceTask.GetSegmentIdx(),
-		params.GetMaxSegmentSize(), params.GetRedundantDataChunkNum())
-	// TODO: should refine how to get ec index
-	ecIndex := 0
-	ecPieceKey := g.baseApp.PieceOp().ECPieceKey(migratePieceTask.GetObjectInfo().Id.Uint64(),
-		migratePieceTask.GetSegmentIdx(), uint32(ecIndex))
-	pieceTask := &gfsptask.GfSpDownloadPieceTask{}
-	// TODO: refine how to get userAddress, mock temporarily
-	mockAddress := "mock"
-	pieceTask.InitDownloadPieceTask(objectInfo, bucketInfo, params, g.baseApp.TaskPriority(pieceTask), false, mockAddress,
-		uint64(ecPieceSize), ecPieceKey, 0, uint64(ecPieceSize), g.baseApp.TaskTimeout(pieceTask, uint64(pieceTask.GetSize())),
-		g.baseApp.TaskMaxRetry(pieceTask))
-	ecPieceData, err := g.baseApp.GfSpClient().GetPiece(ctx, pieceTask)
-	if err != nil {
-		log.CtxErrorw(ctx, "failed to download ec piece data", "error", err)
-		return nil, downloader.ErrPieceStore
-	}
-	return ecPieceData, nil
-}
-
-// TODO: this function should be deleted in the future
-func getObjectChainMeta(reqCtx *RequestContext, baseApp *gfspapp.GfSpBaseApp, objectName, bucketName string) (*storagetypes.ObjectInfo, *storagetypes.BucketInfo, *storagetypes.Params, error) {
-	objectInfo, err := baseApp.Consensus().QueryObjectInfo(reqCtx.Context(), bucketName, objectName)
-	if err != nil {
-		log.CtxErrorw(reqCtx.Context(), "failed to get object info from consensus", "error", err)
-		return nil, nil, nil, ErrConsensus
-	}
-
-	bucketInfo, err := baseApp.Consensus().QueryBucketInfo(reqCtx.Context(), objectInfo.GetBucketName())
-	if err != nil {
-		log.CtxErrorw(reqCtx.Context(), "failed to get bucket info from consensus", "error", err)
-		return nil, nil, nil, ErrConsensus
-	}
-
-	params, err := baseApp.Consensus().QueryStorageParamsByTimestamp(
-		reqCtx.Context(), objectInfo.GetCreateAt())
-	if err != nil {
-		log.CtxErrorw(reqCtx.Context(), "failed to get storage params", "error", err)
-		return nil, nil, nil, ErrConsensus
-	}
-
-	return objectInfo, bucketInfo, params, nil
-=======
 	log.CtxDebugw(reqCtx.Context(), "succeed to get one ec piece data")
 }
 
@@ -821,5 +654,150 @@
 	}
 
 	return ecData[redundancyIdx], nil
->>>>>>> 3add7b40
+}
+
+const MigrateMinEcIndex = -1
+
+// transferObjectHandler handles the transfer data request between SPs which is used in SP exiting case.
+// First, gateway should verify Authorization header to ensure the requests are from correct SPs.
+// Second, retrieve and get data from downloader module including: PrimarySP and SecondarySP pieces
+// Third, transfer data to client which is a selected SP.
+func (g *GateModular) transferObjectHandler(w http.ResponseWriter, r *http.Request) {
+	var (
+		err        error
+		reqCtx     *RequestContext
+		migrateMsg []byte
+		pieceData  []byte
+	)
+	defer func() {
+		reqCtx.Cancel()
+		if err != nil {
+			reqCtx.SetError(err)
+			reqCtx.SetHttpCode(int(gfsperrors.MakeGfSpError(err).GetHttpStatusCode()))
+			MakeErrorResponse(w, gfsperrors.MakeGfSpError(err))
+		} else {
+			reqCtx.SetHttpCode(http.StatusOK)
+		}
+		log.CtxDebugw(reqCtx.Context(), reqCtx.String())
+	}()
+
+	reqCtx, _ = NewRequestContext(r, g)
+
+	migrateHeader := r.Header.Get(GnfdMigratePieceMsgHeader)
+	migrateMsg, err = hex.DecodeString(migrateHeader)
+	if err != nil {
+		log.CtxErrorw(reqCtx.Context(), "failed to parse migrate piece header", "header", migrateHeader)
+		err = ErrDecodeMsg
+		return
+	}
+
+	migratePieceTask := gfsptask.GfSpMigratePieceTask{}
+	err = json.Unmarshal(migrateMsg, &migratePieceTask)
+	if err != nil {
+		log.CtxErrorw(reqCtx.Context(), "failed to unmarshal migrate piece task msg", "header", migrateHeader)
+		err = ErrDecodeMsg
+		return
+	}
+
+	taskSig := migratePieceTask.GetSignature()
+	sigAddr, pk, err := RecoverAddr(crypto.Keccak256(migratePieceTask.GetSignBytes()), taskSig)
+	if err != nil {
+		log.CtxErrorw(reqCtx.Context(), "failed to get migrate piece task address", "error", err)
+		err = ErrSignature
+		return
+	}
+
+	if !secp256k1.VerifySignature(pk.Bytes(), crypto.Keccak256(migratePieceTask.GetSignBytes()), taskSig[:len(taskSig)-1]) {
+		log.CtxError(reqCtx.Context(), "failed to verify migrate piece task signature")
+		err = ErrSignature
+		return
+	}
+
+	objectInfo := migratePieceTask.GetObjectInfo()
+	if objectInfo == nil {
+		log.CtxError(reqCtx.Context(), "failed to get migrate piece object info")
+		err = ErrInvalidHeader
+		return
+	}
+
+	isPrimaryHeader := r.Header.Get(GnfdIsPrimaryHeader)
+	if isPrimaryHeader == "" {
+		log.CtxError(reqCtx.Context(), "migrate piece is primary header is empty")
+	}
+	isPrimary, err := strconv.ParseBool(isPrimaryHeader)
+	if err != nil {
+		log.CtxErrorw(reqCtx.Context(), "failed to parse migrate piece is primary header", "header",
+			isPrimaryHeader, "error", err)
+	}
+
+	chainObjectInfo, bucketInfo, params, err := getObjectChainMeta(reqCtx, g.baseApp, objectInfo.GetObjectName(), objectInfo.GetBucketName())
+	if err != nil {
+		log.CtxErrorw(reqCtx.Context(), "failed to get object on chain meta", "error", err)
+		err = ErrInvalidHeader
+		return
+	}
+	redundancyIdx := migratePieceTask.EcIdx
+	maxRedundancyIdx := int32(params.GetRedundantDataChunkNum()+params.GetRedundantParityChunkNum()) - 1
+	if redundancyIdx < int32(MigrateMinEcIndex) || redundancyIdx > maxRedundancyIdx {
+		// TODO: customize an error to return to sp
+		return
+	}
+
+	// if isPrimary is equal to true, we should migrate pieces from primary SP
+	if isPrimary {
+		pieceData, err = g.getSegmentPiece(reqCtx.Context(), chainObjectInfo, bucketInfo, params, migratePieceTask, sigAddr)
+		if err != nil {
+			return
+		}
+	} else { // in this case, we should migrate pieces from secondary SP
+		pieceData, err = g.getECPiece(reqCtx.Context(), chainObjectInfo, bucketInfo, params, migratePieceTask, sigAddr)
+		if err != nil {
+			return
+		}
+	}
+
+	w.Write(pieceData)
+	log.CtxDebug(reqCtx.Context(), "succeed to migrate one piece")
+}
+
+func (g *GateModular) getSegmentPiece(ctx context.Context, objectInfo *storagetypes.ObjectInfo, bucketInfo *storagetypes.BucketInfo,
+	params *storagetypes.Params, migratePieceTask gfsptask.GfSpMigratePieceTask, sigAddr sdktypes.AccAddress) ([]byte, error) {
+	ECPieceSize := g.baseApp.PieceOp().ECPieceSize(objectInfo.PayloadSize, migratePieceTask.GetSegmentIdx(),
+		params.GetMaxSegmentSize(), params.GetRedundantDataChunkNum())
+	pieceTask := &gfsptask.GfSpDownloadPieceTask{}
+	segmentPieceKey := g.baseApp.PieceOp().SegmentPieceKey(migratePieceTask.GetObjectInfo().Id.Uint64(), migratePieceTask.GetSegmentIdx())
+	segmentPieceSize := g.baseApp.PieceOp().SegmentPieceSize(objectInfo.PayloadSize, migratePieceTask.GetSegmentIdx(), params.GetMaxSegmentSize())
+	// TODO: refine how to get userAddress, mock temporarily
+	mockAddress := "mock"
+	pieceTask.InitDownloadPieceTask(objectInfo, bucketInfo, params, g.baseApp.TaskPriority(pieceTask),
+		false, mockAddress, uint64(ECPieceSize), segmentPieceKey, 0, uint64(segmentPieceSize),
+		g.baseApp.TaskTimeout(pieceTask, uint64(pieceTask.GetSize())), g.baseApp.TaskMaxRetry(pieceTask))
+	segmentPieceData, err := g.baseApp.GfSpClient().GetPiece(ctx, pieceTask)
+	if err != nil {
+		log.CtxErrorw(ctx, "failed to download segment piece data", "error", err)
+		return nil, downloader.ErrPieceStore
+	}
+	return segmentPieceData, nil
+}
+
+func (g *GateModular) getECPiece(ctx context.Context, objectInfo *storagetypes.ObjectInfo, bucketInfo *storagetypes.BucketInfo,
+	params *storagetypes.Params, migratePieceTask gfsptask.GfSpMigratePieceTask, sigAddr sdktypes.AccAddress) ([]byte, error) {
+	ecPieceSize := g.baseApp.PieceOp().ECPieceSize(objectInfo.PayloadSize, migratePieceTask.GetSegmentIdx(),
+		params.GetMaxSegmentSize(), params.GetRedundantDataChunkNum())
+	// TODO: should refine how to get ec index
+	ecIndex := 0
+	ecPieceKey := g.baseApp.PieceOp().ECPieceKey(migratePieceTask.GetObjectInfo().Id.Uint64(),
+		migratePieceTask.GetSegmentIdx(), uint32(ecIndex))
+	pieceTask := &gfsptask.GfSpDownloadPieceTask{}
+	// TODO: refine how to get userAddress, mock temporarily
+	mockAddress := "mock"
+	pieceTask.InitDownloadPieceTask(objectInfo, bucketInfo, params, g.baseApp.TaskPriority(pieceTask), false, mockAddress,
+		uint64(ecPieceSize), ecPieceKey, 0, uint64(ecPieceSize), g.baseApp.TaskTimeout(pieceTask, uint64(pieceTask.GetSize())),
+		g.baseApp.TaskMaxRetry(pieceTask))
+	ecPieceData, err := g.baseApp.GfSpClient().GetPiece(ctx, pieceTask)
+	if err != nil {
+		log.CtxErrorw(ctx, "failed to download ec piece data", "error", err)
+		return nil, downloader.ErrPieceStore
+	}
+	return ecPieceData, nil
 }