--- conflicted
+++ resolved
@@ -1268,32 +1268,6 @@
 		return
 	}
 
-<<<<<<< HEAD
-	payloadSizeStr := queryParams.Get("payload_size")
-	payloadSize, err = strconv.ParseUint(payloadSizeStr, 10, 64)
-	if err != nil {
-		return
-	}
-
-	startGetStorageParamTime := time.Now()
-	params, err = g.baseApp.Consensus().QueryStorageParamsByTimestamp(reqCtx.Context(), time.Now().Unix())
-	metrics.PerfPutObjectTime.WithLabelValues("gateway_agent_put_object_query_params_cost").Observe(time.Since(startGetStorageParamTime).Seconds())
-	metrics.PerfPutObjectTime.WithLabelValues("gateway_agent_put_object_query_params_end").Observe(time.Since(uploadPrimaryStartTime).Seconds())
-	if err != nil {
-		log.CtxErrorw(reqCtx.Context(), "failed to get storage params from consensus", "error", err)
-		err = ErrConsensusWithDetail("failed to get storage params from consensus, error" + err.Error())
-		return
-	}
-
-	// the resumable upload utilizes the on-chain MaxPayloadSize as the maximum file size
-	if payloadSize == 0 || payloadSize > params.GetMaxPayloadSize() {
-		log.CtxErrorw(reqCtx.Context(), "failed to put object due to payload size invalid", "payload_size", payloadSize, "max_payload_size", params.GetMaxPayloadSize())
-		err = ErrInvalidPayloadSize
-		return
-	}
-
-=======
->>>>>>> 7c9b27de
 	err = s3util.CheckValidBucketName(reqCtx.bucketName)
 	if err != nil {
 		return
@@ -1442,8 +1416,6 @@
 		err = ErrConsensusWithDetail("failed to get object info from consensus, error: " + err.Error())
 		return
 	}
-<<<<<<< HEAD
-=======
 
 	startGetStorageParamTime := time.Now()
 	params, err = g.baseApp.Consensus().QueryStorageParams(reqCtx.Context())
@@ -1460,7 +1432,6 @@
 		return
 	}
 
->>>>>>> 7c9b27de
 	err = g.checkAndAssignShadowObjectInfo(reqCtx, objectInfo)
 	if err != nil {
 		log.CtxErrorw(reqCtx.Context(), "failed to get object info from consensus", "error", err)
