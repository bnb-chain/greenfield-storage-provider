--- conflicted
+++ resolved
@@ -1156,7 +1156,7 @@
 		}
 	}
 
-	_, err = g.baseApp.Consensus().ConfirmTransactionBoundless(reqCtx.ctx, txHash)
+	_, err = g.baseApp.Consensus().ConfirmTransaction(reqCtx.ctx, txHash)
 	if err != nil {
 		log.CtxErrorw(reqCtx.Context(), "failed to WaitForNextBlock", "error", err)
 		return
@@ -1303,10 +1303,6 @@
 	fingerprint = commonhash.GenerateChecksum(approvalMsg)
 	startTime := time.Now()
 
-<<<<<<< HEAD
-	objectInfo, err = g.baseApp.Consensus().QueryObjectInfo(reqCtx.ctx, reqCtx.bucketName, reqCtx.objectName)
-	if objectInfo == nil {
-=======
 	if isUpdate {
 		msg := &storagetypes.MsgDelegateUpdateObjectContent{
 			Updater:     reqCtx.account,
@@ -1333,41 +1329,41 @@
 			RedundancyType: storagetypes.REDUNDANCY_EC_TYPE,
 		}, fingerprint, g.baseApp.TaskPriority(task))
 
-		startAskCreateObjectApproval := time.Now()
-		authenticated, _, err = g.baseApp.GfSpClient().AskDelegateCreateObjectApproval(reqCtx.Context(), task)
-		metrics.PerfApprovalTime.WithLabelValues("gateway_delegate_create_object_cost").Observe(time.Since(startAskCreateObjectApproval).Seconds())
-		metrics.PerfApprovalTime.WithLabelValues("gateway_delegate_create_object_cost").Observe(time.Since(startTime).Seconds())
-		if err != nil {
-			log.CtxErrorw(reqCtx.Context(), "failed to ask object approval", "error", err)
-			return
-		}
-		if !authenticated {
-			log.CtxErrorw(reqCtx.Context(), "refuse the ask create object approval")
-			err = ErrRefuseApproval
-			return
-		}
-
->>>>>>> 8affb628
-		startDelegateCreateObject := time.Now()
-		txHash, err = g.baseApp.GfSpClient().DelegateCreateObject(reqCtx.ctx, task.GetDelegateCreateObjectInfo())
-		metrics.PerfApprovalTime.WithLabelValues("approval_object_sign_create_object_cost").Observe(time.Since(startDelegateCreateObject).Seconds())
-		metrics.PerfApprovalTime.WithLabelValues("approval_object_sign_create_object_end").Observe(time.Since(startDelegateCreateObject).Seconds())
-		if err != nil {
-			log.CtxErrorw(reqCtx.ctx, "failed to sign create object approval", "error", err)
-			return
-		}
-<<<<<<< HEAD
-	} else if objectInfo.ObjectStatus != storagetypes.OBJECT_STATUS_CREATED || objectInfo.Creator != reqCtx.account {
-		log.CtxErrorw(reqCtx.ctx, "object has been created")
-		return
-=======
->>>>>>> 8affb628
-	}
-
-	_, err = g.baseApp.Consensus().ConfirmTransaction(reqCtx.ctx, txHash)
-	if err != nil {
-		log.CtxErrorw(reqCtx.Context(), "failed to WaitForNextBlock", "error", err)
-		return
+		objectInfo, err = g.baseApp.Consensus().QueryObjectInfo(reqCtx.ctx, reqCtx.bucketName, reqCtx.objectName)
+		if objectInfo == nil {
+			startAskCreateObjectApproval := time.Now()
+			authenticated, _, err = g.baseApp.GfSpClient().AskDelegateCreateObjectApproval(reqCtx.Context(), task)
+			metrics.PerfApprovalTime.WithLabelValues("gateway_delegate_create_object_cost").Observe(time.Since(startAskCreateObjectApproval).Seconds())
+			metrics.PerfApprovalTime.WithLabelValues("gateway_delegate_create_object_cost").Observe(time.Since(startTime).Seconds())
+			if err != nil {
+				log.CtxErrorw(reqCtx.Context(), "failed to ask object approval", "error", err)
+				return
+			}
+			if !authenticated {
+				log.CtxErrorw(reqCtx.Context(), "refuse the ask create object approval")
+				err = ErrRefuseApproval
+				return
+			}
+			startDelegateCreateObject := time.Now()
+			txHash, err = g.baseApp.GfSpClient().DelegateCreateObject(reqCtx.ctx, task.GetDelegateCreateObjectInfo())
+			metrics.PerfApprovalTime.WithLabelValues("approval_object_sign_create_object_cost").Observe(time.Since(startDelegateCreateObject).Seconds())
+			metrics.PerfApprovalTime.WithLabelValues("approval_object_sign_create_object_end").Observe(time.Since(startDelegateCreateObject).Seconds())
+			if err != nil {
+				log.CtxErrorw(reqCtx.ctx, "failed to sign create object approval", "error", err)
+				return
+			}
+		} else if objectInfo.ObjectStatus != storagetypes.OBJECT_STATUS_CREATED || objectInfo.Creator != reqCtx.account {
+			log.CtxErrorw(reqCtx.ctx, "object has been created")
+			return
+		}
+	}
+
+	if txHash != "" {
+		_, err = g.baseApp.Consensus().ConfirmTransaction(reqCtx.ctx, txHash)
+		if err != nil {
+			log.CtxErrorw(reqCtx.Context(), "failed to WaitForNextBlock", "error", err)
+			return
+		}
 	}
 
 	startGetObjectInfoTime := time.Now()
