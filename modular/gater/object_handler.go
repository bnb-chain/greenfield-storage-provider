--- conflicted
+++ resolved
@@ -160,24 +160,16 @@
 	}()
 	reqCtx, reqCtxErr = NewRequestContext(r, g)
 	// check the object permission whether allow public read.
-<<<<<<< HEAD
+	verifyObjectPermissionTime := time.Now()
 	if authenticated, err = g.baseApp.Consensus().VerifyGetObjectPermission(reqCtx.Context(), sdk.AccAddress{}.String(),
-=======
-	verifyObjectPermissionTime := time.Now()
-	if authorized, err = g.baseApp.Consensus().VerifyGetObjectPermission(reqCtx.Context(), sdk.AccAddress{}.String(),
->>>>>>> 60d522c0
 		reqCtx.bucketName, reqCtx.objectName); err != nil {
 		log.CtxErrorw(reqCtx.Context(), "failed to verify authentication for getting public object", "error", err)
 		err = ErrConsensus
 		return
 	}
-<<<<<<< HEAD
+	metrics.PerfGetObjectTimeHistogram.WithLabelValues("get_object_verify_object_permission_time").Observe(time.Since(verifyObjectPermissionTime).Seconds())
+
 	if !authenticated {
-=======
-	metrics.PerfGetObjectTimeHistogram.WithLabelValues("get_object_verify_object_permission_time").Observe(time.Since(verifyObjectPermissionTime).Seconds())
-
-	if !authorized {
->>>>>>> 60d522c0
 		if reqCtxErr != nil {
 			err = reqCtxErr
 			log.CtxErrorw(reqCtx.Context(), "no permission to operate, object is not public", "error", err)
