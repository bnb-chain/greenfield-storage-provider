package gater

import (
	"encoding/xml"
	"net/http"
	"strconv"

	"github.com/bnb-chain/greenfield-storage-provider/base/types/gfsperrors"
	"github.com/bnb-chain/greenfield-storage-provider/core/module"
	"github.com/bnb-chain/greenfield-storage-provider/pkg/log"
)

var (
	ErrUnsupportedSignType       = gfsperrors.Register(module.GateModularName, http.StatusBadRequest, 50001, "unsupported sign type")
	ErrAuthorizationHeaderFormat = gfsperrors.Register(module.GateModularName, http.StatusBadRequest, 50002, "authorization header format error")
	ErrRequestConsistent         = gfsperrors.Register(module.GateModularName, http.StatusBadRequest, 50003, "request is tampered")
	ErrNoPermission              = gfsperrors.Register(module.GateModularName, http.StatusUnauthorized, 50004, "no permission")
	ErrDecodeMsg                 = gfsperrors.Register(module.GateModularName, http.StatusBadRequest, 50005, "gnfd msg encoding error")
	ErrValidateMsg               = gfsperrors.Register(module.GateModularName, http.StatusBadRequest, 50006, "gnfd msg validate error")
	ErrRefuseApproval            = gfsperrors.Register(module.GateModularName, http.StatusOK, 50007, "approval request is refuse")
	ErrUnsupportedRequestType    = gfsperrors.Register(module.GateModularName, http.StatusNotFound, 50008, "unsupported request type")
	ErrInvalidHeader             = gfsperrors.Register(module.GateModularName, http.StatusBadRequest, 50009, "invalid request header")
	ErrInvalidQuery              = gfsperrors.Register(module.GateModularName, http.StatusBadRequest, 50010, "invalid request params for query")
	ErrEncodeResponse            = gfsperrors.Register(module.GateModularName, http.StatusInternalServerError, 50011, "server slipped away, try again later")
	ErrInvalidRange              = gfsperrors.Register(module.GateModularName, http.StatusBadRequest, 50012, "invalid range params")
	ErrExceptionStream           = gfsperrors.Register(module.GateModularName, http.StatusBadRequest, 50013, "stream exception")
	ErrMismatchSp                = gfsperrors.Register(module.GateModularName, http.StatusNotAcceptable, 50014, "mismatch sp")
	ErrSignature                 = gfsperrors.Register(module.GateModularName, http.StatusNotAcceptable, 50015, "signature verification failed")
	ErrInvalidPayloadSize        = gfsperrors.Register(module.GateModularName, http.StatusForbidden, 50016, "invalid payload")
	ErrInvalidDomainHeader       = gfsperrors.Register(module.GateModularName, http.StatusBadRequest, 50017, "The "+GnfdOffChainAuthAppRegNonceHeader+" header is incorrect.")
	ErrInvalidPublicKeyHeader    = gfsperrors.Register(module.GateModularName, http.StatusBadRequest, 50018, "The "+GnfdOffChainAuthAppRegNonceHeader+" header is incorrect.")
	ErrInvalidRegNonceHeader     = gfsperrors.Register(module.GateModularName, http.StatusBadRequest, 50019, "The "+GnfdOffChainAuthAppRegNonceHeader+" header is incorrect.")
	ErrSignedMsgNotMatchHeaders  = gfsperrors.Register(module.GateModularName, http.StatusBadRequest, 50020, "The signed message in "+GnfdAuthorizationHeader+" does not match the content in headers.")
	ErrSignedMsgNotMatchSPAddr   = gfsperrors.Register(module.GateModularName, http.StatusBadRequest, 50021, "The signed message in "+GnfdAuthorizationHeader+" is not for the this SP.")
	ErrSignedMsgNotMatchTemplate = gfsperrors.Register(module.GateModularName, http.StatusBadRequest, 50022, "The signed message in "+GnfdAuthorizationHeader+" does not match the template.")
	ErrInvalidExpiryDateHeader   = gfsperrors.Register(module.GateModularName, http.StatusBadRequest, 50023, "The "+GnfdOffChainAuthAppRegExpiryDateHeader+" header is incorrect. "+
		"The expiry date is expected to be within "+strconv.Itoa(int(MaxExpiryAgeInSec))+" seconds and formatted in YYYY-DD-MM HH:MM:SS 'GMT'Z, e.g. 2023-04-20 16:34:12 GMT+08:00 . ")
	ErrInvalidExpiryDate = gfsperrors.Register(module.GateModularName, http.StatusBadRequest, 50024, "The expiry parameter is incorrect. "+
		"The expiry date is expected to be within "+strconv.Itoa(int(MaxExpiryAgeInSec))+" seconds and formatted in YYYY-DD-MM HH:MM:SS 'GMT'Z, e.g. 2023-04-20 16:34:12 GMT+08:00 . ")
<<<<<<< HEAD
	ErrNoSuchObject = gfsperrors.Register(module.AuthorizationModularName, http.StatusNotFound, 50025, "no such object")
	ErrForbidden    = gfsperrors.Register(module.GateModularName, http.StatusForbidden, 50026, "Forbidden to access")
=======
	ErrNoSuchObject = gfsperrors.Register(module.AuthenticationModularName, http.StatusNotFound, 50025, "no such object")
>>>>>>> e8154bb4

	ErrConsensus = gfsperrors.Register(module.GateModularName, http.StatusBadRequest, 55001, "server slipped away, try again later")

	ErrApprovalExpired = gfsperrors.Register(module.GateModularName, http.StatusBadRequest, 550015, "approval expired")
)

func MakeErrorResponse(w http.ResponseWriter, err error) {
	gfspErr := gfsperrors.MakeGfSpError(err)
	var xmlInfo = struct {
		XMLName xml.Name `xml:"Error"`
		Code    int32    `xml:"Code"`
		Message string   `xml:"Message"`
	}{
		Code:    gfspErr.GetInnerCode(),
		Message: gfspErr.GetDescription(),
	}
	xmlBody, err := xml.Marshal(&xmlInfo)
	if err != nil {
		log.Errorw("failed to marshal error response", "error", gfspErr.String())
	}
	w.Header().Set(ContentTypeHeader, ContentTypeXMLHeaderValue)
	w.WriteHeader(int(gfspErr.GetHttpStatusCode()))
	w.Write(xmlBody)
	if _, err = w.Write(xmlBody); err != nil {
		log.Errorw("failed to write error response", "error", gfspErr.String())
	}
}<|MERGE_RESOLUTION|>--- conflicted
+++ resolved
@@ -37,12 +37,9 @@
 		"The expiry date is expected to be within "+strconv.Itoa(int(MaxExpiryAgeInSec))+" seconds and formatted in YYYY-DD-MM HH:MM:SS 'GMT'Z, e.g. 2023-04-20 16:34:12 GMT+08:00 . ")
 	ErrInvalidExpiryDate = gfsperrors.Register(module.GateModularName, http.StatusBadRequest, 50024, "The expiry parameter is incorrect. "+
 		"The expiry date is expected to be within "+strconv.Itoa(int(MaxExpiryAgeInSec))+" seconds and formatted in YYYY-DD-MM HH:MM:SS 'GMT'Z, e.g. 2023-04-20 16:34:12 GMT+08:00 . ")
-<<<<<<< HEAD
+
 	ErrNoSuchObject = gfsperrors.Register(module.AuthorizationModularName, http.StatusNotFound, 50025, "no such object")
 	ErrForbidden    = gfsperrors.Register(module.GateModularName, http.StatusForbidden, 50026, "Forbidden to access")
-=======
-	ErrNoSuchObject = gfsperrors.Register(module.AuthenticationModularName, http.StatusNotFound, 50025, "no such object")
->>>>>>> e8154bb4
 
 	ErrConsensus = gfsperrors.Register(module.GateModularName, http.StatusBadRequest, 55001, "server slipped away, try again later")
 
