--- conflicted
+++ resolved
@@ -124,11 +124,7 @@
 		var sb = strings.Builder{}
 		for k := range header {
 			if k == GnfdUnsignedApprovalMsgHeader || k == GnfdReplicatePieceApprovalHeader || k == GnfdReceiveMsgHeader ||
-<<<<<<< HEAD
-				k == GnfdRecoveryMsgHeader || k == GnfdMigratePieceMsgHeader {
-=======
 				k == GnfdRecoveryMsgHeader || k == GnfdMigratePieceMsgHeader || k == commonhttp.HTTPHeaderAuthorization {
->>>>>>> 81d23305
 				continue
 			}
 			if sb.Len() != 0 {
