package gater

import (
	"context"
	"encoding/hex"
	"fmt"
	"net/http"
	"strings"
	"time"

	commonhttp "github.com/bnb-chain/greenfield-common/go/http"
	"github.com/cosmos/cosmos-sdk/crypto/keys/eth/ethsecp256k1"
	sdk "github.com/cosmos/cosmos-sdk/types"
	ethcrypto "github.com/ethereum/go-ethereum/crypto"
	"github.com/ethereum/go-ethereum/crypto/secp256k1"
	"github.com/gorilla/mux"

	"github.com/bnb-chain/greenfield-storage-provider/pkg/log"
)

// RequestContext generates from http request, it records the common info
// for handler to use.
type RequestContext struct {
	g          *GateModular
	request    *http.Request
	routerName string
	bucketName string
	objectName string
	account    string // account is used to provide authentication to the sp
	vars       map[string]string
	httpCode   int

	// ctx is the runtime context for the request
	ctx context.Context
	// the cancel func of ctx, it should be called at the end of the request
	// to make sure the connection to the back server is released.
	cancel    func()
	err       error
	startTime time.Time
}

// NewRequestContext returns an instance of RequestContext, and verify the
// request signature, returns the instance regardless of the success or
// failure of the verification.
func NewRequestContext(r *http.Request, g *GateModular) (*RequestContext, error) {
	vars := mux.Vars(r)
	routerName := ""
	if mux.CurrentRoute(r) != nil {
		routerName = mux.CurrentRoute(r).GetName()
	}
	ctx, cancel := context.WithCancel(context.Background())
	reqCtx := &RequestContext{
		g:          g,
		ctx:        ctx,
		cancel:     cancel,
		request:    r,
		routerName: routerName,
		bucketName: vars["bucket"],
		objectName: vars["object"],
		account:    vars["account_id"],
		vars:       vars,
		startTime:  time.Now(),
	}
	account, err := reqCtx.VerifySignature()
	if err != nil {
		return reqCtx, err
	}
	reqCtx.account = account
	return reqCtx, nil
}

// Context returns the RequestContext runtime context.
func (r *RequestContext) Context() context.Context {
	return r.ctx
}

// Account returns the account who send the request.
func (r *RequestContext) Account() string {
	return r.account
}

// Cancel releases the runtime context.
func (r *RequestContext) Cancel() {
	r.cancel()
}

// SetHttpCode sets the http status code for logging and debugging.
func (r *RequestContext) SetHttpCode(code int) {
	r.httpCode = code
}

// SetError sets the request err to RequestContext for logging and debugging.
func (r *RequestContext) SetError(err error) {
	r.err = err
}

// String shows the detail result of the request for logging and debugging.
func (r *RequestContext) String() string {
	var headerToString = func(header http.Header) string {
		var sb = strings.Builder{}
		for k := range header {
<<<<<<< HEAD
			if k == GnfdUnsignedApprovalMsgHeader || k == GnfdReplicatePieceApprovalHeader || k == GnfdReceiveMsgHeader || k == GnfdMigratePieceMsgHeader {
=======
			if k == GnfdUnsignedApprovalMsgHeader || k == GnfdReplicatePieceApprovalHeader || k == GnfdReceiveMsgHeader || k == GnfdRecoveryMsgHeader {
>>>>>>> 3add7b40
				continue
			}
			if sb.Len() != 0 {
				sb.WriteString(",")
			}
			sb.WriteString(fmt.Sprintf("%v:[%v]", k, header.Get(k)))
		}
		return "{" + sb.String() + "}"
	}
	var getRequestIP = func(r *http.Request) string {
		IPAddress := r.Header.Get("X-Real-Ip")
		if IPAddress == "" {
			IPAddress = r.Header.Get("X-Forwarded-For")
		}
		if IPAddress == "" {
			IPAddress = r.RemoteAddr
		}
		if ok := strings.Contains(IPAddress, ":"); ok {
			IPAddress = strings.Split(IPAddress, ":")[0]
		}
		return IPAddress
	}
	return fmt.Sprintf("HttpStatusCode[%d] action[%s] host[%v] method[%v] url[%v] header[%v] remote[%v] cost[%v] error[%v]",
		r.httpCode, r.routerName, r.request.Host, r.request.Method, r.request.URL.String(), headerToString(r.request.Header),
		getRequestIP(r.request), time.Since(r.startTime), r.err)
}

// NeedVerifyAuthentication is temporary to Compatible SignatureV2
func (r *RequestContext) NeedVerifyAuthentication() bool {
	requestSignature := r.request.Header.Get(GnfdAuthorizationHeader)
	v1SignaturePrefix := signaturePrefix(SignTypeV1, SignAlgorithm)
	return strings.HasPrefix(requestSignature, v1SignaturePrefix)
}

// signaturePrefix return supported Authentication prefix
func signaturePrefix(version, algorithm string) string {
	return version + " " + algorithm + ","
}

func (r *RequestContext) VerifySignature() (string, error) {
	requestSignature := r.request.Header.Get(GnfdAuthorizationHeader)
	v1SignaturePrefix := signaturePrefix(SignTypeV1, SignAlgorithm)
	if strings.HasPrefix(requestSignature, v1SignaturePrefix) {
		accAddress, err := r.verifySignatureV1(requestSignature[len(v1SignaturePrefix):])
		if err != nil {
			return "", err
		}
		return accAddress.String(), nil
	}
	v2SignaturePrefix := signaturePrefix(SignTypeV2, SignAlgorithm)
	if strings.HasPrefix(requestSignature, v2SignaturePrefix) {
		return "", nil
	}

	OffChainSignaturePrefix := signaturePrefix(SignTypeOffChain, SignAlgorithmEddsa)
	if strings.HasPrefix(requestSignature, OffChainSignaturePrefix) {
		accAddress, err := r.verifyOffChainSignature(requestSignature[len(OffChainSignaturePrefix):])
		if err != nil {
			return "", err
		}
		return accAddress.String(), nil
	}
	return "", ErrUnsupportedSignType
}

// verifySignatureV1 used to verify request type v1 signature, return (address, nil) if check succeed
func (r *RequestContext) verifySignatureV1(requestSignature string) (sdk.AccAddress, error) {
	var (
		signedMsg string
		signature []byte
		err       error
	)
	requestSignature = strings.ReplaceAll(requestSignature, " ", "")
	signatureItems := strings.Split(requestSignature, ",")
	if len(signatureItems) < 2 {
		return nil, ErrAuthorizationHeaderFormat
	}
	for _, item := range signatureItems {
		pair := strings.Split(item, "=")
		if len(pair) != 2 {
			return nil, ErrAuthorizationHeaderFormat
		}
		switch pair[0] {
		case SignedMsg:
			signedMsg = pair[1]
		case Signature:
			if signature, err = hex.DecodeString(pair[1]); err != nil {
				return nil, err
			}
		default:
			return nil, ErrAuthorizationHeaderFormat
		}
	}

	// check request integrity
	realMsgToSign := commonhttp.GetMsgToSign(r.request)
	if hex.EncodeToString(realMsgToSign) != signedMsg {
		log.CtxErrorw(r.ctx, "failed to check signed msg")
		return nil, ErrRequestConsistent
	}

	// check signature consistent
	addr, pk, err := RecoverAddr(realMsgToSign, signature)
	if err != nil {
		log.CtxErrorw(r.ctx, "failed to recover address")
		return nil, ErrRequestConsistent
	}
	if !secp256k1.VerifySignature(pk.Bytes(), realMsgToSign, signature[:len(signature)-1]) {
		log.CtxErrorw(r.ctx, "failed to verify signature")
		return nil, ErrRequestConsistent
	}
	return addr, nil
}

// RecoverAddr recovers the sender address from msg and signature
// TODO: move it to greenfield-common
func RecoverAddr(msg []byte, sig []byte) (sdk.AccAddress, ethsecp256k1.PubKey, error) {
	pubKeyByte, err := secp256k1.RecoverPubkey(msg, sig)
	if err != nil {
		return nil, ethsecp256k1.PubKey{}, err
	}
	pubKey, _ := ethcrypto.UnmarshalPubkey(pubKeyByte)
	pk := ethsecp256k1.PubKey{
		Key: ethcrypto.CompressPubkey(pubKey),
	}
	recoverAcc := sdk.AccAddress(pk.Address().Bytes())
	return recoverAcc, pk, nil
}

// verifyOffChainSignature used to verify off-chain-auth signature, return (address, nil) if check succeed
func (r *RequestContext) verifyOffChainSignature(requestSignature string) (sdk.AccAddress, error) {
	var (
		signedMsg *string
		err       error
	)
	signedMsg, sigString, err := parseSignedMsgAndSigFromRequest(requestSignature)
	if err != nil {
		return nil, err
	}

	account := r.request.Header.Get(GnfdUserAddressHeader)
	domain := r.request.Header.Get(GnfdOffChainAuthAppDomainHeader)
	offChainSig := *sigString
	realMsgToSign := *signedMsg

	verifyOffChainSignatureResp, err := r.g.baseApp.GfSpClient().VerifyOffChainSignature(r.Context(), account, domain, offChainSig, realMsgToSign)
	if err != nil {
		log.Errorf("failed to verify off chain signature", "error", err)
		return nil, err
	}
	if verifyOffChainSignatureResp {
		userAddress, _ := sdk.AccAddressFromHexUnsafe(r.request.Header.Get(GnfdUserAddressHeader))
		return userAddress, nil
	} else {
		return nil, err
	}
}

func parseSignedMsgAndSigFromRequest(requestSignature string) (*string, *string, error) {
	var (
		signedMsg string
		signature string
	)
	requestSignature = strings.ReplaceAll(requestSignature, "\\n", "\n")
	signatureItems := strings.Split(requestSignature, ",")
	if len(signatureItems) != 2 {
		return nil, nil, ErrAuthorizationHeaderFormat
	}
	for _, item := range signatureItems {
		pair := strings.Split(item, "=")
		if len(pair) != 2 {
			return nil, nil, ErrAuthorizationHeaderFormat
		}
		switch pair[0] {
		case SignedMsg:
			signedMsg = pair[1]
		case Signature:
			signature = pair[1]
		default:
			return nil, nil, ErrAuthorizationHeaderFormat
		}
	}

	return &signedMsg, &signature, nil
}<|MERGE_RESOLUTION|>--- conflicted
+++ resolved
@@ -99,11 +99,7 @@
 	var headerToString = func(header http.Header) string {
 		var sb = strings.Builder{}
 		for k := range header {
-<<<<<<< HEAD
-			if k == GnfdUnsignedApprovalMsgHeader || k == GnfdReplicatePieceApprovalHeader || k == GnfdReceiveMsgHeader || k == GnfdMigratePieceMsgHeader {
-=======
-			if k == GnfdUnsignedApprovalMsgHeader || k == GnfdReplicatePieceApprovalHeader || k == GnfdReceiveMsgHeader || k == GnfdRecoveryMsgHeader {
->>>>>>> 3add7b40
+			if k == GnfdUnsignedApprovalMsgHeader || k == GnfdReplicatePieceApprovalHeader || k == GnfdReceiveMsgHeader || k == GnfdRecoveryMsgHeader || k == GnfdMigratePieceMsgHeader {
 				continue
 			}
 			if sb.Len() != 0 {
