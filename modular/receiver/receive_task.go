--- conflicted
+++ resolved
@@ -138,17 +138,13 @@
 		err = ErrUnfinishedTask
 		return nil, nil, ErrUnfinishedTask
 	}
-<<<<<<< HEAD
+	signTime := time.Now()
 	// TODO pass gvgId from task
 	gvgId := uint32(0)
 	signature, integrity, err := r.baseApp.GfSpClient().SignIntegrityHash(ctx,
-		task.GetObjectInfo().Id.Uint64(), gvgId, task.GetObjectInfo().Checksums)
-=======
-	signTime := time.Now()
-	signature, integrity, err := r.baseApp.GfSpClient().SignIntegrityHash(ctx,
-		task.GetObjectInfo().Id.Uint64(), checksums)
+		task.GetObjectInfo().Id.Uint64(), gvgId, checksums)
+
 	metrics.PerfReceivePieceTimeHistogram.WithLabelValues("receive_piece_server_done_sign_time").Observe(time.Since(signTime).Seconds())
->>>>>>> d7a3812a
 	if err != nil {
 		log.CtxErrorw(ctx, "failed to sign the integrity hash", "error", err)
 		return nil, nil, err
