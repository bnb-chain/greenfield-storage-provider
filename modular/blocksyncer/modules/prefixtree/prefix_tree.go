--- conflicted
+++ resolved
@@ -1,6 +1,5 @@
 package prefixtree
 
-<<<<<<< HEAD
 import (
 	"context"
 	"errors"
@@ -196,203 +195,4 @@
 		return nil
 	}
 	return m.db.DeletePrefixTree(ctx, nodes)
-}
-=======
-//
-//import (
-//	"context"
-//	"errors"
-//	"strings"
-//
-//	abci "github.com/cometbft/cometbft/abci/types"
-//	tmctypes "github.com/cometbft/cometbft/rpc/core/types"
-//	sdk "github.com/cosmos/cosmos-sdk/types"
-//	"github.com/cosmos/gogoproto/proto"
-//	"github.com/forbole/juno/v4/common"
-//	"github.com/forbole/juno/v4/log"
-//
-//	"github.com/bnb-chain/greenfield-storage-provider/store/bsdb"
-//	storagetypes "github.com/bnb-chain/greenfield/x/storage/types"
-//)
-//
-//var (
-//	EventCreateObject       = proto.MessageName(&storagetypes.EventCreateObject{})
-//	EventDeleteObject       = proto.MessageName(&storagetypes.EventDeleteObject{})
-//	EventCancelCreateObject = proto.MessageName(&storagetypes.EventCancelCreateObject{})
-//	EventRejectSealObject   = proto.MessageName(&storagetypes.EventRejectSealObject{})
-//)
-//
-//// buildPrefixTreeEvents maps event types that trigger the creation or deletion of prefix tree nodes.
-//// If an event type is present and set to true in this map,
-//// it means that event will result in changes to the prefix tree structure.
-//var buildPrefixTreeEvents = map[string]bool{
-//	EventCreateObject:       true,
-//	EventDeleteObject:       true,
-//	EventCancelCreateObject: true,
-//	EventRejectSealObject:   true,
-//}
-//
-//// HandleEvent handles the events relevant to the building of the PrefixTree.
-//// It checks the type of the event and calls the appropriate handler for it.
-//func (m *Module) HandleEvent(ctx context.Context, block *tmctypes.ResultBlock, txHash common.Hash, event sdk.Event) error {
-//	if !buildPrefixTreeEvents[event.Type] {
-//		return nil
-//	}
-//
-//	typedEvent, err := sdk.ParseTypedEvent(abci.Event(event))
-//	if err != nil {
-//		log.Errorw("parse typed events error", "module", m.Name(), "event", event, "err", err)
-//		return err
-//	}
-//
-//	switch event.Type {
-//	case EventCreateObject:
-//		createObject, ok := typedEvent.(*storagetypes.EventCreateObject)
-//		if !ok {
-//			log.Errorw("type assert error", "type", "EventCreateObject", "event", typedEvent)
-//			return errors.New("create object event assert error")
-//		}
-//		return m.handleCreateObject(ctx, createObject)
-//	case EventDeleteObject:
-//		deleteObject, ok := typedEvent.(*storagetypes.EventDeleteObject)
-//		if !ok {
-//			log.Errorw("type assert error", "type", "EventDeleteObject", "event", typedEvent)
-//			return errors.New("delete object event assert error")
-//		}
-//		return m.handleDeleteObject(ctx, deleteObject)
-//	case EventCancelCreateObject:
-//		cancelObject, ok := typedEvent.(*storagetypes.EventCancelCreateObject)
-//		if !ok {
-//			log.Errorw("type assert error", "type", "EventCancelCreateObject", "event", typedEvent)
-//			return errors.New("cancel create object event assert error")
-//		}
-//		return m.handleCancelCreateObject(ctx, cancelObject)
-//	case EventRejectSealObject:
-//		rejectSealObject, ok := typedEvent.(*storagetypes.EventRejectSealObject)
-//		if !ok {
-//			log.Errorw("type assert error", "type", "EventRejectSealObject", "event", typedEvent)
-//			return errors.New("reject seal object event assert error")
-//		}
-//		return m.handleRejectSealObject(ctx, rejectSealObject)
-//	default:
-//		return nil
-//	}
-//}
-//
-//// handleCreateObject handles EventCreateObject.
-//// It builds the directory tree structure for the object if necessary.
-//func (m *Module) handleCreateObject(ctx context.Context, sealObject *storagetypes.EventCreateObject) error {
-//	var nodes []*bsdb.SlashPrefixTreeNode
-//	objectPath := sealObject.ObjectName
-//	bucketName := sealObject.BucketName
-//	objectID := sealObject.ObjectId
-//
-//	// Split full path to get the directories
-//	pathParts := strings.Split(objectPath, "/")
-//
-//	// Traverse from the deepest directory up to the root
-//	for i := len(pathParts) - 1; i > 0; i-- {
-//		path := strings.Join(pathParts[:i], "/") + "/"
-//		// Check if the current directory exists
-//		tree, err := m.db.GetPrefixTree(ctx, path, bucketName)
-//		if err != nil {
-//			log.Errorw("failed to get prefix tree", "error", err)
-//			return err
-//		}
-//		if tree == nil {
-//			// If the directory does not exist, create it
-//			newNode := &bsdb.SlashPrefixTreeNode{
-//				PathName:   strings.Join(pathParts[:i-1], "/") + "/",
-//				FullName:   path,
-//				Name:       pathParts[i-1] + "/",
-//				IsObject:   false,
-//				IsFolder:   true,
-//				BucketName: bucketName,
-//				ObjectName: "",
-//			}
-//			nodes = append(nodes, newNode)
-//		} else {
-//			// If the directory exists, we can break the loop
-//			break
-//		}
-//	}
-//
-//	object, err := m.db.GetPrefixTreeObject(ctx, common.BigToHash(objectID.BigInt()))
-//	if err != nil {
-//		log.Errorw("failed to get prefix tree object", "error", err)
-//		return err
-//	}
-//	if object == nil {
-//		objectNode := &bsdb.SlashPrefixTreeNode{
-//			PathName:   strings.Join(pathParts[:len(pathParts)-1], "/") + "/",
-//			FullName:   objectPath,
-//			Name:       pathParts[len(pathParts)-1],
-//			IsObject:   true,
-//			IsFolder:   false,
-//			BucketName: bucketName,
-//			ObjectID:   common.BigToHash(objectID.BigInt()),
-//			ObjectName: objectPath,
-//		}
-//		nodes = append(nodes, objectNode)
-//	}
-//	if len(nodes) == 0 {
-//		return nil
-//	}
-//	return m.db.CreatePrefixTree(ctx, nodes)
-//}
-//
-//// handleDeleteObject handles EventDeleteObject.
-//// It removes the directory tree structure associated with the object.
-//func (m *Module) handleDeleteObject(ctx context.Context, deleteObject *storagetypes.EventDeleteObject) error {
-//	return m.deleteObject(ctx, deleteObject.ObjectName, deleteObject.BucketName)
-//}
-//
-//// handleCancelCreateObject handles EventCancelCreateObject.
-//// It removes the directory tree structure associated with the object.
-//func (m *Module) handleCancelCreateObject(ctx context.Context, cancelCreateObject *storagetypes.EventCancelCreateObject) error {
-//	return m.deleteObject(ctx, cancelCreateObject.ObjectName, cancelCreateObject.BucketName)
-//}
-//
-//// handleRejectSealObject handles EventRejectSealObject.
-//// It removes the directory tree structure associated with the object.
-//func (m *Module) handleRejectSealObject(ctx context.Context, cancelCreateObject *storagetypes.EventRejectSealObject) error {
-//	return m.deleteObject(ctx, cancelCreateObject.ObjectName, cancelCreateObject.BucketName)
-//}
-//
-//// deleteObject according to the given object path and bucket name.
-//func (m *Module) deleteObject(ctx context.Context, objectPath, bucketName string) error {
-//	var nodes []*bsdb.SlashPrefixTreeNode
-//
-//	// Split full path to get the directories
-//	pathParts := strings.Split(objectPath, "/")
-//	nodes = append(nodes, &bsdb.SlashPrefixTreeNode{
-//		FullName:   objectPath,
-//		IsObject:   true,
-//		BucketName: bucketName,
-//	})
-//
-//	// Check and delete any empty parent directories
-//	for i := len(pathParts) - 1; i > 0; i-- {
-//		path := strings.Join(pathParts[:i], "/") + "/"
-//		count, err := m.db.GetPrefixTreeCount(ctx, path, bucketName)
-//		if err != nil {
-//			log.Errorw("failed to get prefix tree count", "error", err)
-//			return err
-//		}
-//		if count <= 1 {
-//			nodes = append(nodes, &bsdb.SlashPrefixTreeNode{
-//				FullName:   path,
-//				IsObject:   false,
-//				BucketName: bucketName,
-//			})
-//		} else {
-//			// Found a non-empty directory, stop here
-//			break
-//		}
-//	}
-//	if len(nodes) == 0 {
-//		return nil
-//	}
-//	return m.db.DeletePrefixTree(ctx, nodes)
-//}
->>>>>>> 3add7b40
+}