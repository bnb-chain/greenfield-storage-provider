package blocksyncer

import (
	"context"
	"encoding/json"
	"fmt"
	"sync"
	"sync/atomic"
	"time"

	"github.com/bnb-chain/greenfield-storage-provider/modular/blocksyncer/modules/prefixtree"
	abci "github.com/cometbft/cometbft/abci/types"
	coretypes "github.com/cometbft/cometbft/rpc/core/types"
	tmtypes "github.com/cometbft/cometbft/types"
	"github.com/cosmos/cosmos-sdk/codec"
	sdk "github.com/cosmos/cosmos-sdk/types"
	"github.com/forbole/juno/v4/common"
	"github.com/forbole/juno/v4/database"
	"github.com/forbole/juno/v4/models"
	"github.com/forbole/juno/v4/modules"
	"github.com/forbole/juno/v4/modules/bucket"
	"github.com/forbole/juno/v4/modules/group"
	"github.com/forbole/juno/v4/modules/object"
	"github.com/forbole/juno/v4/modules/payment"
	"github.com/forbole/juno/v4/modules/permission"
	storageprovider "github.com/forbole/juno/v4/modules/storage_provider"
	"github.com/forbole/juno/v4/node"
	"github.com/forbole/juno/v4/parser"
	"github.com/forbole/juno/v4/types"

	"github.com/bnb-chain/greenfield-storage-provider/pkg/log"
	"github.com/bnb-chain/greenfield-storage-provider/pkg/metrics"
)

func NewIndexer(codec codec.Codec, proxy node.Node, db database.Database, modules []modules.Module, serviceName string) parser.Indexer {
	return &Impl{
		codec:           codec,
		Node:            proxy,
		DB:              db,
		Modules:         modules,
		ServiceName:     serviceName,
		ProcessedHeight: 0,
	}
}

type Impl struct {
	Modules []modules.Module
	codec   codec.Codec
	Node    node.Node
	DB      database.Database

	LatestBlockHeight atomic.Value
	ProcessedHeight   uint64

	ServiceName string
}

// ExportBlock accepts a finalized block and persists then inside the database.
// An error is returned if write fails.
func (i *Impl) ExportBlock(block *coretypes.ResultBlock, events *coretypes.ResultBlockResults, txs []*types.Tx, getTmcValidators modules.GetTmcValidators) error {
<<<<<<< HEAD
	//TODO implement me
	panic("implement me")
=======
	return nil
>>>>>>> 6323b22a
}

// HandleEvent accepts the transaction and handles events contained inside the transaction.
func (i *Impl) HandleEvent(ctx context.Context, block *coretypes.ResultBlock, txHash common.Hash, event sdk.Event) error {
	for _, module := range i.Modules {
		if eventModule, ok := module.(modules.EventModule); ok {
			err := eventModule.HandleEvent(ctx, block, txHash, event)
			if err != nil {
				log.Errorw("failed to handle event", "module", module.Name(), "event", event, "error", err)
				return err
			}
		}
	}
	return nil
}

// Process fetches a block for a given height and associated metadata and export it to a database.
// It returns an error if any export process fails.
func (i *Impl) Process(height uint64) error {
	// log.Debugw("processing block", "height", height)
	var block *coretypes.ResultBlock
	var events *coretypes.ResultBlockResults
	var txs []*types.Tx
	var err error
	heightKey := fmt.Sprintf("%s-%d", i.GetServiceName(), height)
	blockAny, okb := blockMap.Load(heightKey)
	eventsAny, oke := eventMap.Load(heightKey)
	txsAny, okt := txMap.Load(heightKey)
	block, _ = blockAny.(*coretypes.ResultBlock)
	events, _ = eventsAny.(*coretypes.ResultBlockResults)
	txs, _ = txsAny.([]*types.Tx)
	if !okb || !oke || !okt {
		log.Warnf("failed to get map data height: %d", height)
		return ErrBlockNotFound
	}

	startTime := time.Now().UnixMilli()

	beginBlockEvents := events.BeginBlockEvents
	endBlockEvents := events.EndBlockEvents
	txCount := len(txs)
	eventCount := 0

	// 1. handle events in startBlock

	if len(beginBlockEvents) > 0 {
		eventCount += len(beginBlockEvents)
		err = i.ExportEventsWithoutTx(context.Background(), block, beginBlockEvents)
		if err != nil {
			log.Errorf("failed to export events without tx: %s", err)
			return err
		}
	}

	// 2. handle events in txs
	err = i.ExportEventsInTxs(context.Background(), block, txs)
	if err != nil {
		log.Errorf("failed to export events in txs: %s", err)
		return err
	}

	// 3. handle events in endBlock
	if len(endBlockEvents) > 0 {
		eventCount += len(endBlockEvents)
		err = i.ExportEventsWithoutTx(context.Background(), block, endBlockEvents)
		if err != nil {
			log.Errorf("failed to export events without tx: %s", err)
			return err
		}
	}

	err = i.ExportEpoch(block)
	if err != nil {
		log.Errorf("failed to export epoch: %s", err)
		return err
	}

	log.Infof("handle&write data cost: %d", time.Now().UnixMilli()-startTime)
	log.Infof("height :%d tx count:%d event count:%c", height, txCount, eventCount)

	blockMap.Delete(heightKey)
	eventMap.Delete(heightKey)
	txMap.Delete(heightKey)
	i.ProcessedHeight = height

	cost := time.Now().UnixMilli() - startTime
	log.Infof("total cost: %d", cost)
	metrics.ProcessBlockTime.WithLabelValues("process_block_time").Observe(float64(cost))
	metrics.ProcessBlockTime.WithLabelValues("event_avg_time").Observe(float64(cost) / float64(eventCount))
	metrics.ProcessBlockTime.WithLabelValues("tx_avg_time").Observe(float64(cost) / float64(txCount))

	return nil
}

// ExportEpoch accept a block result data and persist basic info into db to record current sync progress
func (i *Impl) ExportEpoch(block *coretypes.ResultBlock) error {
	// Save the block
	err := i.DB.SaveEpoch(context.Background(), &models.Epoch{
		OneRowId:    true,
		BlockHeight: block.Block.Height,
		BlockHash:   common.HexToHash(block.BlockID.Hash.String()),
		UpdateTime:  block.Block.Time.Unix(),
	})
	if err != nil {
		log.Errorf("failed to persist block: %s", err)
		return err
	}

	metrics.BlockHeightLagGauge.WithLabelValues("blocksyncer").Set(float64(block.Block.Height))

	return nil
}

// ExportTxs accepts a slice of transactions and persists then inside the database.
// An error is returned if write fails.
func (i *Impl) ExportTxs(block *coretypes.ResultBlock, txs []*types.Tx) error {
	return nil
}

// ExportCommit accepts ResultValidators and persists validator commit signatures inside the database.
// An error is returned if write fails.
func (i *Impl) ExportCommit(block *coretypes.ResultBlock, getTmcValidators modules.GetTmcValidators) error {
	return nil
}

// ExportAccounts accepts a slice of transactions and persists accounts inside the database.
// An error is returned if write fails.
func (i *Impl) ExportAccounts(block *coretypes.ResultBlock, txs []*types.Tx) error {
	return nil
}

// ExportEvents accepts a slice of transactions and get events in order to save in database.
func (i *Impl) ExportEvents(ctx context.Context, block *coretypes.ResultBlock, events *coretypes.ResultBlockResults) error {
	// get all events in order from the txs within the block
	for _, tx := range events.TxsResults {
		// handle all events contained inside the transaction
		// call the event handlers
		for _, event := range tx.Events {
			if err := i.HandleEvent(ctx, block, common.Hash{}, sdk.Event(event)); err != nil {
				return err
			}
		}
	}
	return nil
}

type TxHashEvent struct {
	Event  sdk.Event
	TxHash common.Hash
}

// ExportEventsInTxs accepts a slice of events in tx in order to save in database.
func (i *Impl) ExportEventsInTxs(ctx context.Context, block *coretypes.ResultBlock, txs []*types.Tx) error {
	bucketEvent := make([]TxHashEvent, 0)
	groupEvent := make([]TxHashEvent, 0)
	objectEvent := make([]TxHashEvent, 0)
	paymentEvent := make([]TxHashEvent, 0)
	permissionEvent := make([]TxHashEvent, 0)
	spEvent := make([]TxHashEvent, 0)
	prefixEvent := make([]TxHashEvent, 0)

	for _, tx := range txs {
		txHash := common.HexToHash(tx.TxHash)
		for _, event := range tx.Events {
			e := TxHashEvent{Event: sdk.Event(event), TxHash: txHash}
			if bucket.BucketEvents[event.Type] {
				bucketEvent = append(bucketEvent, e)
			} else if group.GroupEvents[event.Type] {
				groupEvent = append(groupEvent, e)
			} else if object.ObjectEvents[event.Type] {
				objectEvent = append(objectEvent, e)
			} else if payment.PaymentEvents[event.Type] {
				paymentEvent = append(paymentEvent, e)
			} else if permission.PolicyEvents[event.Type] {
				permissionEvent = append(permissionEvent, e)
			} else if storageprovider.StorageProviderEvents[event.Type] {
				spEvent = append(spEvent, e)
			} else if prefixtree.BuildPrefixTreeEvents[event.Type] {
				prefixEvent = append(prefixEvent, e)
			}
		}
	}
	allEvents := make([][]TxHashEvent, 0)
	allEvents = append(allEvents, bucketEvent)
	allEvents = append(allEvents, groupEvent)
	allEvents = append(allEvents, objectEvent)
	allEvents = append(allEvents, paymentEvent)
	allEvents = append(allEvents, permissionEvent)
	allEvents = append(allEvents, spEvent)
	allEvents = append(allEvents, prefixEvent)
	return i.concurrenceHandleEvent(ctx, block, allEvents)
}

func (i *Impl) concurrenceHandleEvent(ctx context.Context, block *coretypes.ResultBlock, allEvents [][]TxHashEvent) error {
	wg := &sync.WaitGroup{}
	wg.Add(len(allEvents))
	var handleErr error
	for _, events := range allEvents {
		go func(event []TxHashEvent) {
			defer wg.Done()
			for _, e := range event {
				if err := i.HandleEvent(ctx, block, e.TxHash, e.Event); err != nil {
					log.Errorw("failed to HandleEvent err:%v", err)
					handleErr = err
					return
				}
			}
		}(events)
	}
	wg.Wait()
	return handleErr
}

// ExportEventsWithoutTx accepts a slice of events not in tx in order to save in database.
// events here don't have txHash
func (i *Impl) ExportEventsWithoutTx(ctx context.Context, block *coretypes.ResultBlock, events []abci.Event) error {
	bucketEvent := make([]TxHashEvent, 0)
	groupEvent := make([]TxHashEvent, 0)
	objectEvent := make([]TxHashEvent, 0)
	paymentEvent := make([]TxHashEvent, 0)
	permissionEvent := make([]TxHashEvent, 0)
	spEvent := make([]TxHashEvent, 0)
	prefixEvent := make([]TxHashEvent, 0)

	for _, event := range events {
		e := TxHashEvent{Event: sdk.Event(event)}
		if bucket.BucketEvents[event.Type] {
			bucketEvent = append(bucketEvent, e)
		} else if group.GroupEvents[event.Type] {
			groupEvent = append(groupEvent, e)
		} else if object.ObjectEvents[event.Type] {
			objectEvent = append(objectEvent, e)
		} else if payment.PaymentEvents[event.Type] {
			paymentEvent = append(paymentEvent, e)
		} else if permission.PolicyEvents[event.Type] {
			permissionEvent = append(permissionEvent, e)
		} else if storageprovider.StorageProviderEvents[event.Type] {
			spEvent = append(spEvent, e)
		} else if prefixtree.BuildPrefixTreeEvents[event.Type] {
			prefixEvent = append(prefixEvent, e)
		}
	}
	allEvents := make([][]TxHashEvent, 0)
	allEvents = append(allEvents, bucketEvent)
	allEvents = append(allEvents, groupEvent)
	allEvents = append(allEvents, objectEvent)
	allEvents = append(allEvents, paymentEvent)
	allEvents = append(allEvents, permissionEvent)
	allEvents = append(allEvents, spEvent)
	allEvents = append(allEvents, prefixEvent)
	return i.concurrenceHandleEvent(ctx, block, allEvents)
}

// HandleGenesis accepts a GenesisDoc and calls all the registered genesis handlers in the order in which they have been registered.
func (i *Impl) HandleGenesis(genesisDoc *tmtypes.GenesisDoc, appState map[string]json.RawMessage) error {
	return nil
}

// HandleBlock accepts block and calls the block handlers.
func (i *Impl) HandleBlock(block *coretypes.ResultBlock, events *coretypes.ResultBlockResults, txs []*types.Tx, getTmcValidators modules.GetTmcValidators) {
	for _, module := range i.Modules {
		if blockModule, ok := module.(modules.BlockModule); ok {
			err := blockModule.HandleBlock(block, events, txs, getTmcValidators)
			if err != nil {
				log.Errorw("error while handling block", "module", module.Name(), "height", block.Block.Height, "err", err)
			}
		}
	}
}

// HandleTx accepts the transaction and calls the tx handlers.
func (i *Impl) HandleTx(tx *types.Tx) {
	log.Info("HandleTx")
}

// HandleMessage accepts the transaction and handles messages contained inside the transaction.
func (i *Impl) HandleMessage(block *coretypes.ResultBlock, index int, msg sdk.Msg, tx *types.Tx) {
	log.Info("HandleMessage")
}

// Processed tells whether the current Indexer has already processed the given height of Block
// An error is returned if the operation fails.
func (i *Impl) Processed(ctx context.Context, height uint64) (bool, error) {
	ep, err := i.DB.GetEpoch(context.Background())
	if err != nil {
		return false, err
	}
	// log.Infof("epoch height:%d, cur height: %d", ep.BlockHeight, height)
	if ep.BlockHeight > int64(height) {
		heightKey := fmt.Sprintf("%s-%d", i.GetServiceName(), height)
		blockMap.Delete(heightKey)
		eventMap.Delete(heightKey)
		txMap.Delete(heightKey)
	}
	return ep.BlockHeight > int64(height), nil
}

// GetBlockRecordNum returns total number of blocks stored in database.
func (i *Impl) GetBlockRecordNum(_ context.Context) int64 {
	return 1
}

// GetLastBlockRecordHeight returns the last block height stored inside the database
func (i *Impl) GetLastBlockRecordHeight(ctx context.Context) (uint64, error) {
	var lastBlockRecordHeight uint64
	currentEpoch, err := i.DB.GetEpoch(ctx)
	if err == nil {
		lastBlockRecordHeight = 0
	} else {
		lastBlockRecordHeight = uint64(currentEpoch.BlockHeight)
	}
	return lastBlockRecordHeight, err
}

func (i *Impl) GetLatestBlockHeight() *atomic.Value {
	return &(i.LatestBlockHeight)

}

func (i *Impl) CreateMasterTable() error {

	return nil
}

func (i *Impl) GetServiceName() string {
	return i.ServiceName
}<|MERGE_RESOLUTION|>--- conflicted
+++ resolved
@@ -58,12 +58,7 @@
 // ExportBlock accepts a finalized block and persists then inside the database.
 // An error is returned if write fails.
 func (i *Impl) ExportBlock(block *coretypes.ResultBlock, events *coretypes.ResultBlockResults, txs []*types.Tx, getTmcValidators modules.GetTmcValidators) error {
-<<<<<<< HEAD
-	//TODO implement me
-	panic("implement me")
-=======
-	return nil
->>>>>>> 6323b22a
+	return nil
 }
 
 // HandleEvent accepts the transaction and handles events contained inside the transaction.
