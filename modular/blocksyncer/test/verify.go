--- conflicted
+++ resolved
@@ -20,18 +20,13 @@
 	storagetypes "github.com/bnb-chain/greenfield/x/storage/types"
 )
 
-<<<<<<< HEAD
-var verifyFuncs = []func(db *gorm.DB) error{verify1, verify2, verify3, verify4, verify5, verify6, verify7, verify8, verify9, verify10, verify11, verify12, verify13, verify14, verify15, verify16, verify17, verify18, verify19, verify20, verify21, verify22, verify23, verify24, verify25, verify26, verify27,
-	verify28, verify29, verify30, verify31, verify32, verify33, verify34, verify35, verify36, verify37, verify38, verify39, verify40, verify41, verify42, verify43, verify44, verify45, verify46, verify47, verify48, verify49, verify50, verify51,
-=======
 var verifyFuncs = []func(t *testing.T, db *gorm.DB) error{
 	verify1, verify2, verify3, verify4, verify5, verify6, verify7, verify8, verify9, verify10,
 	verify11, verify12, verify13, verify14, verify15, verify16, verify17, verify18, verify19, verify20,
 	verify21, verify22, verify23, verify24, verify25, verify26, verify27, verify28, verify29, verify30,
 	verify31, verify32, verify33, verify34, verify35, verify36, verify37, verify38, verify39, verify40,
 	verify41, verify42, verify43, verify44, verify45, verify46, verify47, verify48, verify49, verify50,
-	verify51, verify52, verify53, verify54, verify55, verify56, verify57, verify58,
->>>>>>> 9a93af7e
+	verify51, verify52, verify53, verify54, verify55, verify56, verify57, verify58,verify59,verify60,
 }
 
 func Verify(t *testing.T) error {
@@ -522,31 +517,6 @@
 	return nil
 }
 
-<<<<<<< HEAD
-func verify50(db *gorm.DB) error {
-	var count int64
-	if err := db.Table(GetPrefixesTableName("cxz")).Where("bucket_name = ? and is_folder = ? and full_name = ?", "cxz", true, "/coco/").Count(&count).Error; err != nil {
-		return errors.New("event not found")
-	}
-
-	// if count == 2 which means there exist repeat folder in the root case
-	if count >= 2 {
-		return fmt.Errorf("failed to batch create slash prefix tree node")
-	}
-	return nil
-}
-
-func verify51(db *gorm.DB) error {
-	var count int64
-	if err := db.Table(GetPrefixesTableName("cxz")).Where("bucket_name = ? and is_folder = ? and path_name = ?", "cxz", true, "/coco/").Count(&count).Error; err != nil {
-		return errors.New("event not found")
-	}
-
-	// if count > 0 which means the /coco/ folder didn't delete successfully
-	if count > 0 {
-		return fmt.Errorf("failed to batch delete slash prefix tree node")
-	}
-=======
 func verify50(t *testing.T, db *gorm.DB) error {
 	var bucket models.Bucket
 	if err := db.Table(bsdb.BucketTableName).Where("bucket_name = ?", "b4tag02").Find(&bucket).Error; err != nil {
@@ -624,7 +594,32 @@
 
 	assert.Equal(t, "{\"tags\": [{\"key\": \"tag04\", \"value\": \"tag04_value\"}]}", g.Tags.String())
 
->>>>>>> 9a93af7e
+	return nil
+}
+
+func verify59(t *testing.T,db *gorm.DB) error {
+	var count int64
+	if err := db.Table(GetPrefixesTableName("cxz")).Where("bucket_name = ? and is_folder = ? and full_name = ?", "cxz", true, "/coco/").Count(&count).Error; err != nil {
+		return errors.New("event not found")
+	}
+
+	// if count == 2 which means there exist repeat folder in the root case
+	if count >= 2 {
+		return fmt.Errorf("failed to batch create slash prefix tree node")
+	}
+	return nil
+}
+
+func verify60(t *testing.T,db *gorm.DB) error {
+	var count int64
+	if err := db.Table(GetPrefixesTableName("cxz")).Where("bucket_name = ? and is_folder = ? and path_name = ?", "cxz", true, "/coco/").Count(&count).Error; err != nil {
+		return errors.New("event not found")
+	}
+
+	// if count > 0 which means the /coco/ folder didn't delete successfully
+	if count > 0 {
+		return fmt.Errorf("failed to batch delete slash prefix tree node")
+	}
 	return nil
 }
 
