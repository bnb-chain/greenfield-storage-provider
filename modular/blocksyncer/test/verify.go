package test

import (
	"errors"
	"fmt"
	golog "log"
	"math/big"
	"time"

	storagetypes "github.com/bnb-chain/greenfield/x/storage/types"
	"github.com/forbole/juno/v4/common"
	"github.com/forbole/juno/v4/models"
	"github.com/spaolacci/murmur3"
	"gorm.io/driver/mysql"
	"gorm.io/gorm"

	"github.com/bnb-chain/greenfield-storage-provider/store/bsdb"
)

var verifyFuncs = []func(db *gorm.DB) error{verify1, verify2, verify3, verify4, verify5, verify6, verify7, verify8, verify9, verify10, verify11, verify12, verify13, verify14, verify15, verify16, verify17, verify18, verify19, verify20, verify21, verify22, verify23, verify24, verify25, verify26, verify27,
<<<<<<< HEAD
	verify28, verify29, verify30, verify31, verify32, verify33, verify34, verify35, verify36, verify37, verify38, verify39, verify40, verify41, verify42, verify43, verify44, verify45, verify46,
=======
	verify28, verify29, verify30, verify31, verify32, verify33, verify34, verify35, verify36, verify37, verify38, verify39, verify40, verify41, verify42, verify43, verify44, verify45, verify46, verify47, verify48,
>>>>>>> 922205b6
}

func Verify() error {
	dsn := "root:root@tcp(localhost:3306)/block_syncer?charset=utf8mb4&parseTime=True&loc=Local&interpolateParams=true"
	db, err := gorm.Open(mysql.Open(dsn), &gorm.Config{})
	if err != nil {
		panic("failed to connect to the database")
	}

	tick := time.NewTicker(time.Millisecond * 500)
	defer tick.Stop()
	for i := 1; i <= LatestHeight; i++ {
		tryCount := 0
		for tryCount < 10 {
			<-tick.C
			var epoch bsdb.Epoch
			db.Table("epoch").First(&epoch)
			tryCount++
			if epoch.BlockHeight == int64(i) {
				break
			}
		}

		// verify data
		f := verifyFuncs[i-1]
		if err := f(db); err != nil {
			return err
		}

		golog.Printf("%d case pass", i)

		// height increase
		StatusRes = fmt.Sprintf("{\"sync_info\":{\"latest_block_height\":\"%d\"}}", i+1)
	}

	// verify height
	var epoch bsdb.Epoch
	db.Table("epoch").First(&epoch)
	if epoch.BlockHeight != int64(LatestHeight) {
		return errors.New("height error")
	}

	return nil
}

func verify1(db *gorm.DB) error {
	var bucket models.Bucket
	if err := db.Table(bsdb.BucketTableName).Where("bucket_name = ?", "full-node-v1-acc0000000072-buc0000000000").Find(&bucket).Error; err != nil {
		return err
	}
	golog.Println(bucket)
	if bucket.Status != "BUCKET_STATUS_CREATED" {
		return errors.New("bucket status error")
	}
	return nil
}

func verify2(db *gorm.DB) error {
	var bucket models.Bucket
	if err := db.Table(bsdb.BucketTableName).Where("bucket_name = ?", "full-node-v1-acc0000000072-buc0000000000").Find(&bucket).Error; err != nil {
		return err
	}
	if bucket.Visibility != "VISIBILITY_TYPE_PUBLIC_READ" {
		return errors.New("bucket Visibility is error")
	}
	return nil
}
func verify3(db *gorm.DB) error {
	var bucket models.Bucket
	if err := db.Table(bsdb.BucketTableName).Where("bucket_name = ?", "full-node-v1-acc0000000072-buc0000000000").Find(&bucket).Error; err != nil {
		return err
	}
	if !bucket.Removed {
		return errors.New("bucket is not remove")
	}
	return nil
}
func verify4(db *gorm.DB) error {
	var bucket models.Bucket
	if err := db.Table(bsdb.BucketTableName).Where("bucket_name = ?", "cxz").Find(&bucket).Error; err != nil {
		return err
	}
	if bucket.DeleteAt != int64(4) {
		return fmt.Errorf("bucket is not discontinue delete at:%v", bucket.DeleteAt)
	}
	return nil
}
func verify5(db *gorm.DB) error {
	var bucket models.Bucket
	if err := db.Table(bsdb.BucketTableName).Where("bucket_name = ?", "cxz").Find(&bucket).Error; err != nil {
		return err
	}
	if bucket.GlobalVirtualGroupFamilyId != 9 {
		return errors.New("bucket GlobalVirtualGroupFamilyId error")
	}
	return nil
}
func verify6(db *gorm.DB) error {
	var bucket models.Bucket
	if err := db.Table(bsdb.BucketTableName).Where("bucket_name = ?", "cxz").Find(&bucket).Error; err != nil {
		return err
	}
	if bucket.GlobalVirtualGroupFamilyId != 10 {
		return errors.New("bucket GlobalVirtualGroupFamilyId error")
	}
	return nil
}
func verify7(db *gorm.DB) error {
	var g models.Group
	if err := db.Table(bsdb.GroupTableName).Where("group_id = ?", common.HexToHash("0x0000000000000000000000000000000000000000000000000000000000000002")).Find(&g).Error; err != nil {
		return err
	}
	return nil
}
func verify8(db *gorm.DB) error {
	var g models.Group
	if err := db.Table(bsdb.GroupTableName).Where("group_id = ? and account_id = ?", common.HexToHash("0x0000000000000000000000000000000000000000000000000000000000000002"), common.HexToAddress("0x92b7976702C064C7e2e791854497Ec73C853CEB5")).Find(&g).Error; err != nil {
		return err
	}
	if g.ExpirationTime != 253402300799 {
		return errors.New("member ExpirationTime error")
	}
	return nil
}
func verify9(db *gorm.DB) error {
	var g models.Group
	if err := db.Table(bsdb.GroupTableName).Where("group_id = ? and account_id = ?", common.HexToHash("0x0000000000000000000000000000000000000000000000000000000000000002"), common.HexToAddress("0x4d57d300AfaF9f407e26552965ce355786206cF4")).Find(&g).Error; err != nil {
		return err
	}
	if g.ExpirationTime != 1704067199 {
		return fmt.Errorf("member ExpirationTime error ExpirationTime:%d account id:%v", g.ExpirationTime, g.AccountID)
	}
	return nil
}
func verify10(db *gorm.DB) error {
	var g models.Group
	if err := db.Table(bsdb.GroupTableName).Where("group_id = ? and account_id = ?", common.HexToHash("0x0000000000000000000000000000000000000000000000000000000000000002"), common.HexToAddress("0x0000000000000000000000000000000000000000")).Find(&g).Error; err != nil {
		return err
	}
	if !g.Removed {
		return errors.New("group is not removed")
	}
	return nil
}
func verify11(db *gorm.DB) error {
	table := GetObjectsTableName("cxz")
	var o models.Object
	if err := db.Table(table).Where("object_id = ?", common.BigToHash(big.NewInt(1201))).Find(&o).Error; err != nil {
		return err
	}
	return nil
}
func verify12(db *gorm.DB) error {
	table := GetObjectsTableName("cxz")
	var o models.Object
	if err := db.Table(table).Where("object_id = ?", common.BigToHash(big.NewInt(1201))).Find(&o).Error; err != nil {
		return err
	}
	if o.Status != "OBJECT_STATUS_SEALED" {
		return errors.New("object status error")
	}
	return nil
}
func verify13(db *gorm.DB) error {
	table := GetObjectsTableName("cxz")
	var o models.Object
	if err := db.Table(table).Where("object_id = ?", common.BigToHash(big.NewInt(1201))).Find(&o).Error; err != nil {
		return err
	}
	if !o.Removed {
		return errors.New("object is not removed")
	}
	return nil
}
func verify14(db *gorm.DB) error {
	var sr models.StreamRecord
	if err := db.Table((&models.StreamRecord{}).TableName()).Where("account = ?", common.HexToAddress("0x51D2c7dFa2a58C73853c2657Dc505e7430879B1b")).Find(&sr).Error; err != nil {
		return err
	}
	return nil
}
func verify15(db *gorm.DB) error {
	var p models.PaymentAccount
	if err := db.Table((&models.PaymentAccount{}).TableName()).Where("addr = ?", common.HexToAddress("0x68bd245Df652435321989b999F9F70Cd31281b66")).Find(&p).Error; err != nil {
		return err
	}
	return nil
}
func verify16(db *gorm.DB) error {
	var lvg models.LocalVirtualGroup
	if err := db.Table((&models.LocalVirtualGroup{}).TableName()).Where("local_virtual_group_id = ?", 8).Find(&lvg).Error; err != nil {
		return err
	}
	return nil
}
func verify17(db *gorm.DB) error {
	var lvg models.LocalVirtualGroup
	if err := db.Table((&models.LocalVirtualGroup{}).TableName()).Where("local_virtual_group_id = ?", 8).Find(&lvg).Error; err != nil {
		return err
	}
	if lvg.StoredSize != 0 {
		return errors.New("StoredSize error")
	}
	return nil
}
func verify18(db *gorm.DB) error {
	var gvg bsdb.GlobalVirtualGroup
	if err := db.Table((&bsdb.GlobalVirtualGroup{}).TableName()).Where("global_virtual_group_id = ?", 1).Find(&gvg).Error; err != nil {
		return err
	}
	return nil
}
func verify19(db *gorm.DB) error {
	var gvg bsdb.GlobalVirtualGroup
	if err := db.Table((&bsdb.GlobalVirtualGroup{}).TableName()).Where("global_virtual_group_id = ?", 1).Find(&gvg).Error; err != nil {
		return err
	}
	if gvg.StoredSize != 48372064 || gvg.TotalDeposit.Raw().String() != "140737488355328000" {
		return fmt.Errorf("gvg update error StoredSize: %v, TotalDeposit:%v", gvg.StoredSize, gvg.TotalDeposit.Raw().String())
	}
	return nil
}
func verify20(db *gorm.DB) error {
	var gvgf bsdb.GlobalVirtualGroupFamily
	if err := db.Table((&bsdb.GlobalVirtualGroupFamily{}).TableName()).Where("global_virtual_group_family_id = ?", 1).Find(&gvgf).Error; err != nil {
		return err
	}
	return nil
}
func verify21(db *gorm.DB) error {
	var gvgf bsdb.GlobalVirtualGroupFamily
	if err := db.Table((&bsdb.GlobalVirtualGroupFamily{}).TableName()).Where("global_virtual_group_family_id = ?", 1).Find(&gvgf).Error; err != nil {
		return err
	}
	if gvgf.PrimarySpId != 3 {
		return errors.New("PrimarySpId error")
	}
	return nil
}
func verify22(db *gorm.DB) error {
	var gvgf bsdb.GlobalVirtualGroupFamily
	if err := db.Table((&bsdb.GlobalVirtualGroupFamily{}).TableName()).Where("global_virtual_group_family_id = ?", 1).Find(&gvgf).Error; err != nil {
		return err
	}
	if !gvgf.Removed {
		return errors.New("gvgf is not removed")
	}
	return nil
}
func verify23(db *gorm.DB) error {
	var sp models.StorageProvider
	if err := db.Table((&models.StorageProvider{}).TableName()).Where("sp_id = ?", 14).Find(&sp).Error; err != nil {
		return err
	}
	return nil
}
func verify24(db *gorm.DB) error {
	var sp models.StorageProvider
	if err := db.Table((&models.StorageProvider{}).TableName()).Where("sp_id = ?", 14).Find(&sp).Error; err != nil {
		return err
	}
	if sp.Endpoint != "http://spxrmfl.greenfield.io" || sp.BlsKey != "b689357b256f8aabaf02fceb56a9a61c59b2d9b3cc78d4413fefd1e3bd902c90dcc7b346deb672d164c9ff832a8ee1d9" {
		return fmt.Errorf("sp update failed endpoint: %s, blskey:%s", sp.Endpoint, sp.BlsKey)
	}
	return nil
}
func verify25(db *gorm.DB) error {
	var sp models.StorageProvider
	if err := db.Table((&models.StorageProvider{}).TableName()).Where("sp_id = ?", 14).Find(&sp).Error; err != nil {
		return err
	}
	if !sp.Removed {
		return errors.New("sp is not removed")
	}
	return nil
}

func verify26(db *gorm.DB) error {
	var permission models.Permission
	if err := db.Table((&models.Permission{}).TableName()).Where("policy_id = ?", common.BigToHash(big.NewInt(2))).Find(&permission).Error; err != nil {
		return err
	}
	return nil
}

func verify27(db *gorm.DB) error {
	var permission models.Permission
	if err := db.Table((&models.Permission{}).TableName()).Where("policy_id = ?", common.BigToHash(big.NewInt(2))).Find(&permission).Error; err != nil {
		return err
	}
	if !permission.Removed {
		return errors.New("permission is not removed")
	}
	return nil
}

func verify28(db *gorm.DB) error {
	var object models.Object
	if err := db.Table(GetObjectsTableName("cxz")).Where("object_id = ?", common.BigToHash(big.NewInt(1201))).Find(&object).Error; err != nil {
		return err
	}
	if !object.Removed {
		return errors.New("object is not removed")
	}
	return nil
}
func verify29(db *gorm.DB) error {
	var object models.Object
	if err := db.Table(GetObjectsTableName("cxz")).Where("object_id = ?", common.BigToHash(big.NewInt(1201))).Find(&object).Error; err != nil {
		return err
	}
	if object.Status != storagetypes.OBJECT_STATUS_DISCONTINUED.String() {
		return errors.New("object status error")
	}
	return nil
}
func verify30(db *gorm.DB) error {
	return nil
}
func verify31(db *gorm.DB) error {
	var object models.Object
	if err := db.Table(GetObjectsTableName("cxz")).Where("object_id = ?", common.BigToHash(big.NewInt(1201))).Find(&object).Error; err != nil {
		return err
	}
	if !object.Removed || object.Operator.String() != "0x6fD578b6fd9635cB7a7dDF53B13DbB0c873aEFCD" {
		return errors.New("object is not removed")
	}
	return nil
}
func verify32(db *gorm.DB) error {
	var object models.Object
	if err := db.Table(GetObjectsTableName("cxz")).Where("object_id = ?", common.BigToHash(big.NewInt(1201))).Find(&object).Error; err != nil {
		return err
	}
	if object.Visibility != "VISIBILITY_TYPE_INHERIT" {
		return errors.New("object Visibility error")
	}
	return nil
}
func verify33(db *gorm.DB) error {
	var object models.Object
	if err := db.Table(GetObjectsTableName("cxz")).Where("object_id = ?", common.BigToHash(big.NewInt(1204))).Find(&object).Error; err != nil {
		return err
	}
	return nil
}
func verify34(db *gorm.DB) error {
	var cmb bsdb.EventCompleteMigrationBucket
	if err := db.Table(bsdb.EventCompleteMigrationTableName).Where("bucket_id = ?", common.BigToHash(big.NewInt(4))).Find(&cmb).Error; err != nil {
		return err
	}
	return nil
}
func verify35(db *gorm.DB) error {
	var cmb bsdb.EventMigrationBucket
	if err := db.Table(bsdb.EventMigrationTableName).Where("bucket_id = ?", common.BigToHash(big.NewInt(4))).Find(&cmb).Error; err != nil {
		return err
	}
	return nil
}
func verify36(db *gorm.DB) error {
	var cmb bsdb.EventCancelMigrationBucket
	if err := db.Table(bsdb.EventCancelMigrationTableName).Where("bucket_id = ?", common.BigToHash(big.NewInt(4))).Find(&cmb).Error; err != nil {
		return err
	}
	return nil
}
func verify37(db *gorm.DB) error {
	var cmb bsdb.EventStorageProviderExit
	if err := db.Table(bsdb.EventStorageProviderExitTableName).Where("storage_provider_id = ?", 9).Find(&cmb).Error; err != nil {
		return err
	}
	return nil
}
func verify38(db *gorm.DB) error {
	var cmb bsdb.EventSwapOut
	if err := db.Table(bsdb.EventSwapOutTableName).Where("storage_provider_id = ?", 9).Find(&cmb).Error; err != nil {
		return err
	}
	return nil
}
func verify39(db *gorm.DB) error {
	var cmb bsdb.EventCompleteSwapOut
	if err := db.Table(bsdb.EventCompleteSwapOutTableName).Where("storage_provider_id = ?", 9).Find(&cmb).Error; err != nil {
		return err
	}
	return nil
}
func verify40(db *gorm.DB) error {
	var cmb bsdb.EventCompleteStorageProviderExit
	if err := db.Table(bsdb.EventCompleteStorageProviderExitTableName).Where("storage_provider_id = ?", 10).Find(&cmb).Error; err != nil {
		return err
	}
	return nil
}
func verify41(db *gorm.DB) error {
	var g models.Group
	if err := db.Table((&models.Group{}).TableName()).Where("account_id = ? and group_id = ?", common.HexToAddress("0x4d57d300AfaF9f407e26552965ce355786206cF4"), common.HexToHash("2")).Find(&g).Error; err != nil {
		return err
	}
	if g.ExpirationTime != 33260975999 {
		return errors.New("ExpirationTime err")
	}
	return nil
}
func verify42(db *gorm.DB) error {
	var sp models.StorageProvider
	if err := db.Table((&models.StorageProvider{}).TableName()).Where("sp_id = ?", 14).Find(&sp).Error; err != nil {
		return err
	}
	if sp.ReadPrice.Raw().Cmp(big.NewInt(1000.0)) == 0 || sp.StorePrice.Raw().Cmp(big.NewInt(100000)) == 0 {
		return errors.New("price error")
	}
	return nil
}

func verify43(db *gorm.DB) error {
	var g models.Group
	if err := db.Table(bsdb.GroupTableName).Where("group_id = ?", common.HexToHash("0x0000000000000000000000000000000000000000000000000000000000000016")).Find(&g).Error; err != nil {
		return err
	}
	return nil
}

func verify44(db *gorm.DB) error {
	return nil
}

func verify45(db *gorm.DB) error {
	var g models.Group
	if err := db.Table(bsdb.GroupTableName).Where("group_id = ? and account_id = ?", common.HexToHash("0x0000000000000000000000000000000000000000000000000000000000000016"), common.HexToAddress("0x5870Af236E63beaEbbFa364f78FC7c8e70F0811f")).Find(&g).Error; err != nil {
		return err
	}
	if g.ExpirationTime != 1356998399 {
		return fmt.Errorf("member expiration time is error :%d", g.ExpirationTime)
	}
	return nil
}

func verify46(db *gorm.DB) error {
	var g models.Group
	if err := db.Table(bsdb.GroupTableName).Where("group_id = ? and account_id = ?", common.HexToHash("0x0000000000000000000000000000000000000000000000000000000000000016"), common.HexToAddress("0x5870AF236E63BEAEBBFA364F78FC7C8E70F0811F")).Find(&g).Error; err != nil {
		return err
	}
	if !g.Removed {
		return errors.New("member is not removed")
	}
	return nil
}

<<<<<<< HEAD
=======
func verify47(db *gorm.DB) error {
	var p models.PaymentAccount
	if err := db.Table((&models.PaymentAccount{}).TableName()).Where("addr = ?", common.HexToAddress("0x68bd245Df652435321989b999F9F70Cd31281b66")).Find(&p).Error; err != nil {
		return err
	}
	if !p.Refundable {
		return fmt.Errorf("failed to update Refundable")
	}
	return nil
}

func verify48(db *gorm.DB) error {
	var p models.PaymentAccount
	if err := db.Table((&models.PaymentAccount{}).TableName()).Where("addr = ?", common.HexToAddress("0x68bd245Df652435321989b999F9F70Cd31281b66")).Find(&p).Error; err != nil {
		return err
	}
	if p.Refundable {
		return fmt.Errorf("failed to update Refundable")
	}
	return nil
}

>>>>>>> 922205b6
const ObjectsNumberOfShards = 64
const ObjectTableName = "objects"

func GetObjectsTableName(bucketName string) string {
	return GetObjectsTableNameByShardNumber(int(GetObjectsShardNumberByBucketName(bucketName)))
}

func GetObjectsShardNumberByBucketName(bucketName string) uint32 {
	return murmur3.Sum32([]byte(bucketName)) % ObjectsNumberOfShards
}

func GetObjectsTableNameByShardNumber(shard int) string {
	return fmt.Sprintf("%s_%02d", ObjectTableName, shard)
}<|MERGE_RESOLUTION|>--- conflicted
+++ resolved
@@ -18,11 +18,7 @@
 )
 
 var verifyFuncs = []func(db *gorm.DB) error{verify1, verify2, verify3, verify4, verify5, verify6, verify7, verify8, verify9, verify10, verify11, verify12, verify13, verify14, verify15, verify16, verify17, verify18, verify19, verify20, verify21, verify22, verify23, verify24, verify25, verify26, verify27,
-<<<<<<< HEAD
-	verify28, verify29, verify30, verify31, verify32, verify33, verify34, verify35, verify36, verify37, verify38, verify39, verify40, verify41, verify42, verify43, verify44, verify45, verify46,
-=======
 	verify28, verify29, verify30, verify31, verify32, verify33, verify34, verify35, verify36, verify37, verify38, verify39, verify40, verify41, verify42, verify43, verify44, verify45, verify46, verify47, verify48,
->>>>>>> 922205b6
 }
 
 func Verify() error {
@@ -473,8 +469,6 @@
 	return nil
 }
 
-<<<<<<< HEAD
-=======
 func verify47(db *gorm.DB) error {
 	var p models.PaymentAccount
 	if err := db.Table((&models.PaymentAccount{}).TableName()).Where("addr = ?", common.HexToAddress("0x68bd245Df652435321989b999F9F70Cd31281b66")).Find(&p).Error; err != nil {
@@ -497,7 +491,6 @@
 	return nil
 }
 
->>>>>>> 922205b6
 const ObjectsNumberOfShards = 64
 const ObjectTableName = "objects"
 
