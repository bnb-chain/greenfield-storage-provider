package blocksyncer

import (
	"bytes"
	"context"
	"encoding/gob"
	"fmt"
	"os"
	"sync"
	"time"

	"github.com/forbole/juno/v4/cmd"
	parsecmdtypes "github.com/forbole/juno/v4/cmd/parse/types"
	databaseconfig "github.com/forbole/juno/v4/database/config"
	loggingconfig "github.com/forbole/juno/v4/log/config"
	"github.com/forbole/juno/v4/modules"
	"github.com/forbole/juno/v4/modules/messages"
	"github.com/forbole/juno/v4/node/remote"
	"github.com/forbole/juno/v4/parser"
	parserconfig "github.com/forbole/juno/v4/parser/config"
	"github.com/forbole/juno/v4/types"
	"github.com/forbole/juno/v4/types/config"
	"gorm.io/gorm/schema"

	"github.com/bnb-chain/greenfield-storage-provider/base/gfspapp"
	"github.com/bnb-chain/greenfield-storage-provider/base/gfspconfig"
	coremodule "github.com/bnb-chain/greenfield-storage-provider/core/module"
	db "github.com/bnb-chain/greenfield-storage-provider/modular/blocksyncer/database"
	registrar "github.com/bnb-chain/greenfield-storage-provider/modular/blocksyncer/modules"
	"github.com/bnb-chain/greenfield-storage-provider/pkg/log"
	"github.com/bnb-chain/greenfield-storage-provider/store/bsdb"
)

func NewBlockSyncerModular(app *gfspapp.GfSpBaseApp, cfg *gfspconfig.GfSpConfig) (coremodule.Modular, error) {
	junoCfg := makeBlockSyncerConfig(cfg)
	MainService = &BlockSyncerModular{
		config:  junoCfg,
		name:    BlockSyncerModularName,
		baseApp: app,
	}
	blockMap = new(sync.Map)
	eventMap = new(sync.Map)
	txMap = new(sync.Map)
	NeedBackup = junoCfg.EnableDualDB
	if err := MainService.initClient(); err != nil {
		return nil, err
	}

	//prepare master table
	FlagDB = db.Cast(MainService.parserCtx.Database)
	MainService.prepareMasterFlagTable()
	mainServiceDB, _ := FlagDB.GetMasterDB(context.TODO())
	mainDBIsMaster := mainServiceDB.IsMaster

	// init main service db, if main service DB is not current master then recreate tables
	if err := MainService.initDB(false); err != nil {
		return nil, err
	}

	// when NeedBackup config true Or backup db is current master DB, init backup service
	if NeedBackup || !mainServiceDB.IsMaster {
		//create backup block syncer
		if blockSyncerBackup, err := newBackupBlockSyncerService(junoCfg, mainDBIsMaster); err != nil {
			return nil, err
		} else {
			BackupService = blockSyncerBackup
		}
	}

	return MainService, nil
}

// initClient initialize a juno client using given configs
func (b *BlockSyncerModular) initClient() error {
	// JunoConfig the runner
	junoConfig := cmd.NewConfig("juno").
		WithParseConfig(parsecmdtypes.NewConfig().
			WithRegistrar(registrar.NewBlockSyncerRegistrar(
				messages.CosmosMessageAddressesParser,
			)).WithDBBuilder(db.BlockSyncerDBBuilder).WithFileType("toml"),
		)
	cmdCfg := junoConfig.GetParseConfig()
	cmdCfg.WithTomlConfig(b.config)

	//set toml config to juno config
	if readErr := parsecmdtypes.ReadConfigPreRunE(cmdCfg)(nil, nil); readErr != nil {
		log.Infof("readErr: %v", readErr)
		return readErr
	}

	// get DSN from env first
	var dbEnv string
	if b.Name() == BlockSyncerModularName {
		dbEnv = DsnBlockSyncer
	} else {
		dbEnv = DsnBlockSyncerSwitched
	}

	dsn, envErr := getDBConfigFromEnv(dbEnv)
	if envErr != nil {
		log.Info("failed to get db config from env, use db config from config file")
		config.Cfg.Database.DSN = b.config.Database.DSN
	}
	if dsn != "" {
		log.Info("use db config from env")
		config.Cfg.Database.DSN = dsn
	}

	var ctx *parser.Context
	ctx, err := parsecmdtypes.GetParserContext(config.Cfg, cmdCfg)
	if err != nil {
		log.Errorf("failed to GetParserContext err: %v", err)
		return err
	}
	b.parserCtx = ctx
	b.parserCtx.Indexer = NewIndexer(ctx.EncodingConfig.Marshaler,
		ctx.Node,
		ctx.Database,
		ctx.Modules,
		b.Name())
	return nil
}

// initDB create tables needed by block syncer. It depends on which modules are configured
func (b *BlockSyncerModular) initDB(useMigrate bool) error {

	var err error
	for _, module := range b.parserCtx.Modules {
		if module, ok := module.(modules.PrepareTablesModule); ok {
			if useMigrate {
				err = module.AutoMigrate()
			} else {
				err = module.PrepareTables()
			}
			if err != nil {
				log.Errorw("failed to PrepareTables/AutoMigrate tables", "error", err)
				return err
			}
		}
	}
	return nil
}

// serve start BlockSyncer rpc service
func (b *BlockSyncerModular) serve(ctx context.Context) {
	migrateDBAny := ctx.Value(MigrateDBKey{})
	if migrateDB, ok := migrateDBAny.(bool); ok && migrateDB {
		err := b.initDB(true)
		if err != nil {
			log.Errorw("fail to init DB", "error", err)
			return
		}
	}
	// Create a queue that will collect, aggregate, and export blocks and metadata
	exportQueue := types.NewQueue(100)

	// Create workers
	worker := parser.NewWorker(b.parserCtx, exportQueue, 0, config.Cfg.Parser.ConcurrentSync)
	worker.SetIndexer(b.parserCtx.Indexer)

	latestBlockHeight := mustGetLatestHeight(b.parserCtx)
	Cast(b.parserCtx.Indexer).GetLatestBlockHeight().Store(int64(latestBlockHeight))
	go b.getLatestBlockHeight(ctx)

	lastDbBlockHeight := uint64(0)
	for {
		epoch, err := b.parserCtx.Database.GetEpoch(context.TODO())
		if err != nil {
			log.Errorw("failed to get last block height from database", "error", err)
			continue
		}
		lastDbBlockHeight = uint64(epoch.BlockHeight)
		break
	}

	// fetch block data
	go b.quickFetchBlockData(lastDbBlockHeight + 1)

	go b.enqueueNewBlocks(ctx, exportQueue, lastDbBlockHeight+1)

	// Start each blocking worker in a go-routine where the worker consumes jobs
	go worker.Start(ctx)
}

// enqueueNewBlocks enqueues new block heights onto the provided queue.
func (b *BlockSyncerModular) enqueueNewBlocks(context context.Context, exportQueue types.HeightQueue, currHeight uint64) {
	// Enqueue upcoming heights
	for {
		select {
		case <-context.Done():
			log.Infof("Receive cancel signal, enqueueNewBlocks routine will stop")
			// close channel
			close(exportQueue)
			return
		default:
			{
				latestBlockHeightAny := Cast(b.parserCtx.Indexer).GetLatestBlockHeight().Load()
				latestBlockHeight := latestBlockHeightAny.(int64)
				// Enqueue all heights from the current height up to the latest height
				for ; currHeight <= uint64(latestBlockHeight); currHeight++ {
					// log.Debugw("enqueueing new block", "height", currHeight)
					exportQueue <- currHeight
				}
			}
		}
	}
}

func (b *BlockSyncerModular) getLatestBlockHeight(ctx context.Context) {
	for {
		select {
		case <-ctx.Done():
			log.Infof("Receive cancel signal, getLatestBlockHeight routine will stop")
			return
		default:
			{
				latestBlockHeight, err := b.parserCtx.Node.LatestHeight()
				if err != nil {
					log.Errorw("failed to get last block from RPCConfig client",
						"error", err,
						"retry interval", config.GetAvgBlockTime())
					continue
				}
				Cast(b.parserCtx.Indexer).GetLatestBlockHeight().Store(latestBlockHeight)

				time.Sleep(time.Second)
			}
		}
	}
}

func (b *BlockSyncerModular) quickFetchBlockData(startHeight uint64) {
	count := uint64(b.config.Parser.Workers)
	cycle := uint64(0)
<<<<<<< HEAD
	startBlock := startHeight
=======
	startBlock := uint64(0)
>>>>>>> 5e60964b
	endBlock := uint64(0)
	for {
		latestBlockHeightAny := Cast(b.parserCtx.Indexer).GetLatestBlockHeight().Load()
		latestBlockHeight := latestBlockHeightAny.(int64)
		//if latestBlockHeight < int64(count*(cycle+1)+startHeight-1) {
		//	log.Infof("quick fetch ended latestBlockHeight: %d", latestBlockHeight)
		//	Cast(b.parserCtx.Indexer).GetCatchUpFlag().Store(int64(count*cycle + startHeight - 1))
		//	break
		//}
		if latestBlockHeight == int64(endBlock) {
			continue
		}
		log.Info(count*(cycle+1) + startHeight - 1)
		log.Info(latestBlockHeight)
		if latestBlockHeight > int64(count*(cycle+1)+startHeight-1) {
			startBlock = count*cycle + startHeight
			endBlock = count*(cycle+1) + startHeight - 1
		} else {
			startBlock = endBlock + 1
			endBlock = uint64(latestBlockHeight)
		}

		//processedHeight := Cast(b.parserCtx.Indexer).ProcessedHeight
		//if processedHeight != 0 && startBlock-processedHeight > MaxHeightGapFactor*count {
		//	time.Sleep(time.Second)
		//	continue
		//}
		b.fetchData(startBlock, endBlock)
		cycle++
	}
}

func (b *BlockSyncerModular) fetchData(start, end uint64) {
	log.Infof("fetch data start:%d end:%d", start, end)
	wg := &sync.WaitGroup{}
	wg.Add(int(end - start + 1))
	for i := start; i <= end; i++ {
		go func(height uint64) {
			defer wg.Done()

			for {
				block, err := b.parserCtx.Node.Block(int64(height))
				if err != nil {
					log.Warnf("failed to get block from node: %s", err)
					continue
				}

				events, err := b.parserCtx.Node.BlockResults(int64(height))
				if err != nil {
					log.Warnf("failed to get block results from node: %s", err)
					continue
				}
				txs, err := b.parserCtx.Node.Txs(block)
				if err != nil {
					log.Warnf("failed to get block results from node: %s", err)
					continue
				}
				heightKey := fmt.Sprintf("%s-%d", b.Name(), height)
				blockMap.Store(heightKey, block)
				eventMap.Store(heightKey, events)
				txMap.Store(heightKey, txs)
				break
			}
		}(i)
	}
	wg.Wait()
}

func (b *BlockSyncerModular) prepareMasterFlagTable() error {
	if err := FlagDB.
		PrepareTables(context.TODO(), []schema.Tabler{&bsdb.MasterDB{}}); err != nil {
		return err
	}
	masterRecord, err := FlagDB.GetMasterDB(context.TODO())
	if err != nil {
		return err
	}
	//not exist
	if !masterRecord.OneRowId {
		if err = FlagDB.SetMasterDB(context.TODO(), &bsdb.MasterDB{
			OneRowId: true,
			IsMaster: true,
		}); err != nil {
			return err
		}
	}
	return nil
}

// makeBlockSyncerConfig make block syncer service config from StorageProviderConfig
func makeBlockSyncerConfig(cfg *gfspconfig.GfSpConfig) *config.TomlConfig {
	rpcAddress := cfg.Chain.ChainAddress[0]

	return &config.TomlConfig{
		Chain: config.ChainConfig{
			Bech32Prefix: "cosmos",
			Modules:      cfg.BlockSyncer.Modules,
		},
		Node: config.NodeConfig{
			Type: "remote",
			RPC: &remote.RPCConfig{
				ClientName: "juno",
				Address:    rpcAddress,
			},
		},
		Parser: parserconfig.Config{
			Workers: int64(cfg.BlockSyncer.Workers),
		},
		Database: databaseconfig.Config{
			Type:               "mysql",
			DSN:                cfg.BlockSyncer.Dsn,
			PartitionBatchSize: 10_000,
			MaxIdleConnections: 10,
			MaxOpenConnections: 30,
		},
		Logging: loggingconfig.Config{
			Level: "debug",
		},
		EnableDualDB: cfg.BlockSyncer.EnableDualDB,
		DsnSwitched:  cfg.BlockSyncer.DsnSwitched,
	}
}

func newBackupBlockSyncerService(cfg *config.TomlConfig, mainDBIsMaster bool) (*BlockSyncerModular, error) {
	backUpConfig, err := generateConfigForBackup(cfg)
	if err != nil {
		return nil, err
	}

	BackupService = &BlockSyncerModular{
		config: backUpConfig,
		name:   BlockSyncerModularBackupName,
	}

	if err = BackupService.initClient(); err != nil {
		return nil, err
	}

	// init meta db, if mainService db is not current master, backup is master, don't recreate
	if err = BackupService.initDB(false); err != nil {
		return nil, err
	}
	return BackupService, nil
}

func generateConfigForBackup(cfg *config.TomlConfig) (*config.TomlConfig, error) {
	configBackup := new(config.TomlConfig)
	if err := DeepCopyByGob(cfg, configBackup); err != nil {
		return nil, err
	}

	configBackup.Database.DSN = configBackup.DsnSwitched

	return configBackup, nil
}

func DeepCopyByGob(src, dst interface{}) error {
	var buffer bytes.Buffer
	if err := gob.NewEncoder(&buffer).Encode(src); err != nil {
		return err
	}
	return gob.NewDecoder(&buffer).Decode(dst)
}

func getDBConfigFromEnv(dsn string) (string, error) {
	dsnVal, ok := os.LookupEnv(dsn)
	if !ok {
		return "", ErrDSNNotSet
	}
	return dsnVal, nil
}

func Cast(indexer parser.Indexer) *Impl {
	s, ok := indexer.(*Impl)
	if !ok {
		panic("cannot cast")
	}
	return s
}

func CheckProgress() {
	for {
		epochMaster, err := MainService.parserCtx.Database.GetEpoch(context.TODO())
		if err != nil {
			continue
		}
		epochSlave, err := BackupService.parserCtx.Database.GetEpoch(context.TODO())
		if err != nil {
			continue
		}
		if epochMaster.BlockHeight-epochSlave.BlockHeight < DefaultBlockHeightDiff {
			SwitchMasterDBFlag()
			StopMainService()
			break
		}
		time.Sleep(time.Minute * DefaultCheckDiffPeriod)
	}
}

func SwitchMasterDBFlag() error {
	masterFlag, err := FlagDB.GetMasterDB(context.TODO())
	if err != nil {
		return err
	}

	//switch flag
	masterFlag.IsMaster = !masterFlag.IsMaster
	if err = FlagDB.SetMasterDB(context.TODO(), masterFlag); err != nil {
		return err
	}
	log.Infof("DB switched")
	return nil
}

func StopMainService() error {
	CancelMain()
	return nil
}

// mustGetLatestHeight tries getting the latest height from the RPC client.
// If no latest height can be found after MaxRetryCount, it returns 0.
func mustGetLatestHeight(ctx *parser.Context) uint64 {
	for retryCount := 0; retryCount < MaxRetryCount; retryCount++ {
		latestBlockHeight, err := ctx.Node.LatestHeight()
		if err == nil {
			return uint64(latestBlockHeight)
		}

		log.Errorw("failed to get last block from RPCConfig client", "error", err, "retry interval", config.GetAvgBlockTime(), "retry count", retryCount)

		time.Sleep(config.GetAvgBlockTime())
	}

	return 0
}<|MERGE_RESOLUTION|>--- conflicted
+++ resolved
@@ -232,12 +232,9 @@
 func (b *BlockSyncerModular) quickFetchBlockData(startHeight uint64) {
 	count := uint64(b.config.Parser.Workers)
 	cycle := uint64(0)
-<<<<<<< HEAD
 	startBlock := startHeight
-=======
-	startBlock := uint64(0)
->>>>>>> 5e60964b
 	endBlock := uint64(0)
+
 	for {
 		latestBlockHeightAny := Cast(b.parserCtx.Indexer).GetLatestBlockHeight().Load()
 		latestBlockHeight := latestBlockHeightAny.(int64)
