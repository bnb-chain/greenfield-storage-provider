--- conflicted
+++ resolved
@@ -249,21 +249,12 @@
 		if latestBlockHeight > int64(count*(cycle+1)+startHeight-1) {
 			startBlock = count*cycle + startHeight
 			endBlock = count*(cycle+1) + startHeight - 1
-<<<<<<< HEAD
-			// processedHeight := Cast(b.parserCtx.Indexer).ProcessedHeight
-			// if processedHeight != 0 && startBlock-processedHeight > MaxHeightGapFactor*count {
-			//	log.Infof("processedHeight: %d", processedHeight)
-			//	time.Sleep(time.Second)
-			//	continue
-			// }
-=======
 			processedHeight := Cast(b.parserCtx.Indexer).ProcessedHeight
 			if processedHeight != 0 && int64(startBlock)-int64(processedHeight) > int64(MaxHeightGapFactor*count) {
 				log.Infof("processedHeight: %d", processedHeight)
 				time.Sleep(time.Second)
 				continue
 			}
->>>>>>> 0bf96f02
 			cycle++
 		} else if flag != 0 {
 			startBlock = endBlock + 1
