--- conflicted
+++ resolved
@@ -1,6 +1,5 @@
 package blocksyncer
 
-<<<<<<< HEAD
 //
 //import (
 //	"bytes"
@@ -154,7 +153,7 @@
 //		}
 //	}
 //	// Create a queue that will collect, aggregate, and export blocks and metadata
-//	exportQueue := types.NewQueue(25)
+//	exportQueue := types.NewQueue(100)
 //
 //	// Create workers
 //	worker := parser.NewWorker(b.parserCtx, exportQueue, 0, config.Cfg.Parser.ConcurrentSync)
@@ -182,8 +181,6 @@
 //	go b.enqueueNewBlocks(ctx, exportQueue, lastDbBlockHeight+1)
 //
 //	// Start each blocking worker in a go-routine where the worker consumes jobs
-//	// off of the export queue.
-//	Cast(b.parserCtx.Indexer).ProcessedQueue <- uint64(0) // init ProcessedQueue
 //	go worker.Start(ctx)
 //}
 //
@@ -206,7 +203,6 @@
 //					// log.Debugw("enqueueing new block", "height", currHeight)
 //					exportQueue <- currHeight
 //				}
-//				time.Sleep(config.GetAvgBlockTime())
 //			}
 //		}
 //	}
@@ -229,7 +225,7 @@
 //				}
 //				Cast(b.parserCtx.Indexer).GetLatestBlockHeight().Store(latestBlockHeight)
 //
-//				time.Sleep(config.GetAvgBlockTime())
+//				time.Sleep(time.Second)
 //			}
 //		}
 //	}
@@ -246,13 +242,9 @@
 //			Cast(b.parserCtx.Indexer).GetCatchUpFlag().Store(int64(count*cycle + startHeight - 1))
 //			break
 //		}
-//		processedHeight, ok := <-Cast(b.parserCtx.Indexer).ProcessedQueue
-//		if !ok {
-//			log.Warnf("ProcessedQueue is closed")
-//			return
-//		}
-//		log.Infof("processedHeight:%d, will process height:%d", processedHeight, count*cycle+startHeight)
+//		processedHeight := Cast(b.parserCtx.Indexer).ProcessedHeight
 //		if processedHeight != 0 && count*cycle+startHeight-processedHeight > MaxHeightGapFactor*count {
+//			time.Sleep(time.Second)
 //			continue
 //		}
 //		b.fetchData(count, cycle, startHeight, latestBlockHeight)
@@ -464,462 +456,4 @@
 //	}
 //
 //	return 0
-//}
-=======
-import (
-	"bytes"
-	"context"
-	"encoding/gob"
-	"fmt"
-	"os"
-	"sync"
-	"time"
-
-	"github.com/forbole/juno/v4/cmd"
-	parsecmdtypes "github.com/forbole/juno/v4/cmd/parse/types"
-	databaseconfig "github.com/forbole/juno/v4/database/config"
-	loggingconfig "github.com/forbole/juno/v4/log/config"
-	"github.com/forbole/juno/v4/modules"
-	"github.com/forbole/juno/v4/modules/messages"
-	"github.com/forbole/juno/v4/node/remote"
-	"github.com/forbole/juno/v4/parser"
-	parserconfig "github.com/forbole/juno/v4/parser/config"
-	"github.com/forbole/juno/v4/types"
-	"github.com/forbole/juno/v4/types/config"
-	"gorm.io/gorm/schema"
-
-	"github.com/bnb-chain/greenfield-storage-provider/base/gfspapp"
-	"github.com/bnb-chain/greenfield-storage-provider/base/gfspconfig"
-	coremodule "github.com/bnb-chain/greenfield-storage-provider/core/module"
-	db "github.com/bnb-chain/greenfield-storage-provider/modular/blocksyncer/database"
-	registrar "github.com/bnb-chain/greenfield-storage-provider/modular/blocksyncer/modules"
-	"github.com/bnb-chain/greenfield-storage-provider/pkg/log"
-	"github.com/bnb-chain/greenfield-storage-provider/store/bsdb"
-)
-
-func NewBlockSyncerModular(app *gfspapp.GfSpBaseApp, cfg *gfspconfig.GfSpConfig) (coremodule.Modular, error) {
-	junoCfg := makeBlockSyncerConfig(cfg)
-	MainService = &BlockSyncerModular{
-		config:  junoCfg,
-		name:    BlockSyncerModularName,
-		baseApp: app,
-	}
-	blockMap = new(sync.Map)
-	eventMap = new(sync.Map)
-	txMap = new(sync.Map)
-	NeedBackup = junoCfg.EnableDualDB
-	if err := MainService.initClient(); err != nil {
-		return nil, err
-	}
-
-	//prepare master table
-	FlagDB = db.Cast(MainService.parserCtx.Database)
-	MainService.prepareMasterFlagTable()
-	mainServiceDB, _ := FlagDB.GetMasterDB(context.TODO())
-	mainDBIsMaster := mainServiceDB.IsMaster
-
-	// init main service db, if main service DB is not current master then recreate tables
-	if err := MainService.initDB(false); err != nil {
-		return nil, err
-	}
-
-	// when NeedBackup config true Or backup db is current master DB, init backup service
-	if NeedBackup || !mainServiceDB.IsMaster {
-		//create backup block syncer
-		if blockSyncerBackup, err := newBackupBlockSyncerService(junoCfg, mainDBIsMaster); err != nil {
-			return nil, err
-		} else {
-			BackupService = blockSyncerBackup
-		}
-	}
-
-	return MainService, nil
-}
-
-// initClient initialize a juno client using given configs
-func (b *BlockSyncerModular) initClient() error {
-	// JunoConfig the runner
-	junoConfig := cmd.NewConfig("juno").
-		WithParseConfig(parsecmdtypes.NewConfig().
-			WithRegistrar(registrar.NewBlockSyncerRegistrar(
-				messages.CosmosMessageAddressesParser,
-			)).WithDBBuilder(db.BlockSyncerDBBuilder).WithFileType("toml"),
-		)
-	cmdCfg := junoConfig.GetParseConfig()
-	cmdCfg.WithTomlConfig(b.config)
-
-	//set toml config to juno config
-	if readErr := parsecmdtypes.ReadConfigPreRunE(cmdCfg)(nil, nil); readErr != nil {
-		log.Infof("readErr: %v", readErr)
-		return readErr
-	}
-
-	// get DSN from env first
-	var dbEnv string
-	if b.Name() == BlockSyncerModularName {
-		dbEnv = DsnBlockSyncer
-	} else {
-		dbEnv = DsnBlockSyncerSwitched
-	}
-
-	dsn, envErr := getDBConfigFromEnv(dbEnv)
-	if envErr != nil {
-		log.Info("failed to get db config from env, use db config from config file")
-		config.Cfg.Database.DSN = b.config.Database.DSN
-	}
-	if dsn != "" {
-		log.Info("use db config from env")
-		config.Cfg.Database.DSN = dsn
-	}
-
-	var ctx *parser.Context
-	ctx, err := parsecmdtypes.GetParserContext(config.Cfg, cmdCfg)
-	if err != nil {
-		log.Errorf("failed to GetParserContext err: %v", err)
-		return err
-	}
-	b.parserCtx = ctx
-	b.parserCtx.Indexer = NewIndexer(ctx.EncodingConfig.Marshaler,
-		ctx.Node,
-		ctx.Database,
-		ctx.Modules,
-		b.Name())
-	return nil
-}
-
-// initDB create tables needed by block syncer. It depends on which modules are configured
-func (b *BlockSyncerModular) initDB(useMigrate bool) error {
-
-	var err error
-	for _, module := range b.parserCtx.Modules {
-		if module, ok := module.(modules.PrepareTablesModule); ok {
-			if useMigrate {
-				err = module.AutoMigrate()
-			} else {
-				err = module.PrepareTables()
-			}
-			if err != nil {
-				log.Errorw("failed to PrepareTables/AutoMigrate tables", "error", err)
-				return err
-			}
-		}
-	}
-	return nil
-}
-
-// serve start BlockSyncer rpc service
-func (b *BlockSyncerModular) serve(ctx context.Context) {
-	migrateDBAny := ctx.Value(MigrateDBKey{})
-	if migrateDB, ok := migrateDBAny.(bool); ok && migrateDB {
-		err := b.initDB(true)
-		if err != nil {
-			log.Errorw("fail to init DB", "error", err)
-			return
-		}
-	}
-	// Create a queue that will collect, aggregate, and export blocks and metadata
-	exportQueue := types.NewQueue(100)
-
-	// Create workers
-	worker := parser.NewWorker(b.parserCtx, exportQueue, 0, config.Cfg.Parser.ConcurrentSync)
-	worker.SetIndexer(b.parserCtx.Indexer)
-
-	latestBlockHeight := mustGetLatestHeight(b.parserCtx)
-	Cast(b.parserCtx.Indexer).GetLatestBlockHeight().Store(int64(latestBlockHeight))
-	Cast(b.parserCtx.Indexer).GetCatchUpFlag().Store(int64(-1))
-	go b.getLatestBlockHeight(ctx)
-
-	lastDbBlockHeight := uint64(0)
-	for {
-		epoch, err := b.parserCtx.Database.GetEpoch(context.TODO())
-		if err != nil {
-			log.Errorw("failed to get last block height from database", "error", err)
-			continue
-		}
-		lastDbBlockHeight = uint64(epoch.BlockHeight)
-		break
-	}
-
-	// fetch block data
-	go b.quickFetchBlockData(lastDbBlockHeight + 1)
-
-	go b.enqueueNewBlocks(ctx, exportQueue, lastDbBlockHeight+1)
-
-	// Start each blocking worker in a go-routine where the worker consumes jobs
-	go worker.Start(ctx)
-}
-
-// enqueueNewBlocks enqueues new block heights onto the provided queue.
-func (b *BlockSyncerModular) enqueueNewBlocks(context context.Context, exportQueue types.HeightQueue, currHeight uint64) {
-	// Enqueue upcoming heights
-	for {
-		select {
-		case <-context.Done():
-			log.Infof("Receive cancel signal, enqueueNewBlocks routine will stop")
-			// close channel
-			close(exportQueue)
-			return
-		default:
-			{
-				latestBlockHeightAny := Cast(b.parserCtx.Indexer).GetLatestBlockHeight().Load()
-				latestBlockHeight := latestBlockHeightAny.(int64)
-				// Enqueue all heights from the current height up to the latest height
-				for ; currHeight <= uint64(latestBlockHeight); currHeight++ {
-					// log.Debugw("enqueueing new block", "height", currHeight)
-					exportQueue <- currHeight
-				}
-			}
-		}
-	}
-}
-
-func (b *BlockSyncerModular) getLatestBlockHeight(ctx context.Context) {
-	for {
-		select {
-		case <-ctx.Done():
-			log.Infof("Receive cancel signal, getLatestBlockHeight routine will stop")
-			return
-		default:
-			{
-				latestBlockHeight, err := b.parserCtx.Node.LatestHeight()
-				if err != nil {
-					log.Errorw("failed to get last block from RPCConfig client",
-						"error", err,
-						"retry interval", config.GetAvgBlockTime())
-					continue
-				}
-				Cast(b.parserCtx.Indexer).GetLatestBlockHeight().Store(latestBlockHeight)
-
-				time.Sleep(time.Second)
-			}
-		}
-	}
-}
-
-func (b *BlockSyncerModular) quickFetchBlockData(startHeight uint64) {
-	count := uint64(b.config.Parser.Workers)
-	cycle := uint64(0)
-	for {
-		latestBlockHeightAny := Cast(b.parserCtx.Indexer).GetLatestBlockHeight().Load()
-		latestBlockHeight := latestBlockHeightAny.(int64)
-		if latestBlockHeight < int64(count*(cycle+1)+startHeight-1) {
-			log.Infof("quick fetch ended latestBlockHeight: %d", latestBlockHeight)
-			Cast(b.parserCtx.Indexer).GetCatchUpFlag().Store(int64(count*cycle + startHeight - 1))
-			break
-		}
-		processedHeight := Cast(b.parserCtx.Indexer).ProcessedHeight
-		if processedHeight != 0 && count*cycle+startHeight-processedHeight > MaxHeightGapFactor*count {
-			time.Sleep(time.Second)
-			continue
-		}
-		b.fetchData(count, cycle, startHeight, latestBlockHeight)
-		cycle++
-	}
-}
-
-func (b *BlockSyncerModular) fetchData(count, cycle, startHeight uint64, latestBlockHeight int64) {
-	wg := &sync.WaitGroup{}
-	wg.Add(int(count))
-	for i := uint64(0); i < count; i++ {
-		go func(idx, c uint64) {
-			defer wg.Done()
-			height := idx + count*c + startHeight
-			if height > uint64(latestBlockHeight) {
-				return
-			}
-			for {
-				block, err := b.parserCtx.Node.Block(int64(height))
-				if err != nil {
-					log.Warnf("failed to get block from node: %s", err)
-					continue
-				}
-
-				events, err := b.parserCtx.Node.BlockResults(int64(height))
-				if err != nil {
-					log.Warnf("failed to get block results from node: %s", err)
-					continue
-				}
-				txs, err := b.parserCtx.Node.Txs(block)
-				if err != nil {
-					log.Warnf("failed to get block results from node: %s", err)
-					continue
-				}
-				heightKey := fmt.Sprintf("%s-%d", b.Name(), height)
-				blockMap.Store(heightKey, block)
-				eventMap.Store(heightKey, events)
-				txMap.Store(heightKey, txs)
-				break
-			}
-		}(i, cycle)
-	}
-	wg.Wait()
-}
-
-func (b *BlockSyncerModular) prepareMasterFlagTable() error {
-	if err := FlagDB.
-		PrepareTables(context.TODO(), []schema.Tabler{&bsdb.MasterDB{}}); err != nil {
-		return err
-	}
-	masterRecord, err := FlagDB.GetMasterDB(context.TODO())
-	if err != nil {
-		return err
-	}
-	//not exist
-	if !masterRecord.OneRowId {
-		if err = FlagDB.SetMasterDB(context.TODO(), &bsdb.MasterDB{
-			OneRowId: true,
-			IsMaster: true,
-		}); err != nil {
-			return err
-		}
-	}
-	return nil
-}
-
-// makeBlockSyncerConfig make block syncer service config from StorageProviderConfig
-func makeBlockSyncerConfig(cfg *gfspconfig.GfSpConfig) *config.TomlConfig {
-	rpcAddress := cfg.Chain.ChainAddress[0]
-
-	return &config.TomlConfig{
-		Chain: config.ChainConfig{
-			Bech32Prefix: "cosmos",
-			Modules:      cfg.BlockSyncer.Modules,
-		},
-		Node: config.NodeConfig{
-			Type: "remote",
-			RPC: &remote.RPCConfig{
-				ClientName: "juno",
-				Address:    rpcAddress,
-			},
-		},
-		Parser: parserconfig.Config{
-			Workers: int64(cfg.BlockSyncer.Workers),
-		},
-		Database: databaseconfig.Config{
-			Type:               "mysql",
-			DSN:                cfg.BlockSyncer.Dsn,
-			PartitionBatchSize: 10_000,
-			MaxIdleConnections: 10,
-			MaxOpenConnections: 30,
-		},
-		Logging: loggingconfig.Config{
-			Level: "debug",
-		},
-		EnableDualDB: cfg.BlockSyncer.EnableDualDB,
-		DsnSwitched:  cfg.BlockSyncer.DsnSwitched,
-	}
-}
-
-func newBackupBlockSyncerService(cfg *config.TomlConfig, mainDBIsMaster bool) (*BlockSyncerModular, error) {
-	backUpConfig, err := generateConfigForBackup(cfg)
-	if err != nil {
-		return nil, err
-	}
-
-	BackupService = &BlockSyncerModular{
-		config: backUpConfig,
-		name:   BlockSyncerModularBackupName,
-	}
-
-	if err = BackupService.initClient(); err != nil {
-		return nil, err
-	}
-
-	// init meta db, if mainService db is not current master, backup is master, don't recreate
-	if err = BackupService.initDB(false); err != nil {
-		return nil, err
-	}
-	return BackupService, nil
-}
-
-func generateConfigForBackup(cfg *config.TomlConfig) (*config.TomlConfig, error) {
-	configBackup := new(config.TomlConfig)
-	if err := DeepCopyByGob(cfg, configBackup); err != nil {
-		return nil, err
-	}
-
-	configBackup.Database.DSN = configBackup.DsnSwitched
-
-	return configBackup, nil
-}
-
-func DeepCopyByGob(src, dst interface{}) error {
-	var buffer bytes.Buffer
-	if err := gob.NewEncoder(&buffer).Encode(src); err != nil {
-		return err
-	}
-	return gob.NewDecoder(&buffer).Decode(dst)
-}
-
-func getDBConfigFromEnv(dsn string) (string, error) {
-	dsnVal, ok := os.LookupEnv(dsn)
-	if !ok {
-		return "", ErrDSNNotSet
-	}
-	return dsnVal, nil
-}
-
-func Cast(indexer parser.Indexer) *Impl {
-	s, ok := indexer.(*Impl)
-	if !ok {
-		panic("cannot cast")
-	}
-	return s
-}
-
-func CheckProgress() {
-	for {
-		epochMaster, err := MainService.parserCtx.Database.GetEpoch(context.TODO())
-		if err != nil {
-			continue
-		}
-		epochSlave, err := BackupService.parserCtx.Database.GetEpoch(context.TODO())
-		if err != nil {
-			continue
-		}
-		if epochMaster.BlockHeight-epochSlave.BlockHeight < DefaultBlockHeightDiff {
-			SwitchMasterDBFlag()
-			StopMainService()
-			break
-		}
-		time.Sleep(time.Minute * DefaultCheckDiffPeriod)
-	}
-}
-
-func SwitchMasterDBFlag() error {
-	masterFlag, err := FlagDB.GetMasterDB(context.TODO())
-	if err != nil {
-		return err
-	}
-
-	//switch flag
-	masterFlag.IsMaster = !masterFlag.IsMaster
-	if err = FlagDB.SetMasterDB(context.TODO(), masterFlag); err != nil {
-		return err
-	}
-	log.Infof("DB switched")
-	return nil
-}
-
-func StopMainService() error {
-	CancelMain()
-	return nil
-}
-
-// mustGetLatestHeight tries getting the latest height from the RPC client.
-// If no latest height can be found after MaxRetryCount, it returns 0.
-func mustGetLatestHeight(ctx *parser.Context) uint64 {
-	for retryCount := 0; retryCount < MaxRetryCount; retryCount++ {
-		latestBlockHeight, err := ctx.Node.LatestHeight()
-		if err == nil {
-			return uint64(latestBlockHeight)
-		}
-
-		log.Errorw("failed to get last block from RPCConfig client", "error", err, "retry interval", config.GetAvgBlockTime(), "retry count", retryCount)
-
-		time.Sleep(config.GetAvgBlockTime())
-	}
-
-	return 0
-}
->>>>>>> 7caaba0b
+//}