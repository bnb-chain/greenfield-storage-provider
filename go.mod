--- conflicted
+++ resolved
@@ -174,10 +174,6 @@
 	github.com/klauspost/reedsolomon v1.11.7 // indirect
 	github.com/koron/go-ssdp v0.0.3 // indirect
 	github.com/kr/fs v0.1.0 // indirect
-<<<<<<< HEAD
-	github.com/lib/pq v1.10.7
-=======
->>>>>>> 410e6330
 	github.com/libp2p/go-buffer-pool v0.1.0 // indirect
 	github.com/libp2p/go-cidranger v1.1.0 // indirect
 	github.com/libp2p/go-flow-metrics v0.1.0 // indirect
