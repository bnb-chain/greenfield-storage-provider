package model

import "strings"

// define storage provider include service
var (
	// GatewayService defines the name of gateway service
	GatewayService = strings.ToLower("Gateway")
	// UploaderService defines the name of uploader service
	UploaderService = strings.ToLower("Uploader")
	// DownloaderService defines the name of downloader service
	DownloaderService = strings.ToLower("Downloader")
	// ChallengeService defines the name of challenge service
	ChallengeService = strings.ToLower("Challenge")
	// StoneNodeService defines the name of stone node service
	StoneNodeService = strings.ToLower("StoneNode")
	// SyncerService defines the name of syncer service
	SyncerService = strings.ToLower("Syncer")
	// SignerService defines the name of signer service
	SignerService = strings.ToLower("Signer")
	// MetadataService defines the name of metadata service
	MetadataService = strings.ToLower("Metadata")
	// BlockSyncerService defines the name of block sync service
	BlockSyncerService = strings.ToLower("BlockSyncer")
	// ManagerService defines the name of manager service
	ManagerService = strings.ToLower("Manager")
)

// SpServiceDesc defines the service description in storage provider
var SpServiceDesc = map[string]string{
	GatewayService:    "Entrance for external user access",
	UploaderService:   "Upload object to the backend",
	DownloaderService: "Download object from the backend and statistical read traffic",
	ChallengeService:  "Provides the ability to query the integrity hash",
	// TODO:: change other service name, maybe TaskService
	StoneNodeService: "The smallest unit of background task execution",
	// TODO:: change other service name, maybe ReplicateService
	SyncerService:      "Receive object from other storage provider and store",
	SignerService:      "Sign the transaction and broadcast to chain",
	MetadataService:    "Provides the ability to query meta data",
	BlockSyncerService: "Syncer block data to db",
}

// define storage provider service gRPC default address
const (
	// GatewayHTTPAddress default HTTP address of gateway
	GatewayHTTPAddress = "localhost:9033"
	// UploaderGRPCAddress default gRPC address of uploader
	UploaderGRPCAddress = "localhost:9133"
	// DownloaderGRPCAddress default gRPC address of downloader
	DownloaderGRPCAddress = "localhost:9233"
	// ChallengeGRPCAddress default gRPC address of challenge
	ChallengeGRPCAddress = "localhost:9333"
	// StoneNodeGRPCAddress default gRPC address of stone node
	StoneNodeGRPCAddress = "localhost:9433"
	// SyncerGRPCAddress default gRPC address of syncer
	SyncerGRPCAddress = "localhost:9533"
	// SignerGRPCAddress default gRPC address of signer
	SignerGRPCAddress = "localhost:9633"
	// MetadataGRPCAddress default gRPC address of meta data service
	MetadataGRPCAddress = "localhost:9733"
)

// define greenfield chain default address
const (
	// GreenfieldAddress default greenfield chain address
	GreenfieldAddress = "localhost:9090"
	// TendermintAddress default Tendermint address
	TendermintAddress = "http://localhost:26750"
	// GreenfieldChainID default greenfield chainID
	GreenfieldChainID = "greenfield_9000-1741"
	// WhiteListCIDR default whitelist CIDR
	WhiteListCIDR = "127.0.0.1/32"
)

// environment constants
const (
	// SpDBUser defines env variable name for sp db user name
	SpDBUser = "SP_DB_USER"
	// SpDBPasswd defines env variable name for sp db user passwd
	SpDBPasswd = "SP_DB_PASSWORD"
	// SpDBAddress defines env variable name for sp db address
	SpDBAddress = "SP_DB_ADDRESS"
	// SpDBDataBase defines env variable name for sp db database
	SpDBDataBase = "SP_DB_DATABASE"

	// SpOperatorAddress defines env variable name for sp operator address
	SpOperatorAddress = "SP_OPERATOR_PUB_KEY"
	// SpSignerAPIKey defines env variable for signer api key
	SpSignerAPIKey = "SIGNER_API_KEY"
	// SpOperatorPrivKey defines env variable name for sp operator priv key
	SpOperatorPrivKey = "SIGNER_OPERATOR_PRIV_KEY"
	// SpFundingPrivKey defines env variable name for sp funding priv key
	SpFundingPrivKey = "SIGNER_FUNDING_PRIV_KEY"
	// SpApprovalPrivKey defines env variable name for sp approval priv key
	SpApprovalPrivKey = "SIGNER_APPROVAL_PRIV_KEY"
	// SpSealPrivKey defines env variable name for sp seal priv key
	SpSealPrivKey = "SIGNER_SEAL_PRIV_KEY"
)

// define cache size
const (
	// LruCacheLimit define maximum number of cached items in service trace queue
	LruCacheLimit = 8192
)

// RPC config
const (
	// MaxCallMsgSize defines gPRCt max send or recv msg size
	MaxCallMsgSize = 25 * 1024 * 1024
)

// define gateway constants
const (
<<<<<<< HEAD
	// StreamBufSize defines gateway stream forward payload buf size
	StreamBufSize = 64 * 1024
)

// http header constants
const (

	// ContentTypeHeader and below are standard http protocols
	ContentTypeHeader          = "Content-Type"
	ETagHeader                 = "ETag"
	ContentTypeXMLHeaderValue  = "application/xml"
	RangeHeader                = "Range"
	ContentRangeHeader         = "Content-Range"
	OctetStream                = "application/octet-stream"
	ContentTypeJSONHeaderValue = "application/json"

	// SignAlgorithm and below are the signature-related constants
	SignAlgorithm = "ECDSA-secp256k1"
	SignedMsg     = "SignedMsg"
	Signature     = "Signature"
	SignTypeV1    = "authTypeV1"
	SignTypeV2    = "authTypeV2"
=======
	// DefaultStreamBufSize defines gateway stream forward payload buf size
	DefaultStreamBufSize = 64 * 1024
	// DefaultTimeoutHeight defines approval timeout height
	DefaultTimeoutHeight = 100
)

// define downloader constants
const (
	// DefaultReadQuotaSize defines bucket's default quota size
	DefaultReadQuotaSize = 10 * 1024 * 1024 * 1024
)

// http header constants
const (
	// ContentTypeHeader is used to indicate the media type of the resource
	ContentTypeHeader = "Content-Type"
	// ETagHeader is an MD5 digest of the object data
	ETagHeader = "ETag"
	// RangeHeader asks the server to send only a portion of an HTTP message back to a client
	RangeHeader = "Range"
	// ContentRangeHeader response HTTP header indicates where in a full body message a partial message belongs
	ContentRangeHeader = "Content-Range"
	// OctetStream is used to indicate the binary files
	OctetStream = "application/octet-stream"
	// ContentTypeJSONHeaderValue is used to indicate json
	ContentTypeJSONHeaderValue = "application/json"
	// ContentTypeXMLHeaderValue is used to indicate xml
	ContentTypeXMLHeaderValue = "application/xml"

	// SignAlgorithm uses secp256k1 with the ECDSA algorithm
	SignAlgorithm = "ECDSA-secp256k1"
	// SignedMsg is the request hash
	SignedMsg = "SignedMsg"
	// Signature is the request signature
	Signature = "Signature"
	// SignTypeV1 is an authentication algorithm, which is used by dapps
	SignTypeV1 = "authTypeV1"
	// SignTypeV2 is an authentication algorithm, which is used by metamask
	SignTypeV2 = "authTypeV2"
>>>>>>> 85ded70c

	// GetApprovalPath defines get-approval path style suffix
	GetApprovalPath = "/greenfield/admin/v1/get-approval"
	// ActionQuery defines get-approval's type, currently include create bucket and create object
	ActionQuery = "action"
	// ChallengePath defines challenge path style suffix
	ChallengePath = "/greenfield/admin/v1/challenge"
	// SyncerPath defines sync-object path style
	SyncerPath = "/greenfield/syncer/v1/sync-piece"
	// GnfdRequestIDHeader defines trace-id, trace request in sp
	GnfdRequestIDHeader = "X-Gnfd-Request-ID"
	// GnfdTransactionHashHeader defines blockchain tx-hash
	GnfdTransactionHashHeader = "X-Gnfd-Txn-Hash"
	// GnfdAuthorizationHeader defines authorization, verify signature and check authorization
	GnfdAuthorizationHeader = "Authorization"
	// GnfdObjectIDHeader defines object id
	GnfdObjectIDHeader = "X-Gnfd-Object-ID"
	// GnfdPieceIndexHeader defines piece idx, which is used by challenge
	GnfdPieceIndexHeader = "X-Gnfd-Piece-Index"
	// GnfdRedundancyIndexHeader defines redundancy idx, which is used by challenge
	GnfdRedundancyIndexHeader = "X-Gnfd-Redundancy-Index"
	// GnfdIntegrityHashHeader defines integrity hash, which is used by challenge and syncer
	GnfdIntegrityHashHeader = "X-Gnfd-Integrity-Hash"
	// GnfdPieceHashHeader defines piece hash list, which is used by challenge
	GnfdPieceHashHeader = "X-Gnfd-Piece-Hash"
	// GnfdUnsignedApprovalMsgHeader defines unsigned msg, which is used by get-approval
	GnfdUnsignedApprovalMsgHeader = "X-Gnfd-Unsigned-Msg"
	// GnfdSignedApprovalMsgHeader defines signed msg, which is used by get-approval
	GnfdSignedApprovalMsgHeader = "X-Gnfd-Signed-Msg"
	// GnfdObjectInfoHeader define object info, which is used by syncer
	GnfdObjectInfoHeader = "X-Gnfd-Object-Info"
<<<<<<< HEAD
	// GnfdReplicateIdxHeader defines replicate idx, which is used by syncer
	GnfdReplicateIdxHeader = "X-Gnfd-Replicate-Idx"
=======
	// GnfdReplicaIdxHeader defines replica idx, which is used by syncer
	GnfdReplicaIdxHeader = "X-Gnfd-Replica-Idx"
>>>>>>> 85ded70c
	// GnfdSegmentSizeHeader defines segment size, which is used by syncer
	GnfdSegmentSizeHeader = "X-Gnfd-Segment-Size"
	// GnfdIntegrityHashSignatureHeader defines integrity hash signature, which is used by syncer
	GnfdIntegrityHashSignatureHeader = "X-Gnfd-Integrity-Hash-Signature"
)<|MERGE_RESOLUTION|>--- conflicted
+++ resolved
@@ -112,30 +112,6 @@
 
 // define gateway constants
 const (
-<<<<<<< HEAD
-	// StreamBufSize defines gateway stream forward payload buf size
-	StreamBufSize = 64 * 1024
-)
-
-// http header constants
-const (
-
-	// ContentTypeHeader and below are standard http protocols
-	ContentTypeHeader          = "Content-Type"
-	ETagHeader                 = "ETag"
-	ContentTypeXMLHeaderValue  = "application/xml"
-	RangeHeader                = "Range"
-	ContentRangeHeader         = "Content-Range"
-	OctetStream                = "application/octet-stream"
-	ContentTypeJSONHeaderValue = "application/json"
-
-	// SignAlgorithm and below are the signature-related constants
-	SignAlgorithm = "ECDSA-secp256k1"
-	SignedMsg     = "SignedMsg"
-	Signature     = "Signature"
-	SignTypeV1    = "authTypeV1"
-	SignTypeV2    = "authTypeV2"
-=======
 	// DefaultStreamBufSize defines gateway stream forward payload buf size
 	DefaultStreamBufSize = 64 * 1024
 	// DefaultTimeoutHeight defines approval timeout height
@@ -175,7 +151,6 @@
 	SignTypeV1 = "authTypeV1"
 	// SignTypeV2 is an authentication algorithm, which is used by metamask
 	SignTypeV2 = "authTypeV2"
->>>>>>> 85ded70c
 
 	// GetApprovalPath defines get-approval path style suffix
 	GetApprovalPath = "/greenfield/admin/v1/get-approval"
@@ -207,13 +182,8 @@
 	GnfdSignedApprovalMsgHeader = "X-Gnfd-Signed-Msg"
 	// GnfdObjectInfoHeader define object info, which is used by syncer
 	GnfdObjectInfoHeader = "X-Gnfd-Object-Info"
-<<<<<<< HEAD
-	// GnfdReplicateIdxHeader defines replicate idx, which is used by syncer
-	GnfdReplicateIdxHeader = "X-Gnfd-Replicate-Idx"
-=======
 	// GnfdReplicaIdxHeader defines replica idx, which is used by syncer
 	GnfdReplicaIdxHeader = "X-Gnfd-Replica-Idx"
->>>>>>> 85ded70c
 	// GnfdSegmentSizeHeader defines segment size, which is used by syncer
 	GnfdSegmentSizeHeader = "X-Gnfd-Segment-Size"
 	// GnfdIntegrityHashSignatureHeader defines integrity hash signature, which is used by syncer
