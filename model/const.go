--- conflicted
+++ resolved
@@ -24,9 +24,7 @@
 	BlockSyncerService = strings.ToLower("BlockSyncer")
 )
 
-<<<<<<< HEAD
 // define storage provider service default address
-=======
 // SpServiceDesc defines the service description in storage provider
 var SpServiceDesc = map[string]string{
 	GatewayService:     "Entrance for external user access",
@@ -41,7 +39,6 @@
 }
 
 // define storage provider service gGRPC default address
->>>>>>> 8c64644b
 const (
 	// GatewayHTTPAddress default HTTP address of gateway
 	GatewayHTTPAddress = "localhost:9033"
