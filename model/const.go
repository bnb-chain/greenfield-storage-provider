--- conflicted
+++ resolved
@@ -30,13 +30,10 @@
 	P2PService = strings.ToLower("p2p")
 	// AuthService defines the name of auth service
 	AuthService = strings.ToLower("auth")
-<<<<<<< HEAD
 	// PProfService defines the name of pprof service
 	PProfService = strings.ToLower("pprof")
-=======
 	// StopServingService defines the name of stop serving service
 	StopServingService = strings.ToLower("StopServing")
->>>>>>> 53126276
 )
 
 // SpServiceDesc defines the service description in storage provider
