package model

// define storage provider include service
const (
	// GatewayService defines the name of gateway service
	GatewayService = "Gateway"
	// UploaderService defines the name of uploader service
	UploaderService = "Uploader"
	// DownloaderService defines the name of downloader service
	DownloaderService = "Downloader"
	// ChallengeService defines the name of challenge service
	ChallengeService = "Challenge"
	// StoneNodeService defines the name of stone node service
	StoneNodeService = "StoneNode"
	// SyncerService defines the name of syncer service
	SyncerService = "Syncer"
	// SignerService defines the name of signer service
	SignerService = "Signer"
	// MetadataService defines the name of metadata service
	MetadataService = "Metadata"
	// BlockSyncerService defines the name of block sync service
	BlockSyncerService = "BlockSyncer"
)

// define storage provider service gGRPC default address
const (
<<<<<<< HEAD
	InlineSize  = 1 * 1024 * 1024
	SegmentSize = 16 * 1024 * 1024
	ECM         = 4
	ECK         = 2
=======
	// UploaderGrpcAddress default gGRPC address of uploader
	UploaderGrpcAddress = "localhost:9133"
	// DownloaderGrpcAddress default gGRPC address of downloader
	DownloaderGrpcAddress = "localhost:9233"
	// ChallengeGrpcAddress default gGRPC address of challenge
	ChallengeGrpcAddress = "localhost:9333"
	// StoneNodeGrpcAddress default gGRPC address of stone node
	StoneNodeGrpcAddress = "localhost:9433"
	// SyncerGrpcAddress default gGRPC address of syncer
	SyncerGrpcAddress = "localhost:9533"
	// SignerGrpcAddress default gGRPC address of signer
	SignerGrpcAddress = "localhost:9633"
>>>>>>> c75f45ae
)

// environment constants
const (
	// BucketURL defines env variable name for bucket url
	BucketURL = "BUCKET_URL"
	// AWSAccessKey defines env variable name for aws assess key
	AWSAccessKey = "AWS_ACCESS_KEY"
	// AWSSecretKey defines env variable name for aws secret key
	AWSSecretKey = "AWS_SECRET_KEY"
	// AWSSessionToken defines env variable name for aws session token
	AWSSessionToken = "AWS_SESSION_TOKEN"
	// SpOperatorAddress defines env variable name for sp operator address
	SpOperatorAddress = "SP_OPERATOR_ADDRESS"
)

// define cache size
const (
	// LruCacheLimit define maximum number of cached items in service trace queue
	LruCacheLimit = 8192
)

// define piece store constants.
const (
	// BufPoolSize define buffer pool size
	BufPoolSize = 32 << 10
	// ChecksumAlgo define validation Algorithm Name
	ChecksumAlgo = "Crc32c"
)

// RPC config
const (
	// MaxCallMsgSize defines gPRCt max send or recv msg size
	MaxCallMsgSize = 25 * 1024 * 1024
)

// http header constants
const (
	// http header key
	OctetStream               = "application/octet-stream"
	ContentTypeHeader         = "Content-Type"
	ETagHeader                = "ETag"
	ContentLengthHeader       = "Content-Length"
	ContentTypeXMLHeaderValue = "application/xml"
	RangeHeader               = "Range"
	ContentRangeHeader        = "Content-Range"

	// path
	AdminPath          = "/greenfield/admin/v1/"
	SyncerPath         = "/greenfield/syncer/v1/sync-piece"
	GetApprovalSubPath = "get-approval"
	ChallengeSubPath   = "challenge"

	// query key
	TransactionQuery = "transaction"
	ActionQuery      = "action"

	// Greenfield header key
	GnfdRequestIDHeader       = "X-Gnfd-Request-ID"
	GnfdChecksumHeader        = "X-Gnfd-Checksum"
	GnfdIsPrivateHeader       = "X-Gnfd-Is-Private"
	GnfdTransactionHashHeader = "X-Gnfd-Txn-Hash"
	GnfdResourceHeader        = "X-Gnfd-Resource"
	GnfdPreSignatureHeader    = "X-Gnfd-Pre-Signature"

	// GnfdRedundancyTypeHeader can be EC or Replica, EC is default
	GnfdRedundancyTypeHeader      = "X-Gnfd-Redundancy-Type"
	GnfdAuthorizationHeader       = "Authorization"
	GnfdDateHeader                = "X-Gnfd-Date"
	GnfdObjectIDHeader            = "X-Gnfd-Object-ID"
	GnfdPieceIndexHeader          = "X-Gnfd-Piece-Index"
	GnfdRedundancyIndexHeader     = "X-Gnfd-Redundancy-Index"
	GnfdIntegrityHashHeader       = "X-Gnfd-Integrity-Hash"
	GnfdPieceHashHeader           = "X-Gnfd-Piece-Hash"
	GnfdUnsignedApprovalMsgHeader = "X-Gnfd-Unsigned-Msg"
	GnfdSignedApprovalMsgHeader   = "X-Gnfd-Signed-Msg"

	// StoneNode to gateway request header
	GnfdSPIDHeader              = "X-Gnfd-SP-ID"
	GnfdPieceCountHeader        = "X-Gnfd-Piece-Count"
	GnfdApprovalSignatureHeader = "X-Gnfd-Approval-Signature"

	// gateway to StoneNode response header
	GnfdPieceChecksumHeader          = "X-Gnfd-Piece-Checksum"
	GnfdIntegrityHashSignatureHeader = "X-Gnfd-Integrity-Hash-Signature"

	// header value
	ReplicaRedundancyTypeHeaderValue = "Replica"
	InlineRedundancyTypeHeaderValue  = "Inline"

	// signature const value
	SignAlgorithm = "ECDSA-secp256k1"
	SignedMsg     = "SignedMsg"
	Signature     = "Signature"
	SignTypeV1    = "authTypeV1"
	SignTypeV2    = "authTypeV2"
)<|MERGE_RESOLUTION|>--- conflicted
+++ resolved
@@ -24,12 +24,6 @@
 
 // define storage provider service gGRPC default address
 const (
-<<<<<<< HEAD
-	InlineSize  = 1 * 1024 * 1024
-	SegmentSize = 16 * 1024 * 1024
-	ECM         = 4
-	ECK         = 2
-=======
 	// UploaderGrpcAddress default gGRPC address of uploader
 	UploaderGrpcAddress = "localhost:9133"
 	// DownloaderGrpcAddress default gGRPC address of downloader
@@ -42,7 +36,6 @@
 	SyncerGrpcAddress = "localhost:9533"
 	// SignerGrpcAddress default gGRPC address of signer
 	SignerGrpcAddress = "localhost:9633"
->>>>>>> c75f45ae
 )
 
 // environment constants
