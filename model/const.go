package model

// define storage provider support service name.
const (
	GatewayService    = "Gateway"
	UploaderService   = "Uploader"
	DownloaderService = "Downloader"
	ChallengeService  = "Challenge"
	StoneHubService   = "StoneHub"
	StoneNodeService  = "StoneNode"
	SyncerService     = "Syncer"
	SignerService     = "Signer"
)

// define payload data redundancy size.
const (
	InlineSize  = 1 * 1024 * 1024
	SegmentSize = 16 * 1024 * 1024
	EC_M        = 4
	EC_K        = 2
)

type PieceType int32

const (
	SegmentPieceType PieceType = 0
	ECPieceType      PieceType = 1
)

// define piece store constants.
const (
	BufPoolSize  = 32 << 10
	ChecksumAlgo = "Crc32c"
)

// RPC config
const (
	// server and client max send or recv msg size
	MaxCallMsgSize = 25 * 1024 * 1024
)

// http header constants
const (
	// http header key
	OctetStream               = "application/octet-stream"
	ContentTypeHeader         = "Content-Type"
	ETagHeader                = "ETag"
	ContentLengthHeader       = "Content-Length"
	ContentTypeXMLHeaderValue = "application/xml"
)

// Gateway
const (
	// path
	AdminPath          = "/greenfield/admin/v1/"
	SyncerPath         = "/greenfield/syncer/v1/sync-piece"
	GetApprovalSubPath = "get-approval"
	ChallengeSubPath   = "challenge"

	// query key
	TransactionQuery = "transaction"
	ActionQuery      = "action"

	// Greenfield header key
	GnfdRequestIDHeader       = "X-Gnfd-Request-ID"
	GnfdChecksumHeader        = "X-Gnfd-Checksum"
	GnfdIsPrivateHeader       = "X-Gnfd-Is-Private"
	GnfdTransactionHashHeader = "X-Gnfd-Txn-Hash"
	GnfdResourceHeader        = "X-Gnfd-Resource"
	GnfdPreSignatureHeader    = "X-Gnfd-Pre-Signature"
	// GnfdRedundancyTypeHeader can be EC or Replica, EC is default
	GnfdRedundancyTypeHeader  = "X-Gnfd-Redundancy-Type"
	GnfdAuthorizationHeader   = "Authorization"
	GnfdDateHeader            = "X-Gnfd-Date"
	GnfdObjectIDHeader        = "X-Gnfd-Object-ID"
	GnfdPieceIndexHeader      = "X-Gnfd-Piece-Index"
	GnfdRedundancyIndexHeader = "X-Gnfd-Redundancy-Index"
	GnfdIntegrityHashHeader   = "X-Gnfd-Integrity-Hash"
	GnfdPieceHashHeader       = "X-Gnfd-Piece-Hash"

<<<<<<< HEAD
	// StoneNode to gateway request header
	GnfdTraceIDHeader           = "X-Gnfd-Trace-ID"
	GnfdObjectIDHeader          = "X-Gnfd-Object-ID"
	GnfdSPIDHeader              = "X-Gnfd-SP-ID"
	GnfdPieceCountHeader        = "X-Gnfd-Piece-Count"
	GnfdPieceIndexHeader        = "X-Gnfd-Piece-Index"
	GnfdApprovalSignatureHeader = "X-Gnfd-Approval-Signature"

	// gateway to StoneNode response header
	GnfdPieceChecksumHeader = "X-Gnfd-Piece-Checksum"
	GnfdIntegrityHashHeader = "X-Gnfd-Integrity-Hash"
	GnfdSealSignatureHeader = "X-Gnfd-Seal-Signature"
=======
	// http header key
	ContentTypeHeader   = "Content-Type"
	ETagHeader          = "ETag"
	ContentLengthHeader = "Content-Length"
	RangeHeader         = "Range"
	ContentRangeHeader  = "Content-Range"
>>>>>>> 034ea61e

	// header value
	ReplicaRedundancyTypeHeaderValue = "Replica"
	InlineRedundancyTypeHeaderValue  = "Inline"

	// signature const value
	SignAlgorithm = "ECDSA-secp256k1"
	SignedMsg     = "SignedMsg"
	Signature     = "Signature"
	SignTypeV1    = "authTypeV1"
	SignTypeV2    = "authTypeV2"
)

// define backend store type name.
const (
	MemoryDB string = "memory"
	MySqlDB  string = "mysql"
	LevelDB  string = "leveldb"
)

// environment constants
const (
	// AWS environment constants
	AWSAccessKey    = "AWS_ACCESS_KEY"
	AWSSecretKey    = "AWS_SECRET_KEY"
	AWSSessionToken = "AWS_SESSION_TOKEN"

	// MetaDB environment constants
	MetaDBUser     = "META_DB_USER"
	MetaDBPassword = "META_DB_PASSWORD"

	// JobDB environment constants
	JobDBUser     = "JOB_DB_USER"
	JobDBPassword = "JOB_DB_PASSWORD"
)<|MERGE_RESOLUTION|>--- conflicted
+++ resolved
@@ -78,27 +78,15 @@
 	GnfdIntegrityHashHeader   = "X-Gnfd-Integrity-Hash"
 	GnfdPieceHashHeader       = "X-Gnfd-Piece-Hash"
 
-<<<<<<< HEAD
 	// StoneNode to gateway request header
 	GnfdTraceIDHeader           = "X-Gnfd-Trace-ID"
-	GnfdObjectIDHeader          = "X-Gnfd-Object-ID"
 	GnfdSPIDHeader              = "X-Gnfd-SP-ID"
 	GnfdPieceCountHeader        = "X-Gnfd-Piece-Count"
-	GnfdPieceIndexHeader        = "X-Gnfd-Piece-Index"
 	GnfdApprovalSignatureHeader = "X-Gnfd-Approval-Signature"
 
 	// gateway to StoneNode response header
 	GnfdPieceChecksumHeader = "X-Gnfd-Piece-Checksum"
-	GnfdIntegrityHashHeader = "X-Gnfd-Integrity-Hash"
 	GnfdSealSignatureHeader = "X-Gnfd-Seal-Signature"
-=======
-	// http header key
-	ContentTypeHeader   = "Content-Type"
-	ETagHeader          = "ETag"
-	ContentLengthHeader = "Content-Length"
-	RangeHeader         = "Range"
-	ContentRangeHeader  = "Content-Range"
->>>>>>> 034ea61e
 
 	// header value
 	ReplicaRedundancyTypeHeaderValue = "Replica"
