--- conflicted
+++ resolved
@@ -2,17 +2,6 @@
 
 // define storage provider support service name.
 const (
-<<<<<<< HEAD
-	GatewayService     = "Gateway"
-	UploaderService    = "Uploader"
-	DownloaderService  = "Downloader"
-	ChallengeService   = "Challenge"
-	StoneHubService    = "StoneHub"
-	StoneNodeService   = "StoneNode"
-	SyncerService      = "Syncer"
-	SignerService      = "Signer"
-	BlockSyncerService = "BlockSyncer"
-=======
 	GatewayService    = "Gateway"
 	UploaderService   = "Uploader"
 	DownloaderService = "Downloader"
@@ -22,7 +11,7 @@
 	SyncerService     = "Syncer"
 	SignerService     = "Signer"
 	MetadataService   = "Metadata"
->>>>>>> 0d4dcd28
+  BlockSyncerService = "BlockSyncer"
 )
 
 // define payload data redundancy size.
