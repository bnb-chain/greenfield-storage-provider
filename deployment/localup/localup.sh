--- conflicted
+++ resolved
@@ -137,10 +137,7 @@
     # metrics and pprof
     #sed -i -e "s/DisableMetrics = false/DisableMetrics = true/" config.toml
     #sed -i -e "s/DisablePProf = false/DisablePProf = true/" config.toml
-<<<<<<< HEAD
-=======
     #sed -i -e "s/DisableProbe = false/DisableProbe = true/" config.toml
->>>>>>> a353d575
     metrics_address="127.0.0.1:"$((SP_START_PORT+1000*$index + 367))
     sed -i -e "s/MetricsHTTPAddress = '.*'/MetricsHTTPAddress = '${metrics_address}'/g" config.toml
     pprof_address="127.0.0.1:"$((SP_START_PORT+1000*$index + 368))
